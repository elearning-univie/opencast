--- conflicted
+++ resolved
@@ -76,25 +76,6 @@
         };
         break;
     case "embed":
-<<<<<<< HEAD
-      plugin = {
-        name: PLUGIN_NAME,
-        type: PLUGIN_TYPE,
-        version: PLUGIN_VERSION,
-        styles: PLUGIN_STYLES_EMBED,
-        template: PLUGIN_TEMPLATE_EMBED,
-	events: events
-      };
-      break;
-    default:
-      plugin = {
-          name: PLUGIN_NAME,
-          type: PLUGIN_TYPE,
-          version: PLUGIN_VERSION,
-          styles: PLUGIN_STYLES,
-          template: PLUGIN_TEMPLATE
-      };
-=======
         plugin = {
             name: PLUGIN_NAME,
             type: PLUGIN_TYPE,
@@ -104,7 +85,6 @@
             events: events
         };
         break;
->>>>>>> 1ce6d5b2
     }
 
     /* change these variables */
