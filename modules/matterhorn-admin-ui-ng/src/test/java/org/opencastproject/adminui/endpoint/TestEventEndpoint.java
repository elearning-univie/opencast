--- conflicted
+++ resolved
@@ -21,13 +21,7 @@
 
 package org.opencastproject.adminui.endpoint;
 
-<<<<<<< HEAD
 import static org.opencastproject.index.service.util.CatalogAdapterUtil.getCatalogProperties;
-
-import static org.opencastproject.pm.api.Person.person;
-import static org.opencastproject.security.api.SecurityConstants.GLOBAL_ADMIN_ROLE;
-=======
->>>>>>> b02d0d55
 import static org.opencastproject.util.IoSupport.withResource;
 import static org.opencastproject.util.UrlSupport.uri;
 import static org.opencastproject.util.data.Collections.map;
@@ -38,21 +32,6 @@
 import org.opencastproject.adminui.endpoint.AbstractEventEndpointTest.TestEnv;
 import org.opencastproject.adminui.impl.AdminUIConfiguration;
 import org.opencastproject.adminui.impl.index.AdminUISearchIndex;
-import org.opencastproject.archive.api.HttpMediaPackageElementProvider;
-import org.opencastproject.archive.api.UriRewriter;
-import org.opencastproject.archive.api.Version;
-import org.opencastproject.archive.base.StoragePath;
-import org.opencastproject.archive.base.persistence.AbstractArchiveDb;
-import org.opencastproject.archive.base.persistence.ArchiveDb;
-import org.opencastproject.archive.base.storage.DeletionSelector;
-import org.opencastproject.archive.base.storage.ElementStore;
-import org.opencastproject.archive.opencast.OpencastArchive;
-import org.opencastproject.archive.opencast.OpencastArchivePublisher;
-import org.opencastproject.archive.opencast.OpencastQuery;
-import org.opencastproject.archive.opencast.OpencastResultItem;
-import org.opencastproject.archive.opencast.OpencastResultSet;
-import org.opencastproject.archive.opencast.solr.SolrIndexManager;
-import org.opencastproject.archive.opencast.solr.SolrRequester;
 import org.opencastproject.authorization.xacml.manager.api.AclService;
 import org.opencastproject.authorization.xacml.manager.api.EpisodeACLTransition;
 import org.opencastproject.authorization.xacml.manager.api.ManagedAcl;
@@ -90,12 +69,11 @@
 import org.opencastproject.metadata.api.StaticMetadataService;
 import org.opencastproject.metadata.dublincore.DublinCoreCatalog;
 import org.opencastproject.metadata.dublincore.DublinCoreCatalogList;
+import org.opencastproject.metadata.dublincore.DublinCoreCatalogService;
 import org.opencastproject.metadata.dublincore.DublinCores;
 import org.opencastproject.metadata.dublincore.StaticMetadataServiceDublinCoreImpl;
 import org.opencastproject.metadata.mpeg7.Mpeg7CatalogService;
 import org.opencastproject.scheduler.api.SchedulerService;
-import org.opencastproject.schema.OcDublinCore;
-import org.opencastproject.schema.OcDublinCoreUtil;
 import org.opencastproject.security.api.AccessControlEntry;
 import org.opencastproject.security.api.AccessControlList;
 import org.opencastproject.security.api.AclScope;
@@ -109,12 +87,9 @@
 import org.opencastproject.security.api.Permissions;
 import org.opencastproject.security.api.SecurityService;
 import org.opencastproject.security.api.User;
-<<<<<<< HEAD
-=======
 import org.opencastproject.security.urlsigning.service.UrlSigningService;
 import org.opencastproject.security.urlsigning.utils.UrlSigningServiceOsgiUtil;
 import org.opencastproject.series.api.SeriesService;
->>>>>>> b02d0d55
 import org.opencastproject.series.impl.SeriesServiceDatabaseException;
 import org.opencastproject.series.impl.SeriesServiceImpl;
 import org.opencastproject.series.impl.solr.SeriesServiceSolrIndex;
@@ -139,8 +114,6 @@
 import org.opencastproject.workflow.api.WorkflowSetImpl;
 import org.opencastproject.workspace.api.Workspace;
 
-import org.apache.solr.client.solrj.SolrServer;
-import org.apache.solr.client.solrj.SolrServerException;
 import org.easymock.EasyMock;
 import org.easymock.IAnswer;
 import org.junit.Ignore;
@@ -178,23 +151,24 @@
 
   /** A user with permissions. */
   private final User userWithPermissions = new JaxbUser("sample", null, "WithPermissions", "with@permissions.com",
-          "test", defaultOrganization, new HashSet<JaxbRole>(Arrays.asList(new JaxbRole("ROLE_STUDENT",
-                  defaultOrganization), new JaxbRole("ROLE_OTHERSTUDENT", defaultOrganization), new JaxbRole(
-                  defaultOrganization.getAnonymousRole(), defaultOrganization))));
+          "test", defaultOrganization,
+          new HashSet<JaxbRole>(Arrays.asList(new JaxbRole("ROLE_STUDENT", defaultOrganization),
+                  new JaxbRole("ROLE_OTHERSTUDENT", defaultOrganization),
+                  new JaxbRole(defaultOrganization.getAnonymousRole(), defaultOrganization))));
 
   /** A user without permissions. */
   private final User userWithoutPermissions = new JaxbUser("sample", null, "WithoutPermissions",
-          "without@permissions.com", "test", opencastOrganization, new HashSet<JaxbRole>(Arrays.asList(new JaxbRole(
-                  "ROLE_NOTHING", opencastOrganization))));
+          "without@permissions.com", "test", opencastOrganization,
+          new HashSet<JaxbRole>(Arrays.asList(new JaxbRole("ROLE_NOTHING", opencastOrganization))));
 
   private final User defaultUser = userWithPermissions;
 
   private final UriRewriter rewriter = new UriRewriter() {
     @Override
     public URI apply(Version version, MediaPackageElement mpe) {
-      return uri("http://episodes", mpe.getMediaPackage().getIdentifier(), mpe.getIdentifier(), version, mpe
-              .getElementType().toString().toLowerCase()
-              + "." + mpe.getMimeType().getSuffix().getOrElse(".unknown"));
+      return uri("http://episodes", mpe.getMediaPackage().getIdentifier(), mpe.getIdentifier(), version,
+              mpe.getElementType().toString().toLowerCase() + "."
+                      + mpe.getMimeType().getSuffix().getOrElse(".unknown"));
 
     }
   };
@@ -248,8 +222,8 @@
 
     // acl
     final String anonymousRole = securityService.getOrganization().getAnonymousRole();
-    final AccessControlList acl = new AccessControlList(new AccessControlEntry(anonymousRole,
-            Permissions.Action.READ.toString(), true));
+    final AccessControlList acl = new AccessControlList(
+            new AccessControlEntry(anonymousRole, Permissions.Action.READ.toString(), true));
     /* The authorization service */
     final AuthorizationService authorizationService = EasyMock.createNiceMock(AuthorizationService.class);
     EasyMock.expect(authorizationService.getActiveAcl((MediaPackage) EasyMock.anyObject()))
@@ -283,9 +257,8 @@
     job.setDateCreated(dateCreated);
     job.setDateCompleted(dateCompleted);
     EasyMock.expect(serviceRegistry.getJob(EasyMock.anyLong())).andReturn(job).anyTimes();
-    EasyMock.expect(
-            serviceRegistry.createJob((String) EasyMock.anyObject(), (String) EasyMock.anyObject(),
-                    (List<String>) EasyMock.anyObject(), (String) EasyMock.anyObject(), EasyMock.anyBoolean()))
+    EasyMock.expect(serviceRegistry.createJob((String) EasyMock.anyObject(), (String) EasyMock.anyObject(),
+            (List<String>) EasyMock.anyObject(), (String) EasyMock.anyObject(), EasyMock.anyBoolean()))
             .andReturn(new JobImpl()).anyTimes();
     EasyMock.expect(serviceRegistry.updateJob((Job) EasyMock.anyObject())).andReturn(new JobImpl()).anyTimes();
     EasyMock.expect(serviceRegistry.getJobs((String) EasyMock.anyObject(), (Job.Status) EasyMock.anyObject()))
@@ -486,8 +459,8 @@
       }
 
       @Override
-      public AccessControlList getAccessControl(String seriesID) throws NotFoundException,
-              SeriesServiceDatabaseException {
+      public AccessControlList getAccessControl(String seriesID)
+              throws NotFoundException, SeriesServiceDatabaseException {
         return acl;
       }
 
@@ -497,8 +470,9 @@
     StaticMetadataServiceDublinCoreImpl metadataSvcs = new StaticMetadataServiceDublinCoreImpl();
     metadataSvcs.setWorkspace(workspace);
 
-    final SolrIndexManager solrIndex = new SolrIndexManager(solrServer, workspace, VCell.cell(Arrays
-            .asList((StaticMetadataService) metadataSvcs)), seriesService, mpeg7CatalogService, securityService);
+    final SolrIndexManager solrIndex = new SolrIndexManager(solrServer, workspace,
+            VCell.cell(Arrays.asList((StaticMetadataService) metadataSvcs)), seriesService, mpeg7CatalogService,
+            securityService);
 
     // Org directory
     MessageSender messageSender = EasyMock.createNiceMock(MessageSender.class);
@@ -512,41 +486,23 @@
             messageSender, messageReceiver);
     env.setArchive(archive);
 
-<<<<<<< HEAD
-    ParticipationManagementDatabase pmDatabase = EasyMock.createNiceMock(ParticipationManagementDatabase.class);
-    EasyMock.expect(pmDatabase.getRecordingByEvent(EasyMock.anyLong())).andReturn(
-            createRecording(1, "A", "Test title A"));
-    EasyMock.expect(pmDatabase.getRecordingByEvent(EasyMock.anyLong())).andReturn(
-            createRecording(2, "B", "Test title B"));
-    EasyMock.expect(pmDatabase.getRecordingByEvent(EasyMock.anyLong())).andReturn(
-            createRecording(3, "C", "Test title C"));
-    EasyMock.expect(pmDatabase.getMessagesByRecordingId(EasyMock.anyLong(), EasyMock.anyObject(Option.class)))
-            .andReturn(Arrays.asList(createMessage(1, "template1", "Titel 1", "Body 1")));
-    EasyMock.expect(pmDatabase.getMessagesByRecordingId(EasyMock.anyLong(), EasyMock.anyObject(Option.class)))
-            .andReturn(
-                    Arrays.asList(createMessage(2, "template2", "Titel 2", "Body 2"),
-                            createMessage(3, "template3", "Titel 3", "Body 3")));
-    EasyMock.expect(pmDatabase.getMessagesByRecordingId(EasyMock.anyLong(), EasyMock.anyObject(Option.class)))
-            .andReturn(Arrays.asList(createMessage(4, "template4", "Titel 4", "Body 4")));
-    EasyMock.replay(pmDatabase);
-    env.setParticipationManagementDatabase(pmDatabase);
-=======
     DublinCoreCatalogService dublinCoreCatalogService = EasyMock.createNiceMock(DublinCoreCatalogService.class);
     env.setDublinCoreCatalogService(dublinCoreCatalogService);
->>>>>>> b02d0d55
 
     Date now = new Date(DateTimeSupport.fromUTC("2014-06-05T09:15:56Z"));
-    EventComment comment = EventComment.create(Option.some(65L), "abc123", "mh_default_org", "Comment 1", userWithPermissions, "Sick", true, now, now);
-    EventComment comment2 = EventComment.create(Option.some(65L), "abc123", "mh_default_org", "Comment 2", userWithPermissions, "Defect", false, now, now);
-    EventCommentReply reply = EventCommentReply.create(Option.some(78L), "Cant reproduce", userWithoutPermissions, now, now);
+    EventComment comment = EventComment.create(Option.some(65L), "abc123", "mh_default_org", "Comment 1",
+            userWithPermissions, "Sick", true, now, now);
+    EventComment comment2 = EventComment.create(Option.some(65L), "abc123", "mh_default_org", "Comment 2",
+            userWithPermissions, "Defect", false, now, now);
+    EventCommentReply reply = EventCommentReply.create(Option.some(78L), "Cant reproduce", userWithoutPermissions, now,
+            now);
     comment2.addReply(reply);
 
     EventCommentService eventCommentService = EasyMock.createNiceMock(EventCommentService.class);
     EasyMock.expect(eventCommentService.getComments(EasyMock.anyString())).andReturn(Arrays.asList(comment, comment2))
             .anyTimes();
     EasyMock.expect(eventCommentService.getComment(EasyMock.anyLong())).andReturn(comment2);
-    EasyMock.expect(eventCommentService.updateComment(EasyMock.anyObject(EventComment.class)))
-            .andReturn(comment2);
+    EasyMock.expect(eventCommentService.updateComment(EasyMock.anyObject(EventComment.class))).andReturn(comment2);
     EasyMock.replay(eventCommentService);
     env.setEventCommentService(eventCommentService);
 
@@ -562,16 +518,25 @@
     licences.put("uuid-series2", "Series 2");
 
     ListProvidersService listProvidersService = EasyMock.createNiceMock(ListProvidersService.class);
-    EasyMock.expect(
-            listProvidersService.getList(EasyMock.anyString(), EasyMock.anyObject(ResourceListQuery.class),
-                    EasyMock.anyObject(Organization.class), false)).andReturn(licences).anyTimes();
+    EasyMock.expect(listProvidersService.getList(EasyMock.anyString(), EasyMock.anyObject(ResourceListQuery.class),
+            EasyMock.anyObject(Organization.class), false)).andReturn(licences).anyTimes();
     EasyMock.replay(listProvidersService);
 
-    final IncidentTree r = new IncidentTreeImpl(Immutables.list(mkIncident(Severity.INFO), mkIncident(Severity.INFO),
-            mkIncident(Severity.INFO)), Immutables.<IncidentTree> list(new IncidentTreeImpl(Immutables.list(
-            mkIncident(Severity.INFO), mkIncident(Severity.WARNING)), Immutables
-            .<IncidentTree> list(new IncidentTreeImpl(Immutables.list(mkIncident(Severity.WARNING),
-                    mkIncident(Severity.INFO)), Immutables.<IncidentTree> nil())))));
+    final IncidentTree r = new IncidentTreeImpl(
+            Immutables
+                    .list(mkIncident(Severity.INFO), mkIncident(Severity.INFO),
+                            mkIncident(
+                                    Severity.INFO)),
+            Immutables
+                    .<IncidentTree> list(
+                            new IncidentTreeImpl(
+                                    Immutables
+                                            .list(mkIncident(Severity.INFO),
+                                                    mkIncident(
+                                                            Severity.WARNING)),
+                                    Immutables.<IncidentTree> list(new IncidentTreeImpl(
+                                            Immutables.list(mkIncident(Severity.WARNING), mkIncident(Severity.INFO)),
+                                            Immutables.<IncidentTree> nil())))));
 
     IncidentService incidentService = EasyMock.createNiceMock(IncidentService.class);
     EasyMock.expect(incidentService.getIncident(EasyMock.anyLong())).andReturn(mkIncident(Severity.INFO)).anyTimes();
@@ -591,13 +556,11 @@
     catalogs.add(DublinCores.read(TestEventEndpoint.class.getResourceAsStream("/dublincore2.xml")));
     DublinCoreCatalogList dublinCoreCatalogList = new DublinCoreCatalogList(catalogs, 1);
     SchedulerService schedulerService = EasyMock.createNiceMock(SchedulerService.class);
-    EasyMock.expect(
-            schedulerService.findConflictingEvents(EasyMock.anyString(), EasyMock.anyObject(Date.class),
-                    EasyMock.anyObject(Date.class))).andReturn(dublinCoreCatalogList).anyTimes();
-    EasyMock.expect(
-            schedulerService.findConflictingEvents(EasyMock.anyString(), EasyMock.anyString(),
-                    EasyMock.anyObject(Date.class), EasyMock.anyObject(Date.class), EasyMock.anyLong(),
-                    EasyMock.anyString())).andReturn(dublinCoreCatalogList).anyTimes();
+    EasyMock.expect(schedulerService.findConflictingEvents(EasyMock.anyString(), EasyMock.anyObject(Date.class),
+            EasyMock.anyObject(Date.class))).andReturn(dublinCoreCatalogList).anyTimes();
+    EasyMock.expect(schedulerService.findConflictingEvents(EasyMock.anyString(), EasyMock.anyString(),
+            EasyMock.anyObject(Date.class), EasyMock.anyObject(Date.class), EasyMock.anyLong(), EasyMock.anyString()))
+            .andReturn(dublinCoreCatalogList).anyTimes();
     EasyMock.replay(schedulerService);
     env.setSchedulerService(schedulerService);
 
@@ -778,8 +741,9 @@
 
       @Override
       public Option<OcDublinCore> getSeriesDublinCore() {
-        return Option.some(OcDublinCoreUtil.create(
-                DublinCores.read(TestEventEndpoint.class.getResourceAsStream("/dublincore2.xml"))).getDublinCore());
+        return Option.some(OcDublinCoreUtil
+                .create(DublinCores.read(TestEventEndpoint.class.getResourceAsStream("/dublincore2.xml")))
+                .getDublinCore());
       }
 
       @Override
@@ -809,8 +773,9 @@
 
       @Override
       public OcDublinCore getDublinCore() {
-        return OcDublinCoreUtil.create(
-                DublinCores.read(TestEventEndpoint.class.getResourceAsStream("/dublincore3.xml"))).getDublinCore();
+        return OcDublinCoreUtil
+                .create(DublinCores.read(TestEventEndpoint.class.getResourceAsStream("/dublincore3.xml")))
+                .getDublinCore();
       }
 
       @Override
@@ -857,10 +822,6 @@
   }
 
   @Override
-<<<<<<< HEAD
-  public ParticipationManagementDatabase getPMPersistence() {
-    return env.getPmPersistence();
-=======
   public SeriesService getSeriesService() {
     return env.getSeriesService();
   }
@@ -868,7 +829,6 @@
   @Override
   public DublinCoreCatalogService getDublinCoreService() {
     return env.getDublinCoreService();
->>>>>>> b02d0d55
   }
 
   @Override
@@ -915,6 +875,7 @@
   public long getUrlSigningExpireDuration() {
     return UrlSigningServiceOsgiUtil.DEFAULT_URL_SIGNING_EXPIRE_DURATION;
   }
+
   @Override
   public UrlSigningService getUrlSigningService() {
     return env.getUrlSigningService();
