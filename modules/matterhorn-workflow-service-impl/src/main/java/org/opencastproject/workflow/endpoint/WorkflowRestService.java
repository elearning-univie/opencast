/**
 *  Copyright 2009, 2010 The Regents of the University of California
 *  Licensed under the Educational Community License, Version 2.0
 *  (the "License"); you may not use this file except in compliance
 *  with the License. You may obtain a copy of the License at
 *
 *  http://www.osedu.org/licenses/ECL-2.0
 *
 *  Unless required by applicable law or agreed to in writing,
 *  software distributed under the License is distributed on an "AS IS"
 *  BASIS, WITHOUT WARRANTIES OR CONDITIONS OF ANY KIND, either express
 *  or implied. See the License for the specific language governing
 *  permissions and limitations under the License.
 *
 */
package org.opencastproject.workflow.endpoint;

import static javax.servlet.http.HttpServletResponse.SC_CREATED;
import static javax.servlet.http.HttpServletResponse.SC_NOT_FOUND;
import static javax.servlet.http.HttpServletResponse.SC_NO_CONTENT;
import static javax.servlet.http.HttpServletResponse.SC_OK;
import static javax.servlet.http.HttpServletResponse.SC_PRECONDITION_FAILED;
import static org.opencastproject.util.doc.rest.RestParameter.Type.INTEGER;
import static org.opencastproject.util.doc.rest.RestParameter.Type.STRING;
import static org.opencastproject.util.doc.rest.RestParameter.Type.TEXT;

import org.opencastproject.job.api.JobProducer;
import org.opencastproject.mediapackage.MediaPackage;
import org.opencastproject.mediapackage.MediaPackageBuilderFactory;
import org.opencastproject.mediapackage.MediaPackageElement;
import org.opencastproject.mediapackage.MediaPackageImpl;
import org.opencastproject.rest.AbstractJobProducerEndpoint;
import org.opencastproject.rest.RestConstants;
import org.opencastproject.security.api.UnauthorizedException;
import org.opencastproject.serviceregistry.api.ServiceRegistry;
import org.opencastproject.util.LocalHashMap;
import org.opencastproject.util.NotFoundException;
import org.opencastproject.util.SolrUtils;
import org.opencastproject.util.UrlSupport;
import org.opencastproject.util.doc.rest.RestParameter;
import org.opencastproject.util.doc.rest.RestQuery;
import org.opencastproject.util.doc.rest.RestResponse;
import org.opencastproject.util.doc.rest.RestService;
import org.opencastproject.workflow.api.Configurable;
import org.opencastproject.workflow.api.WorkflowDatabaseException;
import org.opencastproject.workflow.api.WorkflowDefinition;
import org.opencastproject.workflow.api.WorkflowDefinitionImpl;
import org.opencastproject.workflow.api.WorkflowDefinitionSet;
import org.opencastproject.workflow.api.WorkflowException;
import org.opencastproject.workflow.api.WorkflowInstance;
import org.opencastproject.workflow.api.WorkflowInstance.WorkflowState;
import org.opencastproject.workflow.api.WorkflowInstanceImpl;
import org.opencastproject.workflow.api.WorkflowOperationHandler;
import org.opencastproject.workflow.api.WorkflowOperationInstance;
import org.opencastproject.workflow.api.WorkflowParser;
import org.opencastproject.workflow.api.WorkflowParsingException;
import org.opencastproject.workflow.api.WorkflowQuery;
import org.opencastproject.workflow.api.WorkflowQuery.Sort;
import org.opencastproject.workflow.api.WorkflowService;
import org.opencastproject.workflow.api.WorkflowSet;
import org.opencastproject.workflow.api.WorkflowStatistics;
import org.opencastproject.workflow.impl.WorkflowServiceImpl;
import org.opencastproject.workflow.impl.WorkflowServiceImpl.HandlerRegistration;

import org.apache.commons.io.IOUtils;
import org.apache.commons.lang.StringUtils;
import org.json.simple.JSONArray;
import org.json.simple.JSONObject;
import org.osgi.service.component.ComponentContext;
import org.slf4j.Logger;
import org.slf4j.LoggerFactory;

import java.io.IOException;
import java.io.InputStream;
import java.net.URI;
import java.net.URISyntaxException;
import java.util.HashMap;
import java.util.List;
import java.util.Map;
import java.util.Map.Entry;
import java.util.Set;

import javax.servlet.http.HttpServletResponse;
import javax.ws.rs.DELETE;
import javax.ws.rs.FormParam;
import javax.ws.rs.GET;
import javax.ws.rs.POST;
import javax.ws.rs.PUT;
import javax.ws.rs.Path;
import javax.ws.rs.PathParam;
import javax.ws.rs.Produces;
import javax.ws.rs.QueryParam;
import javax.ws.rs.WebApplicationException;
import javax.ws.rs.core.MediaType;
import javax.ws.rs.core.Response;
import javax.ws.rs.core.Response.Status;

/**
 * A REST endpoint for the {@link WorkflowService}
 */
@Path("/")
@RestService(name = "workflowservice", title = "Workflow Service", abstractText = "This service lists available workflows and starts, stops, suspends and resumes workflow instances.", notes = {
        "All paths above are relative to the REST endpoint base (something like http://your.server/files)",
        "If the service is down or not working it will return a status 503, this means the the underlying service is "
                + "not working and is either restarting or has failed",
        "A status code 500 means a general failure has occurred which is not recoverable and was not anticipated. In "
                + "other words, there is a bug! You should file an error report with your server logs from the time when the "
                + "error occurred: <a href=\"https://opencast.jira.com\">Opencast Issue Tracker</a>" })
public class WorkflowRestService extends AbstractJobProducerEndpoint {

  /** The default number of results returned */
  private static final int DEFAULT_LIMIT = 20;
  /** The constant used to negate a querystring parameter. This is only supported on some parameters. */
  public static final String NEGATE_PREFIX = "-";
  /** The constant used to switch the direction of the sorting querystring parameter. */
  public static final String DESCENDING_SUFFIX = "_DESC";
  /** The logger */
  private static final Logger logger = LoggerFactory.getLogger(WorkflowRestService.class);
  /** The default server URL */
  protected String serverUrl = UrlSupport.DEFAULT_BASE_URL;
  /** The default service URL */
  protected String serviceUrl = serverUrl + "/workflow";
  /** The workflow service instance */
  private WorkflowService service;
  /** The service registry */
  protected ServiceRegistry serviceRegistry = null;

  /**
   * Callback from the OSGi declarative services to set the service registry.
   * 
   * @param serviceRegistry
   *          the service registry
   */
  protected void setServiceRegistry(ServiceRegistry serviceRegistry) {
    this.serviceRegistry = serviceRegistry;
  }

  /**
   * Sets the workflow service
   * 
   * @param service
   *          the workflow service instance
   */
  public void setService(WorkflowService service) {
    this.service = service;
  }

  /**
   * OSGI callback for component activation
   * 
   * @param cc
   *          the OSGI declarative services component context
   */
  public void activate(ComponentContext cc) {
    // Get the configured server URL
    if (cc == null) {
      serverUrl = UrlSupport.DEFAULT_BASE_URL;
    } else {
      String ccServerUrl = cc.getBundleContext().getProperty("org.opencastproject.server.url");
      logger.info("configured server url is {}", ccServerUrl);
      if (ccServerUrl == null) {
        serverUrl = UrlSupport.DEFAULT_BASE_URL;
      } else {
        serverUrl = ccServerUrl;
      }
      serviceUrl = (String) cc.getProperties().get(RestConstants.SERVICE_PATH_PROPERTY);
    }
  }

  public String getSampleMediaPackage() {
    String samplesUrl = serverUrl + "/workflow/samples";

    return "<mediapackage xmlns=\"http://mediapackage.opencastproject.org\" start=\"2007-12-05T13:40:00\" duration=\"1004400000\">\n"
            + "  <media>\n"
            + "    <track id=\"track-1\" type=\"presenter/source\">\n"
            + "      <mimetype>audio/mp3</mimetype>\n" + "      <url>"
            + samplesUrl
            + "/audio.mp3</url>\n"
            + "      <checksum type=\"md5\">950f9fa49caa8f1c5bbc36892f6fd062</checksum>\n"
            + "      <duration>10472</duration>\n"
            + "      <audio>\n"
            + "        <channels>2</channels>\n"
            + "        <bitdepth>0</bitdepth>\n"
            + "        <bitrate>128004.0</bitrate>\n"
            + "        <samplingrate>44100</samplingrate>\n"
            + "      </audio>\n"
            + "    </track>\n"
            + "    <track id=\"track-2\" type=\"presenter/source\">\n"
            + "      <mimetype>video/quicktime</mimetype>\n"
            + "      <url>"
            + samplesUrl
            + "/camera.mpg</url>\n"
            + "      <checksum type=\"md5\">43b7d843b02c4a429b2f547a4f230d31</checksum>\n"
            + "      <duration>14546</duration>\n"
            + "      <video>\n"
            + "        <device type=\"UFG03\" version=\"30112007\" vendor=\"Unigraf\" />\n"
            + "        <encoder type=\"H.264\" version=\"7.4\" vendor=\"Apple Inc\" />\n"
            + "        <resolution>640x480</resolution>\n"
            + "        <scanType type=\"progressive\" />\n"
            + "        <bitrate>540520</bitrate>\n"
            + "        <frameRate>2</frameRate>\n"
            + "      </video>\n"
            + "    </track>\n"
            + "  </media>\n"
            + "  <metadata>\n"
            + "    <catalog id=\"catalog-1\" type=\"dublincore/episode\">\n"
            + "      <mimetype>text/xml</mimetype>\n"
            + "      <url>"
            + samplesUrl
            + "/dc-1.xml</url>\n"
            + "      <checksum type=\"md5\">20e466615251074e127a1627fd0dae3e</checksum>\n"
            + "    </catalog>\n"
            + "  </metadata>\n" + "</mediapackage>";
  }

  public String getSampleWorkflowDefinition() throws IOException {
    InputStream is = null;
    try {
      is = getClass().getResourceAsStream("/sample/compose-distribute-publish.xml");
      return IOUtils.toString(is, "UTF-8");
    } finally {
      IOUtils.closeQuietly(is);
    }
  }

  @GET
  @Produces(MediaType.TEXT_PLAIN)
  @Path("/count")
  @RestQuery(name = "count", description = "Returns the number of workflow instances in a specific state and operation", returnDescription = "Returns the number of workflow instances in a specific state and operation", restParameters = {
          @RestParameter(name = "state", isRequired = false, description = "The workflow state", type = STRING),
          @RestParameter(name = "operation", isRequired = false, description = "The current operation", type = STRING) }, reponses = { @RestResponse(responseCode = SC_OK, description = "The number of workflow instances.") })
  public Response getCount(@QueryParam("state") WorkflowInstance.WorkflowState state,
          @QueryParam("operation") String operation) {
    try {
      Long count = service.countWorkflowInstances(state, operation);
      return Response.ok(count).build();
    } catch (WorkflowDatabaseException e) {
      throw new WebApplicationException(e);
    }
  }

  @GET
  @Produces(MediaType.TEXT_XML)
  @Path("/statistics.xml")
  @RestQuery(name = "statisticsasxml", description = "Returns the workflow statistics as XML", returnDescription = "An XML representation of the workflow statistics.", reponses = { @RestResponse(responseCode = SC_OK, description = "An XML representation of the workflow statistics.") })
  public WorkflowStatistics getStatisticsAsXml() throws WorkflowDatabaseException {
    return service.getStatistics();
  }

  @GET
  @Produces(MediaType.APPLICATION_JSON)
  @Path("/statistics.json")
  @RestQuery(name = "statisticsasjson", description = "Returns the workflow statistics as JSON", returnDescription = "A JSON representation of the workflow statistics.", reponses = { @RestResponse(responseCode = SC_OK, description = "A JSON representation of the workflow statistics.") })
  public WorkflowStatistics getStatisticsAsJson() throws WorkflowDatabaseException {
    return getStatisticsAsXml();
  }

  @GET
  @Path("definitions.json")
  @Produces(MediaType.APPLICATION_JSON)
  @RestQuery(name = "definitions", description = "List all available workflow definitions as JSON", returnDescription = "Returns the workflow definitions as JSON", reponses = { @RestResponse(responseCode = SC_OK, description = "The workflow definitions.") })
  public WorkflowDefinitionSet getWorkflowDefinitionsAsJson() throws Exception {
    return getWorkflowDefinitionsAsXml();
  }

  @GET
  @Path("definitions.xml")
  @Produces(MediaType.APPLICATION_XML)
  @RestQuery(name = "definitions", description = "List all available workflow definitions as XML", returnDescription = "Returns the workflow definitions as XML", reponses = { @RestResponse(responseCode = SC_OK, description = "The workflow definitions.") })
  public WorkflowDefinitionSet getWorkflowDefinitionsAsXml() throws Exception {
    List<WorkflowDefinition> list = service.listAvailableWorkflowDefinitions();
    return new WorkflowDefinitionSet(list);
  }

  @GET
  @Produces(MediaType.APPLICATION_JSON)
  @Path("definition/{id}.json")
  @RestQuery(name = "definitionasjson", description = "Returns a single workflow definition", returnDescription = "Returns a JSON representation of the workflow definition with the specified identifier", pathParameters = { @RestParameter(name = "id", isRequired = true, description = "The workflow definition identifier", type = STRING) }, reponses = {
          @RestResponse(responseCode = SC_OK, description = "The workflow definition."),
          @RestResponse(responseCode = SC_NOT_FOUND, description = "Workflow definition not found.") })
  public Response getWorkflowDefinitionAsJson(@PathParam("id") String workflowDefinitionId) throws NotFoundException {
    WorkflowDefinition def = null;
    try {
      def = service.getWorkflowDefinitionById(workflowDefinitionId);
    } catch (WorkflowDatabaseException e) {
      throw new WebApplicationException(e);
    }
    return Response.ok(def).build();
  }

  @GET
  @Produces(MediaType.TEXT_XML)
  @Path("definition/{id}.xml")
  @RestQuery(name = "definitionasxml", description = "Returns a single workflow definition", returnDescription = "Returns an XML representation of the workflow definition with the specified identifier", pathParameters = { @RestParameter(name = "id", isRequired = true, description = "The workflow definition identifier", type = STRING) }, reponses = {
          @RestResponse(responseCode = SC_OK, description = "The workflow definition."),
          @RestResponse(responseCode = SC_NOT_FOUND, description = "Workflow definition not found.") })
  public Response getWorkflowDefinitionAsXml(@PathParam("id") String workflowDefinitionId) throws NotFoundException {
    return getWorkflowDefinitionAsJson(workflowDefinitionId);
  }

  /**
   * Returns the workflow configuration panel HTML snippet for the workflow definition specified by
   * 
   * @param definitionId
   * @return config panel HTML snippet
   */
  @GET
  @Produces(MediaType.TEXT_HTML)
  @Path("configurationPanel")
  @RestQuery(name = "configpanel", description = "Get the configuration panel for a specific workflow", returnDescription = "The HTML workflow configuration panel", restParameters = { @RestParameter(name = "definitionId", isRequired = false, description = "The workflow definition identifier", type = STRING) }, reponses = { @RestResponse(responseCode = SC_OK, description = "The workflow configuration panel.") })
  public Response getConfigurationPanel(@QueryParam("definitionId") String definitionId) throws NotFoundException {
    WorkflowDefinition def = null;
    try {
      def = service.getWorkflowDefinitionById(definitionId);
      String out = def.getConfigurationPanel();
      return Response.ok(out).build();
    } catch (WorkflowDatabaseException e) {
      throw new WebApplicationException(Status.INTERNAL_SERVER_ERROR);
    }
  }

  @GET
  @Produces(MediaType.TEXT_XML)
  @Path("instances.xml")
  @RestQuery(name = "workflowsasxml", description = "List all workflow instances matching the query parameters", returnDescription = "An XML representation of the set of workflows matching these query parameters", restParameters = {
          @RestParameter(name = "state", isRequired = false, description = "Filter results by workflows' current state", type = STRING),
          @RestParameter(name = "q", isRequired = false, description = "Filter results by free text query", type = STRING),
          @RestParameter(name = "seriesId", isRequired = false, description = "Filter results by series identifier", type = STRING),
          @RestParameter(name = "seriesTitle", isRequired = false, description = "Filter results by series title", type = STRING),
          @RestParameter(name = "creator", isRequired = false, description = "Filter results by the mediapackage's creator", type = STRING),
          @RestParameter(name = "contributor", isRequired = false, description = "Filter results by the mediapackage's contributor", type = STRING),
          @RestParameter(name = "fromdate", isRequired = false, description = "Filter results by workflow start date.", type = STRING),
          @RestParameter(name = "todate", isRequired = false, description = "Filter results by workflow start date.", type = STRING),
          @RestParameter(name = "language", isRequired = false, description = "Filter results by mediapackage's language.", type = STRING),
          @RestParameter(name = "license", isRequired = false, description = "Filter results by mediapackage's license.", type = STRING),
          @RestParameter(name = "title", isRequired = false, description = "Filter results by mediapackage's title.", type = STRING),
          @RestParameter(name = "subject", isRequired = false, description = "Filter results by mediapackage's subject.", type = STRING),
          @RestParameter(name = "workflowdefinition", isRequired = false, description = "Filter results by workflow definition.", type = STRING),
          @RestParameter(name = "mp", isRequired = false, description = "Filter results by mediapackage identifier.", type = STRING),
          @RestParameter(name = "op", isRequired = false, description = "Filter results by workflows' current operation.", type = STRING),
          @RestParameter(name = "sort", isRequired = false, description = "The sort order.  May include any "
                  + "of the following: DATE_CREATED, TITLE, SERIES_TITLE, SERIES_ID, MEDIA_PACKAGE_ID, WORKFLOW_DEFINITION_ID, CREATOR, "
                  + "CONTRIBUTOR, LANGUAGE, LICENSE, SUBJECT.  Add '_DESC' to reverse the sort order (e.g. TITLE_DESC).", type = STRING),
          @RestParameter(name = "startPage", isRequired = false, description = "The paging offset", type = INTEGER),
          @RestParameter(name = "count", isRequired = false, description = "The number of results to return.", type = INTEGER),
          @RestParameter(name = "compact", isRequired = false, description = "Whether to return a compact version of "
                  + "the workflow instance, with mediapackage elements, workflow and workflow operation configurations and "
                  + "non-current operations removed.", type = STRING) }, reponses = { @RestResponse(responseCode = SC_OK, description = "An XML representation of the workflow set.") })
  // CHECKSTYLE:OFF
  // The number of method parameters is too large for checkstyle's taste, but we need to handle many potential query
  // parameters. CXF provides a bean approach to accepting many parameters, but it is not part of the JAX-RS spec.
  // So for now, we disable checkstyle here.
  public Response getWorkflowsAsXml(@QueryParam("state") List<String> states, @QueryParam("q") String text,
          @QueryParam("seriesId") String seriesId, @QueryParam("seriesTitle") String seriesTitle,
          @QueryParam("creator") String creator, @QueryParam("contributor") String contributor,
          @QueryParam("fromdate") String fromDate, @QueryParam("todate") String toDate,
          @QueryParam("language") String language, @QueryParam("license") String license,
          @QueryParam("title") String title, @QueryParam("subject") String subject,
          @QueryParam("workflowdefinition") String workflowDefinitionId, @QueryParam("mp") String mediapackageId,
          @QueryParam("op") List<String> currentOperations, @QueryParam("sort") String sort,
          @QueryParam("startPage") int startPage, @QueryParam("count") int count, @QueryParam("compact") boolean compact)
          throws Exception {
    // CHECKSTYLE:ON
    if (count < 1)
      count = DEFAULT_LIMIT;

    WorkflowQuery q = new WorkflowQuery();
    q.withCount(count);
    q.withStartPage(startPage);
    if (states != null && states.size() > 0) {
      try {
        for (String state : states) {
          if (StringUtils.isBlank(state)) {
            continue;
          }
          if (state.startsWith(NEGATE_PREFIX)) {
            q.withoutState(WorkflowState.valueOf(state.substring(1).toUpperCase()));
          } else {
            q.withState(WorkflowState.valueOf(state.toUpperCase()));
          }
        }
      } catch (IllegalArgumentException e) {
        logger.debug("Unknown workflow state.", e);
      }
    }

    q.withText(text);
    q.withSeriesId(seriesId);
    q.withSeriesTitle(seriesTitle);
    q.withSubject(subject);
    q.withMediaPackage(mediapackageId);
    q.withCreator(creator);
    q.withContributor(contributor);
    q.withDateAfter(SolrUtils.parseDate(fromDate));
    q.withDateBefore(SolrUtils.parseDate(toDate));
    q.withLanguage(language);
    q.withLicense(license);
    q.withTitle(title);
    q.withWorkflowDefintion(workflowDefinitionId);

    if (currentOperations != null && currentOperations.size() > 0) {
      for (String op : currentOperations) {
        if (StringUtils.isBlank(op)) {
          continue;
        }
        if (op.startsWith(NEGATE_PREFIX)) {
          q.withoutCurrentOperation(op.substring(1));
        } else {
          q.withCurrentOperation(op);
        }
      }
    }

    if (StringUtils.isNotBlank(sort)) {
      // Parse the sort field and direction
      Sort sortField = null;
      if (sort.endsWith(DESCENDING_SUFFIX)) {
        String enumKey = sort.substring(0, sort.length() - DESCENDING_SUFFIX.length()).toUpperCase();
        try {
          sortField = Sort.valueOf(enumKey);
          q.withSort(sortField, false);
        } catch (IllegalArgumentException e) {
          logger.warn("No sort enum matches '{}'", enumKey);
        }
      } else {
        try {
          sortField = Sort.valueOf(sort);
          q.withSort(sortField);
        } catch (IllegalArgumentException e) {
          logger.warn("No sort enum matches '{}'", sort);
        }
      }
    }

    WorkflowSet set = service.getWorkflowInstances(q);

    // Marshalling of a full workflow takes a long time. Therefore, we strip everything that's not needed.
    if (compact) {
      for (WorkflowInstance instance : set.getItems()) {

        // Remove all operations but the current one
        WorkflowOperationInstance currentOperation = instance.getCurrentOperation();
        List<WorkflowOperationInstance> operations = instance.getOperations();
        operations.clear(); // instance.getOperations() is a copy
        if (currentOperation != null) {
          for (String key : currentOperation.getConfigurationKeys()) {
            currentOperation.removeConfiguration(key);
          }
          operations.add(currentOperation);
        }
        instance.setOperations(operations);

        // Remove all mediapackage elements (but keep the duration)
        MediaPackage mediaPackage = instance.getMediaPackage();
        Long duration = instance.getMediaPackage().getDuration();
        for (MediaPackageElement element : mediaPackage.elements()) {
          mediaPackage.remove(element);
        }
        mediaPackage.setDuration(duration);
      }
    }

    return Response.ok(set).build();
  }

  // CHECKSTYLE:OFF (The number of method parameters is large because we need to handle many potential query parameters)
  @GET
  @Produces(MediaType.APPLICATION_JSON)
  @Path("instances.json")
  @RestQuery(name = "workflowsasjson", description = "List all workflow instances matching the query parameters", returnDescription = "A JSON representation of the set of workflows matching these query parameters", restParameters = {
          @RestParameter(name = "state", isRequired = false, description = "Filter results by workflows' current state", type = STRING),
          @RestParameter(name = "q", isRequired = false, description = "Filter results by free text query", type = STRING),
          @RestParameter(name = "seriesId", isRequired = false, description = "Filter results by series identifier", type = STRING),
          @RestParameter(name = "seriesTitle", isRequired = false, description = "Filter results by series title", type = STRING),
          @RestParameter(name = "creator", isRequired = false, description = "Filter results by the mediapackage's creator", type = STRING),
          @RestParameter(name = "contributor", isRequired = false, description = "Filter results by the mediapackage's contributor", type = STRING),
          @RestParameter(name = "fromdate", isRequired = false, description = "Filter results by workflow start date.", type = STRING),
          @RestParameter(name = "todate", isRequired = false, description = "Filter results by workflow start date.", type = STRING),
          @RestParameter(name = "language", isRequired = false, description = "Filter results by mediapackage's language.", type = STRING),
          @RestParameter(name = "license", isRequired = false, description = "Filter results by mediapackage's license.", type = STRING),
          @RestParameter(name = "title", isRequired = false, description = "Filter results by mediapackage's title.", type = STRING),
          @RestParameter(name = "subject", isRequired = false, description = "Filter results by mediapackage's subject.", type = STRING),
          @RestParameter(name = "workflowdefinition", isRequired = false, description = "Filter results by workflow definition.", type = STRING),
          @RestParameter(name = "mp", isRequired = false, description = "Filter results by mediapackage identifier.", type = STRING),
          @RestParameter(name = "op", isRequired = false, description = "Filter results by workflows' current operation.", type = STRING),
          @RestParameter(name = "sort", isRequired = false, description = "The sort order.  May include any "
                  + "of the following: DATE_CREATED, TITLE, SERIES_TITLE, SERIES_ID, MEDIA_PACKAGE_ID, WORKFLOW_DEFINITION_ID, CREATOR, "
                  + "CONTRIBUTOR, LANGUAGE, LICENSE, SUBJECT.  Add '_DESC' to reverse the sort order (e.g. TITLE_DESC).", type = STRING),
          @RestParameter(name = "startPage", isRequired = false, description = "The paging offset", type = INTEGER),
          @RestParameter(name = "count", isRequired = false, description = "The number of results to return.", type = INTEGER),
          @RestParameter(name = "compact", isRequired = false, description = "Whether to return a compact version of "
                  + "the workflow instance, with mediapackage elements, workflow and workflow operation configurations and "
                  + "non-current operations removed.", type = STRING) }, reponses = { @RestResponse(responseCode = SC_OK, description = "A JSON representation of the workflow set.") })
  public Response getWorkflowsAsJson(@QueryParam("state") List<String> states, @QueryParam("q") String text,
<<<<<<< HEAD
          @QueryParam("seriesid") String seriesId, @QueryParam("seriestitle") String seriesTitle,
=======
          @QueryParam("seriesId") String seriesId, @QueryParam("seriesTitle") String seriesTitle,
>>>>>>> f9626ee3
          @QueryParam("creator") String creator, @QueryParam("contributor") String contributor,
          @QueryParam("fromdate") String fromDate, @QueryParam("todate") String toDate,
          @QueryParam("language") String language, @QueryParam("license") String license,
          @QueryParam("title") String title, @QueryParam("subject") String subject,
          @QueryParam("workflowdefinition") String workflowDefinitionId, @QueryParam("mp") String mediapackageId,
          @QueryParam("op") List<String> currentOperations, @QueryParam("sort") String sort,
          @QueryParam("startPage") int startPage, @QueryParam("count") int count, @QueryParam("compact") boolean compact)
          throws Exception {
    // CHECKSTYLE:ON
    return getWorkflowsAsXml(states, text, seriesId, seriesTitle, creator, contributor, fromDate, toDate, language,
            license, title, subject, workflowDefinitionId, mediapackageId, currentOperations, sort, startPage, count,
            compact);
  }

  @GET
  @Produces(MediaType.TEXT_XML)
  @Path("instance/{id}.xml")
  @RestQuery(name = "workflowasxml", description = "Get a specific workflow instance.", returnDescription = "An XML representation of a workflow instance", pathParameters = { @RestParameter(name = "id", isRequired = true, description = "The workflow instance identifier", type = STRING) }, reponses = {
          @RestResponse(responseCode = SC_OK, description = "An XML representation of the workflow instance."),
          @RestResponse(responseCode = SC_NOT_FOUND, description = "No workflow instance with that identifier exists.") })
  public WorkflowInstance getWorkflowAsXml(@PathParam("id") long id) throws WorkflowDatabaseException,
          NotFoundException, UnauthorizedException {
    return service.getWorkflowById(id);
  }

  @GET
  @Produces(MediaType.APPLICATION_JSON)
  @Path("instance/{id}.json")
  @RestQuery(name = "workflowasjson", description = "Get a specific workflow instance.", returnDescription = "A JSON representation of a workflow instance", pathParameters = { @RestParameter(name = "id", isRequired = true, description = "The workflow instance identifier", type = STRING) }, reponses = {
          @RestResponse(responseCode = SC_OK, description = "A JSON representation of the workflow instance."),
          @RestResponse(responseCode = SC_NOT_FOUND, description = "No workflow instance with that identifier exists.") })
  public WorkflowInstance getWorkflowAsJson(@PathParam("id") long id) throws WorkflowDatabaseException,
          NotFoundException, UnauthorizedException {
    return getWorkflowAsXml(id);
  }

  @POST
  @Path("start")
  @Produces(MediaType.TEXT_XML)
  @RestQuery(name = "start", description = "Start a new workflow instance.", returnDescription = "An XML representation of the new workflow instance", restParameters = {
          @RestParameter(name = "definition", isRequired = true, description = "The workflow definition ID or an XML representation of a workflow definition", type = TEXT, 
                  defaultValue = "${this.sampleWorkflowDefinition}", jaxbClass = WorkflowDefinitionImpl.class),
          @RestParameter(name = "mediapackage", isRequired = true, description = "The XML representation of a mediapackage", type = TEXT, 
                  defaultValue = "${this.sampleMediaPackage}", jaxbClass = MediaPackageImpl.class),
          @RestParameter(name = "parent", isRequired = false, description = "An optional parent workflow instance identifier", type = STRING),
          @RestParameter(name = "properties", isRequired = false, description = "An optional set of key=value\\n properties", type = TEXT) }, reponses = {
          @RestResponse(responseCode = SC_OK, description = "An XML representation of the new workflow instance."),
          @RestResponse(responseCode = SC_NOT_FOUND, description = "If the parent workflow does not exist") })
  public WorkflowInstanceImpl start(@FormParam("definition") String workflowDefinitionXmlOrId,
          @FormParam("mediapackage") MediaPackageImpl mp, @FormParam("parent") String parentWorkflowId,
          @FormParam("properties") LocalHashMap localMap) {
    if (mp == null || StringUtils.isBlank(workflowDefinitionXmlOrId))
      throw new WebApplicationException(Status.BAD_REQUEST);

    WorkflowDefinition workflowDefinition;
    try {
      workflowDefinition = service.getWorkflowDefinitionById(workflowDefinitionXmlOrId);
    } catch (Exception e) {
      // Not an ID. Let's try if it's an XML definition
      try {
        workflowDefinition = WorkflowParser.parseWorkflowDefinition(workflowDefinitionXmlOrId);
      } catch (WorkflowParsingException wpe) {
        throw new WebApplicationException(wpe, Status.BAD_REQUEST);
      }
    }
    
    return startWorkflow(workflowDefinition, mp, parentWorkflowId, localMap);
  }


  private WorkflowInstanceImpl startWorkflow(WorkflowDefinition workflowDefinition, MediaPackageImpl mp,
          String parentWorkflowId, LocalHashMap localMap) {
    Map<String, String> properties = new HashMap<String, String>();
    if (localMap != null)
      properties = localMap.getMap();

    Long parentIdAsLong = null;
    if (StringUtils.isNotEmpty(parentWorkflowId)) {
      try {
        parentIdAsLong = Long.parseLong(parentWorkflowId);
      } catch (NumberFormatException e) {
        throw new WebApplicationException(e, Status.BAD_REQUEST);
      }
    }

    try {
      return (WorkflowInstanceImpl) service.start(workflowDefinition, mp, parentIdAsLong, properties);
    } catch (WorkflowException e) {
      throw new WebApplicationException(e);
    } catch (NotFoundException e) {
      throw new WebApplicationException(e);
    }
  }

  @POST
  @Path("stop")
  @Produces(MediaType.TEXT_XML)
  @RestQuery(name = "stop", description = "Stops a workflow instance.", returnDescription = "An XML representation of the stopped workflow instance", restParameters = { @RestParameter(name = "id", isRequired = true, description = "The workflow instance identifier", type = STRING) }, reponses = {
          @RestResponse(responseCode = SC_OK, description = "An XML representation of the stopped workflow instance."),
          @RestResponse(responseCode = SC_NOT_FOUND, description = "No running workflow instance with that identifier exists.") })
  public WorkflowInstance stop(@FormParam("id") long workflowInstanceId) throws WorkflowException, NotFoundException,
          UnauthorizedException {
    return service.stop(workflowInstanceId);
  }

  @DELETE
  @Path("remove/{id}")
  @Produces(MediaType.TEXT_PLAIN)
  @RestQuery(name = "remove", description = "Danger! Permenantly removes a workflow instance. This does not remove associated jobs, and there are potential harmful effects by removing a workflow. In most circumstances, /stop is what you should use.", returnDescription = "HTTP 204 No Content", pathParameters = { @RestParameter(name = "id", isRequired = true, description = "The workflow instance identifier", type = STRING) }, reponses = {
          @RestResponse(responseCode = HttpServletResponse.SC_NO_CONTENT, description = "No Conent."),
          @RestResponse(responseCode = SC_NOT_FOUND, description = "No running workflow instance with that identifier exists.") })
  public Response remove(@PathParam("id") long workflowInstanceId) throws WorkflowException, NotFoundException,
          UnauthorizedException {
    service.remove(workflowInstanceId);
    return Response.noContent().build();
  }

  @POST
  @Path("suspend")
  @Produces(MediaType.TEXT_XML)
  @RestQuery(name = "suspend", description = "Suspends a workflow instance.", returnDescription = "An XML representation of the suspended workflow instance", restParameters = { @RestParameter(name = "id", isRequired = true, description = "The workflow instance identifier", type = STRING) }, reponses = {
          @RestResponse(responseCode = SC_OK, description = "An XML representation of the suspended workflow instance."),
          @RestResponse(responseCode = SC_NOT_FOUND, description = "No running workflow instance with that identifier exists.") })
  public Response suspend(@FormParam("id") long workflowInstanceId) throws NotFoundException, UnauthorizedException {
    try {
      WorkflowInstance workflow = service.suspend(workflowInstanceId);
      return Response.ok(workflow).build();
    } catch (WorkflowException e) {
      throw new WebApplicationException(e);
    }
  }

  @POST
  @Path("resume")
  @Produces(MediaType.TEXT_XML)
  @RestQuery(name = "resume", description = "Resumes a suspended workflow instance.", returnDescription = "An XML representation of the resumed workflow instance", restParameters = { @RestParameter(name = "id", isRequired = true, description = "The workflow instance identifier", type = STRING) }, reponses = {
          @RestResponse(responseCode = SC_OK, description = "An XML representation of the resumed workflow instance."),
          @RestResponse(responseCode = SC_NOT_FOUND, description = "No suspended workflow instance with that identifier exists.") })
  public Response resume(@FormParam("id") long workflowInstanceId, @FormParam("properties") LocalHashMap properties)
          throws NotFoundException, UnauthorizedException {
    Map<String, String> map;
    if (properties == null) {
      map = new HashMap<String, String>();
    } else {
      map = properties.getMap();
    }
    try {
      WorkflowInstance workflow = service.resume(workflowInstanceId, map);
      return Response.ok(workflow).build();
    } catch (WorkflowException e) {
      throw new WebApplicationException(e);
    }
  }

  @POST
  @Path("replaceAndresume")
  @Produces(MediaType.TEXT_XML)
  @RestQuery(name = "replaceAndresume", description = "Replaces a suspended workflow instance with an updated version, and resumes the workflow.", returnDescription = "An XML representation of the updated and resumed workflow instance", restParameters = {
          @RestParameter(name = "id", isRequired = true, description = "The workflow instance identifier", type = STRING),
          @RestParameter(name = "mediapackage", isRequired = false, description = "The new Mediapackage", type = TEXT),
          @RestParameter(name = "properties", isRequired = false, description = "Properties", type = TEXT) }, reponses = {
          @RestResponse(responseCode = SC_OK, description = "An XML representation of the updated and resumed workflow instance."),
          @RestResponse(responseCode = SC_NOT_FOUND, description = "No suspended workflow instance with that identifier exists.") })
  public Response resume(@FormParam("id") long workflowInstanceId, @FormParam("mediapackage") String mediaPackage,
          @FormParam("properties") LocalHashMap properties) throws NotFoundException, UnauthorizedException {
    Map<String, String> map;
    if (properties == null) {
      map = new HashMap<String, String>();
    } else {
      map = properties.getMap();
    }
    try {
      WorkflowInstance workflow = service.getWorkflowById(workflowInstanceId);
      if (mediaPackage != null) {
        MediaPackage mp = MediaPackageBuilderFactory.newInstance().newMediaPackageBuilder().loadFromXml(mediaPackage);
        workflow.setMediaPackage(mp);
        service.update(workflow);
      }
      service.resume(workflowInstanceId, map);
      return Response.ok(workflow).build();
    } catch (WorkflowException e) {
      logger.error(e.getMessage(), e);
      throw new WebApplicationException(e);
    } catch (Exception e) {
      logger.error(e.getMessage(), e);
      throw new WebApplicationException(e);
    }
  }

  @POST
  @Path("update")
  @RestQuery(name = "update", description = "Updates a workflow instance.", returnDescription = "No content.", restParameters = { @RestParameter(name = "workflow", isRequired = true, description = "The XML representation of the workflow instance.", type = TEXT) }, reponses = { @RestResponse(responseCode = SC_NO_CONTENT, description = "Workflow instance updated.") })
  public Response update(@FormParam("workflow") String workflowInstance) throws NotFoundException,
          UnauthorizedException {
    try {
      WorkflowInstance instance = WorkflowParser.parseWorkflowInstance(workflowInstance);
      service.update(instance);
      return Response.noContent().build();
    } catch (WorkflowException e) {
      throw new WebApplicationException(e);
    }
  }

  @GET
  @Path("handlers.json")
  @SuppressWarnings("unchecked")
  @RestQuery(name = "handlers", description = "List all registered workflow operation handlers (implementations).", returnDescription = "A JSON representation of the registered workflow operation handlers.", reponses = { @RestResponse(responseCode = SC_OK, description = "A JSON representation of the registered workflow operation handlers") })
  public Response getOperationHandlers() {
    JSONArray jsonArray = new JSONArray();
    for (HandlerRegistration reg : ((WorkflowServiceImpl) service).getRegisteredHandlers()) {
      WorkflowOperationHandler handler = reg.getHandler();
      JSONObject jsonHandler = new JSONObject();
      jsonHandler.put("id", handler.getId());
      jsonHandler.put("description", handler.getDescription());
      JSONObject jsonConfigOptions = new JSONObject();
      for (Entry<String, String> configEntry : handler.getConfigurationOptions().entrySet()) {
        jsonConfigOptions.put(configEntry.getKey(), configEntry.getValue());
      }
      jsonHandler.put("options", jsonConfigOptions);
      jsonArray.add(jsonHandler);
    }
    return Response.ok(jsonArray.toJSONString()).header("Content-Type", MediaType.APPLICATION_JSON).build();
  }

  @PUT
  @Path("/definition")
  @RestQuery(name = "updatedefinition", description = "Updates a workflow definition.", returnDescription = "A location headers containing the URL to the updated workflow definition.", restParameters = { @RestParameter(name = "workflowDefinition", isRequired = true, description = "The XML representation of the updated workflow definition.", type = TEXT) }, reponses = {
          @RestResponse(responseCode = SC_CREATED, description = "Workflow definition updated."),
          @RestResponse(responseCode = SC_PRECONDITION_FAILED, description = "Workflow definition already registered.") })
  public Response registerWorkflowDefinition(@FormParam("workflowDefinition") WorkflowDefinitionImpl workflowDefinition) {
    if (workflowDefinition == null)
      return Response.status(Status.BAD_REQUEST).build();

    try {
      service.getWorkflowDefinitionById(workflowDefinition.getId());
      return Response.status(Status.PRECONDITION_FAILED).build(); // the workflow definition should be unregistered
    } catch (NotFoundException notFoundException) {
      try {
        service.registerWorkflowDefinition(workflowDefinition);
        return Response
                .created(
                        new URI(UrlSupport.concat(new String[] { serverUrl, "definition",
                                workflowDefinition.getId() + ".xml" }))).build();
      } catch (WorkflowDatabaseException e) {
        return Response.status(Status.INTERNAL_SERVER_ERROR).build();
      } catch (URISyntaxException e) {
        throw new IllegalStateException("Unable to generate a URI for workflow definitions", e);
      }
    } catch (WorkflowDatabaseException e) {
      return Response.status(Status.INTERNAL_SERVER_ERROR).build();
    }
  }

  @DELETE
  @Path("/definition/{id}")
  @RestQuery(name = "deletedefinition", description = "Deletes a workflow definition.", returnDescription = "No content.", pathParameters = { @RestParameter(name = "id", isRequired = true, description = "The workflow definition identifier.", type = STRING) }, reponses = {
          @RestResponse(responseCode = SC_NO_CONTENT, description = "Workflow definition deleted."),
          @RestResponse(responseCode = SC_NOT_FOUND, description = "Workflow definition not found.") })
  public Response unregisterWorkflowDefinition(@PathParam("id") String workflowDefinitionId) throws NotFoundException {
    try {
      service.unregisterWorkflowDefinition(workflowDefinitionId);
      return Response.status(Status.NO_CONTENT).build();
    } catch (WorkflowDatabaseException e) {
      return Response.status(Status.INTERNAL_SERVER_ERROR).build();
    }
  }

  @SuppressWarnings("unchecked")
  protected JSONArray getOperationsAsJson(List<WorkflowOperationInstance> operations) {
    JSONArray jsonArray = new JSONArray();
    for (WorkflowOperationInstance op : operations) {
      JSONObject jsOp = new JSONObject();
      jsOp.put("name", op.getTemplate());
      jsOp.put("description", op.getDescription());
      jsOp.put("state", op.getState().name().toLowerCase());
      jsOp.put("configurations", getConfigsAsJson(op));
      jsonArray.add(jsOp);
    }
    return jsonArray;
  }

  @SuppressWarnings("unchecked")
  protected JSONArray getConfigsAsJson(Configurable entity) {
    JSONArray json = new JSONArray();
    Set<String> keys = entity.getConfigurationKeys();
    if (keys != null) {
      for (String key : keys) {
        JSONObject jsConfig = new JSONObject();
        jsConfig.put(key, entity.getConfiguration(key));
        json.add(jsConfig);
      }
    }
    return json;
  }

  /**
   * {@inheritDoc}
   * 
   * @see org.opencastproject.rest.AbstractJobProducerEndpoint#getService()
   */
  @Override
  public JobProducer getService() {
    if (service instanceof JobProducer) {
      return (JobProducer) service;
    } else {
      return null;
    }
  }

  /**
   * {@inheritDoc}
   * 
   * @see org.opencastproject.rest.AbstractJobProducerEndpoint#getServiceRegistry()
   */
  @Override
  public ServiceRegistry getServiceRegistry() {
    return serviceRegistry;
  }
}<|MERGE_RESOLUTION|>--- conflicted
+++ resolved
@@ -492,11 +492,7 @@
                   + "the workflow instance, with mediapackage elements, workflow and workflow operation configurations and "
                   + "non-current operations removed.", type = STRING) }, reponses = { @RestResponse(responseCode = SC_OK, description = "A JSON representation of the workflow set.") })
   public Response getWorkflowsAsJson(@QueryParam("state") List<String> states, @QueryParam("q") String text,
-<<<<<<< HEAD
-          @QueryParam("seriesid") String seriesId, @QueryParam("seriestitle") String seriesTitle,
-=======
           @QueryParam("seriesId") String seriesId, @QueryParam("seriesTitle") String seriesTitle,
->>>>>>> f9626ee3
           @QueryParam("creator") String creator, @QueryParam("contributor") String contributor,
           @QueryParam("fromdate") String fromDate, @QueryParam("todate") String toDate,
           @QueryParam("language") String language, @QueryParam("license") String license,
