import axios from "axios";

export interface Attachment {
    readonly type: string;
    readonly url: string;
}

export interface Track {
    readonly type: string;
    readonly url: string;
    readonly resolution: { width: number, height: number} | undefined;
}

export interface JobResult {
    readonly title: string;
    readonly status: string;
}

export interface MediaPackage {
    readonly attachments: Attachment[];
    readonly creators: string[];
    readonly tracks: Track[] | undefined;
}

export interface SearchEpisodeResult {
<<<<<<< HEAD
    readonly dcCreator?: string;
=======
>>>>>>> 6b66dc7d
    readonly id: string;
    readonly dcTitle: string;
    readonly dcCreated: string;
    readonly mediapackage: MediaPackage;
    readonly languageShortCode: string;
    readonly licenseKey: string;
}

export interface SearchEpisodeResults {
    readonly results: SearchEpisodeResult[];
    readonly total: number;
    readonly limit: number;
    readonly offset: number;
}

export type EventMetadataCollection = {
    [name: string]: string
};

export interface EventMetadataField {
    readonly readOnly: boolean;
    readonly translatable: boolean;
    readonly id: string;
    readonly label: string;
    readonly type: "text" | "text_long" | "ordered_text" | "mixed_text" | "date";
    readonly value: string | string[];
    readonly required: boolean;
    readonly collection?: EventMetadataCollection;
}

export interface EventMetadataContainer {
    readonly flavor: string;
    readonly locked?: string;
    readonly title: string;
    readonly fields: EventMetadataField[];
}

export interface LtiData {
    readonly roles: string[];
}

export function findField(
    id: string,
    metadata: EventMetadataContainer): EventMetadataField | undefined {
    return metadata.fields.find((f: EventMetadataField) => f.id === id);
}

export function findFieldValue(
    id: string,
    metadata: EventMetadataContainer): string | string[] | undefined {
    const result = findField(id, metadata);
    if (result === undefined)
        return undefined;
    return result.value;
}

export function findFieldSingleValue(
    id: string,
    metadata: EventMetadataContainer): string | undefined {
    const result = findFieldValue(id, metadata);
    if (result === undefined)
        return;
    return typeof result === "string" ? result : undefined;
}

export function isMultiValue(v: string | string[]): v is string[] {
    return typeof v === 'object';
}

export function isSingleValue(v: string | string[]): v is string {
    return typeof v === 'string';
}

export function findFieldMultiValue(
    id: string,
    metadata: EventMetadataContainer): string[] | undefined {
    const result = findFieldValue(id, metadata);
    if (result === undefined)
        return;
    if (!isMultiValue(result))
        return;
    return result;
}

export function findFieldCollection(
    id: string,
    metadata: EventMetadataContainer): EventMetadataCollection | undefined {
    const field = findField(id, metadata);
    return field === undefined ? undefined : field.collection;
}

export function collectionToPairs(c: EventMetadataCollection): [string, string][] {
    return Object.keys(c).map((k) => [k, c[k]]);
}

const debug = window.location.search.includes("&debug=true");

function hostAndPort() {
    return debug ? "http://localhost:7878" : "";
}

export async function getEventMetadata(eventId?: string): Promise<EventMetadataContainer[]> {
    const useEventId = eventId === undefined ? "new" : eventId;
    const response = await axios.get(hostAndPort() + "/lti-service-gui/" + useEventId + "/metadata");
    return response.data;
}

export async function copyEventToSeries(eventId: string, targetSeries: string): Promise<{}> {
    return axios.post(hostAndPort() + "/lti-service-gui/" + eventId + "/copy?target_series=" + targetSeries);
}

/**
 * Parse resolution from string to object if possible
 * A resolution is expected to have the format {width}x{height}
 * @param resolution resolution to be parsed
 */
const parseResolutionFromString = (resolution: any) => {
  if (typeof resolution === "string" && /[0-9]+x[0-9]+/.test(resolution)) {
    return {
      width: parseInt(resolution.split('x')[0]),
      height: parseInt(resolution.split('x')[1]),
    }
  }
  return undefined;
}

/**
 * Track is not guaranteed to be an array or even exist at all, so we need to handle different cases
 * @param result a result from the search query
 */
const parseTracksFromResult = (result: any) => {
  if (Array.isArray(result.mediapackage.media.track)) {
    return (
      result.mediapackage.media.track.reduce((res: Track[], track: any) => {
        // Avoid tracks that belong to an adaptive streaming publication
        if(!('logicalname' in track) && 'video' in track && 'resolution' in track.video) {
          res.push({
            type: track.type,
            url: track.url,
            resolution: parseResolutionFromString(track.video.resolution)
          })
        }
        return res;
      }, [])
    )
  } else if (result.mediapackage.media.track !== null) {
    // Avoid tracks that belong to an adaptive streaming publication
    if ('logicalname' in result.mediapackage.media.track ||
        !('video' in result.mediapackage.media.track && 'resolution' in result.mediapackage.media.track.video)) {
      return undefined;
    }
    return {
      type: result.mediapackage.media.track.type,
      url: result.mediapackage.media.track.url,
      resolution: parseResolutionFromString(result.mediapackage.media.track.video.resolution),
    }
  }
  return undefined;
}

export async function searchEpisode(
    limit: number,
    offset: number,
    episodeId?: string,
    seriesId?: string,
    seriesName?: string): Promise<SearchEpisodeResults> {
    let urlSuffix = "";
    if (seriesId !== undefined)
        urlSuffix += "&sid=" + seriesId;
    if (seriesName !== undefined)
        urlSuffix += "&sname=" + seriesName;
    if (episodeId !== undefined)
        urlSuffix += "&id=" + episodeId;
    const response = await axios.get(`${hostAndPort()}/search/episode.json?limit=${limit}&offset=${offset}${urlSuffix}`);
    const resultsRaw = response.data["search-results"]["result"];
    const results = Array.isArray(resultsRaw) ? resultsRaw : resultsRaw !== undefined ? [resultsRaw] : [];
    return {
        results: results.map((result: any) => ({
            id: result.id,
            dcTitle: result.dcTitle,
            dcCreated: result.dcCreated,
            languageShortCode: result.dcLanguage,
            licenseKey: result.dcLicense,
            mediapackage: {
                creators: result.mediapackage.creators !== undefined
                    ? Array.isArray(result.mediapackage.creators.creator)
                        ? result.mediapackage.creators.creator
                        : [result.mediapackage.creators.creator]
                    : [],
                attachments: Array.from(
                    Array.isArray(result.mediapackage.attachments.attachment)
                        ? result.mediapackage.attachments.attachment
                        : Array.of(result.mediapackage.attachments.attachment),
                    (attachment: any) => ({
                        type: attachment.type,
                        url: attachment.url
                    })),
                tracks: parseTracksFromResult(result)
            }
        })),
        total: response.data["search-results"].total,
        limit: response.data["search-results"].limit,
        offset: response.data["search-results"].offset
    }
}

export async function deleteEvent(eventId: string): Promise<void> {
    return axios.delete(hostAndPort() + "/lti-service-gui/" + eventId);
}

export async function getLti(): Promise<LtiData> {
    const response = await axios.get(hostAndPort() + "/lti");
    return {
        roles: response.data.roles !== undefined ? response.data.roles.split(",") : [],
    }
}

export async function getJobs(seriesId: string): Promise<JobResult[]> {
    const response = await axios.get(hostAndPort() + "/lti-service-gui/jobs?seriesId=" + seriesId);
    return response.data.map((r: any) => ({ title: r.title, status: r.status }));
}

export async function uploadFile(
    metadata: EventMetadataContainer,
    seriesId: string,
    eventId?: string,
    presenterFile?: Blob,
    captionFile?: Blob,
    setUploadPogress?: (progress: number) => void): Promise<{}> {
    const percentage = 100;
    const data = new FormData();
    data.append("metadata", JSON.stringify([metadata]));
    if (eventId !== undefined)
        data.append("eventId", eventId);
    data.append("seriesId", seriesId);
    if (captionFile !== undefined)
        data.append("captions", captionFile);
    if (presenterFile !== undefined)
        data.append("presenter", presenterFile);
    return axios.post(
        hostAndPort() + "/lti-service-gui",
        data,
        setUploadPogress !== undefined ? {
            onUploadProgress: progressEvent => setUploadPogress(Math.round(progressEvent.loaded * percentage / progressEvent.total))
        } : {}
    );
}<|MERGE_RESOLUTION|>--- conflicted
+++ resolved
@@ -23,10 +23,7 @@
 }
 
 export interface SearchEpisodeResult {
-<<<<<<< HEAD
     readonly dcCreator?: string;
-=======
->>>>>>> 6b66dc7d
     readonly id: string;
     readonly dcTitle: string;
     readonly dcCreated: string;
@@ -205,6 +202,7 @@
     const results = Array.isArray(resultsRaw) ? resultsRaw : resultsRaw !== undefined ? [resultsRaw] : [];
     return {
         results: results.map((result: any) => ({
+            dcCreator: result.dcCreator,
             id: result.id,
             dcTitle: result.dcTitle,
             dcCreated: result.dcCreated,
