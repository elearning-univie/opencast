<?xml version="1.0" encoding="UTF-8"?>
<scr:component xmlns:scr="http://www.osgi.org/xmlns/scr/v1.1.0"
               name="org.opencastproject.assetmanager.impl.OsgiAssetManager"
               activate="activate"
               immediate="true">

  <implementation class="org.opencastproject.assetmanager.impl.OsgiAssetManager"/>
  <property name="service.description" value="Opencast Asset Manager"/>
  <service>
<<<<<<< HEAD
    <provide interface="org.opencastproject.assetmanager.api.AssetManager" />
    <provide interface="org.opencastproject.assetmanager.impl.TieredStorageAssetManager" />
=======
    <provide interface="org.opencastproject.assetmanager.api.AssetManager"/>
>>>>>>> ee6aebc6
  </service>

  <reference name="assetStore"
<<<<<<< HEAD
    interface="org.opencastproject.assetmanager.impl.storage.AssetStore"
    cardinality="1..1"
    policy="static"
    bind="setAssetStore" />
  <reference name="remoteAssetStores"
    interface="org.opencastproject.assetmanager.impl.storage.RemoteAssetStore"
    cardinality="0..n"
    policy="dynamic"
    bind="addRemoteAssetStore"
    unbind="removeRemoteAssetStore"/>
=======
             interface="org.opencastproject.assetmanager.impl.storage.AssetStore"
             cardinality="1..1"
             policy="static"
             bind="setAssetStore"/>
>>>>>>> ee6aebc6
  <reference name="authSvc"
             interface="org.opencastproject.security.api.AuthorizationService"
             cardinality="1..1"
             policy="static"
             bind="setAuthSvc"/>
  <reference name="messageSender"
             interface="org.opencastproject.message.broker.api.MessageSender"
             cardinality="1..1"
             policy="static"
             bind="setMessageSender"/>
  <reference name="messageReceiver"
             interface="org.opencastproject.message.broker.api.MessageReceiver"
             cardinality="1..1"
             policy="static"
             bind="setMessageReceiver"/>
  <reference name="orgDir"
             interface="org.opencastproject.security.api.OrganizationDirectoryService"
             cardinality="1..1"
             policy="static"
             bind="setOrgDir"/>
  <reference name="entityManagerFactory"
             interface="javax.persistence.EntityManagerFactory"
             target="(osgi.unit.name=org.opencastproject.assetmanager.impl)"
             cardinality="1..1"
             policy="static"
             bind="setEntityManagerFactory"/>
  <reference name="securityService"
             interface="org.opencastproject.security.api.SecurityService"
             cardinality="1..1"
             policy="static"
             bind="setSecurityService"/>
  <reference name="workspace"
             interface="org.opencastproject.workspace.api.Workspace"
             cardinality="1..1"
             policy="static"
             bind="setWorkspace"/>
  <reference name="httpAssetProvider"
             interface="org.opencastproject.assetmanager.impl.HttpAssetProvider"
             cardinality="1..1"
             policy="static"
             bind="setHttpAssetProvider"/>
</scr:component><|MERGE_RESOLUTION|>--- conflicted
+++ resolved
@@ -7,32 +7,21 @@
   <implementation class="org.opencastproject.assetmanager.impl.OsgiAssetManager"/>
   <property name="service.description" value="Opencast Asset Manager"/>
   <service>
-<<<<<<< HEAD
-    <provide interface="org.opencastproject.assetmanager.api.AssetManager" />
+    <provide interface="org.opencastproject.assetmanager.api.AssetManager"/>
     <provide interface="org.opencastproject.assetmanager.impl.TieredStorageAssetManager" />
-=======
-    <provide interface="org.opencastproject.assetmanager.api.AssetManager"/>
->>>>>>> ee6aebc6
   </service>
 
   <reference name="assetStore"
-<<<<<<< HEAD
-    interface="org.opencastproject.assetmanager.impl.storage.AssetStore"
-    cardinality="1..1"
-    policy="static"
-    bind="setAssetStore" />
-  <reference name="remoteAssetStores"
-    interface="org.opencastproject.assetmanager.impl.storage.RemoteAssetStore"
-    cardinality="0..n"
-    policy="dynamic"
-    bind="addRemoteAssetStore"
-    unbind="removeRemoteAssetStore"/>
-=======
              interface="org.opencastproject.assetmanager.impl.storage.AssetStore"
              cardinality="1..1"
              policy="static"
              bind="setAssetStore"/>
->>>>>>> ee6aebc6
+  <reference name="remoteAssetStores"
+             interface="org.opencastproject.assetmanager.impl.storage.RemoteAssetStore"
+             cardinality="0..n"
+             policy="dynamic"
+             bind="addRemoteAssetStore"
+             unbind="removeRemoteAssetStore"/>
   <reference name="authSvc"
              interface="org.opencastproject.security.api.AuthorizationService"
              cardinality="1..1"
