--- conflicted
+++ resolved
@@ -39,11 +39,7 @@
 
   public abstract <X> X fold(Match<A, B, X> visitor);
 
-<<<<<<< HEAD
-  public abstract <X> X fold(Function<A, X> left, Function<B, X> right);
-=======
   public abstract <X> X fold(Function<? super A, ? extends X> left, Function<? super B, ? extends X> right);
->>>>>>> 4e237502
 
   public abstract boolean isLeft();
 
