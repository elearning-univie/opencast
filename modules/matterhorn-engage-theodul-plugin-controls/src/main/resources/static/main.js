--- conflicted
+++ resolved
@@ -1439,8 +1439,7 @@
             controlsVisible = false;
           }
         });
-
-<<<<<<< HEAD
+        
         // add first class to video wrapper
         $('#' + id_engage_controls).addClass('first');
       }
@@ -1480,29 +1479,9 @@
     initCount -= 1;
     if (initCount == 0) {
       initPlugin();
-=======
-        // load utils class
-        require([relative_plugin_path + "utils"], function(utils) {
-            Engage.log("Controls: Utils class loaded");
-            Utils = new utils();
-            initTranslate(Engage.model.get("language"), function() {
-                Engage.log("Controls: Successfully translated.");
-                initCount -= 1;
-                if (initCount <= 0) {
-                    initPlugin();
-                }
-            }, function() {
-                Engage.log("Controls: Error translating...");
-                initCount -= 1;
-                if (initCount <= 0) {
-                    initPlugin();
-                }
-            });
-        });
->>>>>>> 2b14e4c8
     }
   });
-
+  
   // listen on a change/set of the InfoMe model
   Engage.model.on(infoMeChange, function () {
     initCount -= 1;
@@ -1568,22 +1547,22 @@
   }
 
   // load utils class
-  require([relative_plugin_path + 'utils'], function (utils) {
-    Engage.log('Controls: Utils class loaded');
-    Utils = new utils();
-    initTranslate(Utils.detectLanguage(), function () {
-      Engage.log('Controls: Successfully translated.');
-      initCount -= 1;
-      if (initCount <= 0) {
-        initPlugin();
-      }
-    }, function () {
-      Engage.log('Controls: Error translating...');
-      initCount -= 1;
-      if (initCount <= 0) {
-        initPlugin();
-      }
-    });
+  require([relative_plugin_path + "utils"], function(utils) {
+      Engage.log("Controls: Utils class loaded");
+      Utils = new utils();
+      initTranslate(Engage.model.get("language"), function() {
+          Engage.log("Controls: Successfully translated.");
+          initCount -= 1;
+          if (initCount <= 0) {
+              initPlugin();
+          }
+      }, function() {
+          Engage.log("Controls: Error translating...");
+          initCount -= 1;
+          if (initCount <= 0) {
+              initPlugin();
+          }
+      });
   });
 
   return plugin;
