/*
 * Licensed to The Apereo Foundation under one or more contributor license
 * agreements. See the NOTICE file distributed with this work for additional
 * information regarding copyright ownership.
 *
 *
 * The Apereo Foundation licenses this file to you under the Educational
 * Community License, Version 2.0 (the "License"); you may not use this file
 * except in compliance with the License. You may obtain a copy of the License
 * at:
 *
 *   http://opensource.org/licenses/ecl2.txt
 *
 * Unless required by applicable law or agreed to in writing, software
 * distributed under the License is distributed on an "AS IS" BASIS, WITHOUT
 * WARRANTIES OR CONDITIONS OF ANY KIND, either express or implied.  See the
 * License for the specific language governing permissions and limitations under
 * the License.
 *
 */

package org.opencastproject.tobira.impl;

import static org.opencastproject.metadata.dublincore.DublinCore.PROPERTY_CREATED;
import static org.opencastproject.metadata.dublincore.DublinCore.PROPERTY_DESCRIPTION;
import static org.opencastproject.metadata.dublincore.DublinCore.PROPERTY_TITLE;

import org.opencastproject.mediapackage.MediaPackage;
import org.opencastproject.mediapackage.MediaPackageElement;
import org.opencastproject.mediapackage.Track;
import org.opencastproject.mediapackage.TrackSupport;
import org.opencastproject.mediapackage.VideoStream;
import org.opencastproject.metadata.dublincore.DCMIPeriod;
import org.opencastproject.metadata.dublincore.DublinCore;
import org.opencastproject.metadata.dublincore.DublinCoreCatalog;
import org.opencastproject.metadata.dublincore.DublinCoreUtil;
import org.opencastproject.metadata.dublincore.EncodingSchemeUtils;
import org.opencastproject.playlists.Playlist;
import org.opencastproject.search.api.SearchResult;
import org.opencastproject.security.api.AccessControlEntry;
import org.opencastproject.security.api.AccessControlList;
import org.opencastproject.security.api.AccessControlParser;
import org.opencastproject.security.api.AclScope;
import org.opencastproject.security.api.AuthorizationService;
import org.opencastproject.series.api.Series;
import org.opencastproject.util.Jsons;
import org.opencastproject.util.MimeType;
import org.opencastproject.workspace.api.Workspace;

import org.slf4j.Logger;
import org.slf4j.LoggerFactory;

import java.util.ArrayList;
import java.util.Arrays;
import java.util.Date;
import java.util.HashMap;
import java.util.LinkedHashSet;
import java.util.List;
import java.util.Objects;
import java.util.Optional;
import java.util.Set;
import java.util.function.Function;
import java.util.stream.Collectors;


/**
 * A item of the harvesting API, basically as a JSON object. Can be "event", "series",
 * "event-deleted" or "series-deleted". Also contains the modified date, used for sorting.
 */
class Item {
  private static final Logger logger = LoggerFactory.getLogger(Item.class);

  private Date modifiedDate;
  private Jsons.Val obj;

  /** Converts a event into the corresponding JSON representation */
  Item(SearchResult event, AuthorizationService authorizationService, Workspace workspace) {
    this.modifiedDate = event.getModifiedDate();

    if (event.getDeletionDate() != null) {
      this.obj = Jsons.obj(
          Jsons.p("kind", "event-deleted"),
          Jsons.p("id", event.getId()),
          Jsons.p("updated", event.getModifiedDate().getTime())
      );
    } else {
      final var mp = event.getMediaPackage();
      final var dccs = getDccsFromMp(mp, workspace);

      // Figure out whether this is a live event
      final var isLive = Arrays.stream(mp.getTracks()).anyMatch(track -> track.isLive());

      // Obtain creators. We first try to obtain it from the DCCs. We collect
      // into `LinkedHashSet` to deduplicate entries.
      final var creators = dccs.stream()
              .flatMap(dcc -> dcc.get(DublinCore.PROPERTY_CREATOR).stream())
              .filter(Objects::nonNull)
              .map(creator -> Jsons.v(creator.getValue()))
              .collect(Collectors.toCollection(LinkedHashSet::new));

      // Get start and end time
      final var period = dccs.stream()
              .map(dcc -> dcc.getFirst(DublinCore.PROPERTY_TEMPORAL))
              .filter(Objects::nonNull)
              .findFirst()
              .flatMap(str -> {
                try {
                  return Optional.of(EncodingSchemeUtils.decodeMandatoryPeriod(str));
                } catch (Exception e) {
                  return Optional.empty();
                }
              });

      // Get title. We require a title and will consult all three sources for it, in decreasing
      // order of trust in that source.
      var title = dccs.stream()
              .map(dcc -> dcc.getFirst(DublinCore.PROPERTY_TITLE))
              .filter(Objects::nonNull)
              .findFirst()
              .orElse(mp.getTitle());
      if (title == null) {
        // If there is no title to be found, we throw an exception to skip this event.
        throw new RuntimeException("Event has no title");
      }

      final var captions = findCaptions(mp);

      // Get the generated slide text.
      final var slideText = Arrays.stream(mp.getElements())
          .filter(mpe -> mpe.getFlavor().eq("mpeg-7/text"))
          .map(element -> element.getURI())
          .findFirst();

      // Obtain duration from tracks, as that's usually more accurate (stores information from
      // inspect operations). Fall back to `getDcExtent`.
      final var duration = Arrays.stream(mp.getTracks())
          .filter(track -> track.hasVideo() || track.hasAudio())
          .map(Track::getDuration)
          .filter(d -> d != null && d > 0)
          .mapToLong(Long::longValue)
          // Not entirely clear how to combine different track durations. Taking the max is not
          // worse than any other thing that I can think of. And usually all durations are basically
          // the same.
          .max()
          //NB: This is an else case, so we ignore the item(s) in the stream
          .orElseGet(() -> {
            String dcExtent = event.getDublinCore().getFirst(DublinCore.PROPERTY_EXTENT);
            DCMIPeriod p = EncodingSchemeUtils.decodeMandatoryPeriod(dcExtent);
            return Math.max(0L, p.getEnd().getTime() - p.getStart().getTime());
          });

      this.obj = Jsons.obj(
          Jsons.p("kind", "event"),
          Jsons.p("id", event.getId()),
          Jsons.p("title", title),
          Jsons.p("partOf", event.getDublinCore().getFirst(DublinCore.PROPERTY_IS_PART_OF)),
          Jsons.p("description", event.getDublinCore().getFirst(PROPERTY_DESCRIPTION)),
          Jsons.p("created", event.getDublinCore().getFirst(DublinCore.PROPERTY_CREATED)),
          Jsons.p("startTime", period.map(p -> p.getStart().getTime()).orElse(null)),
          Jsons.p("endTime", period.map(p -> p.getEnd().getTime()).orElse(null)),
          Jsons.p("creators", Jsons.arr(new ArrayList<>(creators))),
          Jsons.p("duration", duration),
          Jsons.p("thumbnail", findThumbnail(mp)),
          Jsons.p("timelinePreview", findTimelinePreview(mp)),
          Jsons.p("tracks", Jsons.arr(assembleTracks(event, mp))),
          Jsons.p("acl", assembleAcl(authorizationService.getAcl(mp, AclScope.Merged).getA().getEntries())),
          Jsons.p("isLive", isLive),
          Jsons.p("metadata", dccToMetadata(dccs, Set.of(new String[] {
              "created", "creator", "title", "extent", "isPartOf", "description", "identifier",
          }))),
          Jsons.p("captions", Jsons.arr(captions)),
<<<<<<< HEAD
          Jsons.p("updated", event.getModifiedDate().getTime())
=======
          Jsons.p("slideText", slideText.map(t -> t.toString()).orElse(null)),
          Jsons.p("segments", Jsons.arr(findSegments(mp))),
          Jsons.p("updated", event.getModified().getTime())
>>>>>>> 7ffb043a
      );
    }
  }

  private static List<DublinCoreCatalog> getDccsFromMp(MediaPackage mp, Workspace workspace) {
    return Arrays.stream(mp.getElements())
            .filter(mpe -> {
              final var flavor = mpe.getFlavor();
              if (flavor == null) {
                return false;
              }
              final var isForEpisode = Objects.equals(flavor.getSubtype(), "episode");
              final var isCatalog = Objects.equals(mpe.getElementType(), MediaPackageElement.Type.Catalog);
              final var isXml = Objects.equals(mpe.getMimeType(), MimeType.mimeType("text", "xml"));
              return isCatalog && isForEpisode && isXml;
            })
            .map(mpe -> DublinCoreUtil.loadDublinCore(workspace, mpe))
            .collect(Collectors.toCollection(ArrayList::new));
  }

  /**
   * Assembles the object containing all additional metadata.
   *
   * The second argument is a list of dcterms metadata fields that is already included elsewhere in
   * the response. They will be ignored here.
   */
  private static Jsons.Obj dccToMetadata(List<DublinCoreCatalog> dccs, Set<String> ignoredDcFields) {
    final var namespaces = new HashMap<String, ArrayList<Jsons.Prop>>();

    for (final var dcc : (Iterable<DublinCoreCatalog>) dccs::iterator) {
      for (final var e : dcc.getValues().entrySet()) {
        final var key = e.getKey();

        // We special case dcterms here to get a smaller, easier to read JSON. In most cases, this
        // will be the only namespace.
        final var ns = key.getNamespaceURI().equals("http://purl.org/dc/terms/")
            ? "dcterms"
            : key.getNamespaceURI();

        // We skip fields that we already include elsewhere.
        if (ns.equals("dcterms") && ignoredDcFields.contains(key.getLocalName())) {
          continue;
        }

        final var fields = namespaces.computeIfAbsent(ns, k -> new ArrayList<>());
        final var values = e.getValue().stream()
            .map(v -> Jsons.v(v.getValue()))
            .collect(Collectors.toCollection(ArrayList::new));
        final var field = Jsons.p(e.getKey().getLocalName(), Jsons.arr(values));
        fields.add(field);
      }
    }

    final var fields = namespaces.entrySet().stream()
        .map(e -> {
          final var obj = Jsons.obj(e.getValue().toArray(new Jsons.Prop[0]));
          return Jsons.p(e.getKey(), obj);
        })
        .toArray(Jsons.Prop[]::new);

    return Jsons.obj(fields);
  }

  private static Jsons.Obj assembleAcl(List<AccessControlEntry> acl) {
    // We just transform the ACL into a map with one field per action, and the
    // value being a list of roles, e.g.
    // `{ "read": ["ROLE_USER", "ROLE_FOO"], "write": [...] }`
    final var actionToRoles = new HashMap<String, ArrayList<Jsons.Val>>();
    for (final var entry: acl) {
      final var action = entry.getAction();
      actionToRoles.putIfAbsent(action, new ArrayList());
      actionToRoles.get(action).add(Jsons.v(entry.getRole()));
    }

    final var props = actionToRoles.entrySet().stream()
        .map(e -> Jsons.p(e.getKey(), Jsons.arr(e.getValue())))
        .toArray(Jsons.Prop[]::new);

    return Jsons.obj(props);
  }

  private static List<Jsons.Val> assembleTracks(SearchResult event, MediaPackage mp) {
    return Arrays.stream(mp.getTracks())
        .filter(track -> track.hasAudio() || track.hasVideo())
        .map(track -> {
          var videoStreams = TrackSupport.byType(track.getStreams(), VideoStream.class);
          var resolution = Jsons.NULL;
          if (videoStreams.length > 0) {
            final var stream = videoStreams[0];
            resolution = Jsons.arr(Jsons.v(stream.getFrameWidth()), Jsons.v(stream.getFrameHeight()));

            if (videoStreams.length > 1) {
              logger.warn(
                  "Track of event {} has more than one video stream; we will ignore all but the first",
                  event.getId()
              );
            }
          }

          return Jsons.obj(
              Jsons.p("uri", track.getURI().toString()),
              Jsons.p("mimetype", track.getMimeType().toString()),
              Jsons.p("flavor", track.getFlavor().toString()),
              Jsons.p("resolution", resolution),
              Jsons.p("isMaster", track.isMaster())
          );
        })
        .collect(Collectors.toCollection(ArrayList::new));
  }

  private static List<Jsons.Val> findCaptions(MediaPackage mp) {
    return Arrays.stream(mp.getElements())
        .filter(element -> {
          final var isVTT = element.getFlavor().toString().startsWith("captions/vtt")
                || element.getMimeType().eq("text", "vtt");
          final var isCorrectType = element.getElementType() == MediaPackageElement.Type.Attachment
                || element.getElementType() == MediaPackageElement.Type.Track;

          return isVTT && isCorrectType;
        })
        .map(track -> {
          final var tags = track.getTags();
          final Function<String, Optional<String>> findTag = (String prefix) -> Arrays.stream(tags)
                .map(tag -> tag.split(":", 2))
                .filter(tagArray -> (tagArray.length == 2 && tagArray[0].equals(prefix)))
                .map(tagArray -> tagArray[1])
                .findFirst();

          // Try to get a language for this subtitle track. We first check the proper tag.
          var lang = findTag.apply("lang");
          if (lang.isEmpty()) {
            // But for compatibility, we also check in the flavor.
            final var subflavor = track.getFlavor().getSubtype();
            if (subflavor.startsWith("vtt+")) {
              final var suffix = subflavor.substring("vtt+".length());
              if (suffix.length() > 0) {
                lang = Optional.of(suffix);
              }
            }
          }

          return Jsons.obj(
            Jsons.p("uri", track.getURI().toString()),
            Jsons.p("lang", lang.orElse(null)),
            Jsons.p("generatorType", findTag.apply("generator-type").orElse(null)),
            Jsons.p("generator", findTag.apply("generator").orElse(null)),
            Jsons.p("type", findTag.apply("type").orElse(null))
          );
        })
        .collect(Collectors.toCollection(ArrayList::new));
  }

  private static String findThumbnail(MediaPackage mp) {
    // Find a suitable thumbnail.
    // TODO: This certainly has to be improved in the future.
    return Arrays.stream(mp.getAttachments())
        .filter(a -> a.getFlavor().getSubtype().equals("player+preview"))
        .map(a -> a.getURI().toString())
        .findFirst()
        .orElse(null);
  }

  private static List<Jsons.Val> findSegments(MediaPackage mp) {
    return Arrays.stream(mp.getAttachments())
      .filter(a -> a.getFlavor().getSubtype().equals("segment+preview"))
      .map(s -> Jsons.obj(
          Jsons.p("uri", s.toString()),
          Jsons.p("startTime", s.getReference().getProperty("time"))
        )
      )
      .collect(Collectors.toCollection(ArrayList::new));
  }

  private static Jsons.Val findTimelinePreview(MediaPackage mp) {
    return Arrays.stream(mp.getAttachments())
        .filter(a -> a.getFlavor().getSubtype().equals("timeline+preview"))
        .map(a -> {
          final var props = a.getProperties();
          final var imageCountX = props.get("imageSizeX");
          final var imageCountY = props.get("imageSizeY");
          final var resolutionX = props.get("resolutionX");
          final var resolutionY = props.get("resolutionY");

          final var anyNull = imageCountX == null
              || imageCountY == null
              || resolutionX == null
              || resolutionY == null;

          if (anyNull) {
            return null;
          }

          return (Jsons.Val) Jsons.obj(
            Jsons.p("url", a.getURI().toString()),
            Jsons.p("imageCountX", imageCountX),
            Jsons.p("imageCountY", imageCountY),
            Jsons.p("resolutionX", resolutionX),
            Jsons.p("resolutionY", resolutionY)
          );
        })
        .filter(o -> o != null)
        .findFirst()
        .orElse(Jsons.NULL);
  }

  /** Converts a series into the corresponding JSON representation */
  Item(Series series) {
    this.modifiedDate = series.getModifiedDate();

    var serializedACL = series.getAccessControl();
    var acl = new AccessControlList();
    if (serializedACL != null) {
      try {
        acl = AccessControlParser.parseAcl(serializedACL);
      } catch (Exception e) {
        throw new RuntimeException(e);
      }
    }

    if (series.isDeleted()) {
      this.obj = Jsons.obj(
        Jsons.p("kind", "series-deleted"),
        Jsons.p("id", series.getId()),
        Jsons.p("updated", series.getModifiedDate().getTime())
      );
    } else {
      // Created date
      var createdDateString = series.getDublinCore().getFirst(PROPERTY_CREATED);
      var created = Jsons.NULL;
      var date = EncodingSchemeUtils.decodeDate(createdDateString);
      if (date != null) {
        created = Jsons.v(date.getTime());
      } else {
        logger.warn("Series {} has unparsable created-date: {}", series.getId(), createdDateString);
      }

      var additionalMetadata = dccToMetadata(Arrays.asList(series.getDublinCore()), Set.of(new String[] {
          "created", "title", "description", "identifier",
      }));

      this.obj = Jsons.obj(
        Jsons.p("kind", "series"),
        Jsons.p("id", series.getId()),
        Jsons.p("title", series.getDublinCore().getFirst(PROPERTY_TITLE)),
        Jsons.p("description", series.getDublinCore().getFirst(PROPERTY_DESCRIPTION)),
        Jsons.p("acl", assembleAcl(acl.getEntries())),
        Jsons.p("metadata", additionalMetadata),
        Jsons.p("created", created),
        Jsons.p("updated", series.getModifiedDate().getTime())
      );
    }
  }

  /** Converts a series into the corresponding JSON representation */
  Item(Playlist playlist) {
    this.modifiedDate = playlist.getUpdated();

    final var acl = assembleAcl(
        playlist.getAccessControlEntries()
            .stream()
            .map(entry -> entry.toAccessControlEntry())
            .collect(Collectors.toList())
    );

    // Assemble entries
    final List<Jsons.Val> entries = playlist.getEntries().stream().map(entry -> Jsons.obj(
        Jsons.p("id", entry.getId()),
        Jsons.p("contentId", entry.getContentId()),
        Jsons.p("type", entry.getType().getCode())
    )).collect(Collectors.toCollection(ArrayList::new));

    if (playlist.isDeleted()) {
      this.obj = Jsons.obj(
          Jsons.p("kind", "playlist-deleted"),
          Jsons.p("id", playlist.getId()),
          Jsons.p("updated", playlist.getUpdated().getTime())
      );
    } else {
      this.obj = Jsons.obj(
          Jsons.p("kind", "playlist"),
          Jsons.p("id", playlist.getId()),
          Jsons.p("title", playlist.getTitle()),
          Jsons.p("description", playlist.getDescription()),
          Jsons.p("creator", playlist.getCreator()),
          Jsons.p("entries", Jsons.arr(entries)),
          Jsons.p("acl", acl),
          Jsons.p("updated", this.modifiedDate.getTime())
      );
    }
  }

  Date getModifiedDate() {
    return this.modifiedDate;
  }

  Jsons.Val getJson() {
    return this.obj;
  }
}<|MERGE_RESOLUTION|>--- conflicted
+++ resolved
@@ -169,13 +169,9 @@
               "created", "creator", "title", "extent", "isPartOf", "description", "identifier",
           }))),
           Jsons.p("captions", Jsons.arr(captions)),
-<<<<<<< HEAD
-          Jsons.p("updated", event.getModifiedDate().getTime())
-=======
           Jsons.p("slideText", slideText.map(t -> t.toString()).orElse(null)),
           Jsons.p("segments", Jsons.arr(findSegments(mp))),
-          Jsons.p("updated", event.getModified().getTime())
->>>>>>> 7ffb043a
+          Jsons.p("updated", event.getModifiedDate().getTime())
       );
     }
   }
@@ -442,27 +438,27 @@
 
     // Assemble entries
     final List<Jsons.Val> entries = playlist.getEntries().stream().map(entry -> Jsons.obj(
-        Jsons.p("id", entry.getId()),
-        Jsons.p("contentId", entry.getContentId()),
-        Jsons.p("type", entry.getType().getCode())
+          Jsons.p("id", entry.getId()),
+          Jsons.p("contentId", entry.getContentId()),
+          Jsons.p("type", entry.getType().getCode())
     )).collect(Collectors.toCollection(ArrayList::new));
 
     if (playlist.isDeleted()) {
       this.obj = Jsons.obj(
-          Jsons.p("kind", "playlist-deleted"),
-          Jsons.p("id", playlist.getId()),
-          Jsons.p("updated", playlist.getUpdated().getTime())
+        Jsons.p("kind", "playlist-deleted"),
+        Jsons.p("id", playlist.getId()),
+        Jsons.p("updated", playlist.getUpdated().getTime())
       );
     } else {
       this.obj = Jsons.obj(
-          Jsons.p("kind", "playlist"),
-          Jsons.p("id", playlist.getId()),
-          Jsons.p("title", playlist.getTitle()),
-          Jsons.p("description", playlist.getDescription()),
-          Jsons.p("creator", playlist.getCreator()),
-          Jsons.p("entries", Jsons.arr(entries)),
-          Jsons.p("acl", acl),
-          Jsons.p("updated", this.modifiedDate.getTime())
+        Jsons.p("kind", "playlist"),
+        Jsons.p("id", playlist.getId()),
+        Jsons.p("title", playlist.getTitle()),
+        Jsons.p("description", playlist.getDescription()),
+        Jsons.p("creator", playlist.getCreator()),
+        Jsons.p("entries", Jsons.arr(entries)),
+        Jsons.p("acl", acl),
+        Jsons.p("updated", this.modifiedDate.getTime())
       );
     }
   }
