--- conflicted
+++ resolved
@@ -15,10 +15,8 @@
         let data = await axios.get('admin-ng/server/servers.json', { params: params });
 
         const servers = await data.data;
-<<<<<<< HEAD
+
         logger.info(servers);
-=======
->>>>>>> e17a7d6b
 
         dispatch(loadServersSuccess(servers));
     } catch (e) {
@@ -35,8 +33,8 @@
 
     axios.post('services/maintenance', data)
         .then(response => {
-        console.log(response);
+        logger.info(response);
     }).catch(response => {
-        console.log(response);
+        logger.error(response);
     });
 }