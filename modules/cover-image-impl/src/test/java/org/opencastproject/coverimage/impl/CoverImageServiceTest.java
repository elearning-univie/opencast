/**
 * Licensed to The Apereo Foundation under one or more contributor license
 * agreements. See the NOTICE file distributed with this work for additional
 * information regarding copyright ownership.
 *
 *
 * The Apereo Foundation licenses this file to you under the Educational
 * Community License, Version 2.0 (the "License"); you may not use this file
 * except in compliance with the License. You may obtain a copy of the License
 * at:
 *
 *   http://opensource.org/licenses/ecl2.txt
 *
 * Unless required by applicable law or agreed to in writing, software
 * distributed under the License is distributed on an "AS IS" BASIS, WITHOUT
 * WARRANTIES OR CONDITIONS OF ANY KIND, either express or implied.  See the
 * License for the specific language governing permissions and limitations under
 * the License.
 *
 */

package org.opencastproject.coverimage.impl;

import static org.junit.Assert.assertNotNull;
import static org.junit.Assert.assertThat;
import static org.xmlmatchers.XmlMatchers.hasXPath;
import static org.xmlmatchers.transform.XmlConverters.the;

import org.opencastproject.coverimage.CoverImageException;

import org.apache.commons.io.IOUtils;
import org.junit.Test;
import org.w3c.dom.Document;
import org.xml.sax.InputSource;
import org.xmlmatchers.namespace.SimpleNamespaceContext;

import java.io.InputStream;
import java.io.StringWriter;
import java.io.Writer;

import javax.xml.namespace.NamespaceContext;
import javax.xml.transform.Result;
import javax.xml.transform.Source;
import javax.xml.transform.stream.StreamResult;

/**
 * Test class for {@link AbstractCoverImageService}
 */
public class CoverImageServiceTest {

  /**
   * Tests {@link AbstractCoverImageService#parseXsl(String)}
   */
  @Test(expected = IllegalArgumentException.class)
  public void testParseXslNull() throws Exception {
    AbstractCoverImageService.parseXsl(null);
  }

  /**
   * Tests {@link AbstractCoverImageService#parseXsl(String)}
   */
  @Test(expected = IllegalArgumentException.class)
  public void testParseXslBlankString() throws Exception {
    AbstractCoverImageService.parseXsl(null);
  }

  /**
   * Tests {@link AbstractCoverImageService#parseXsl(String)}
   */
  @Test(expected = CoverImageException.class)
  public void testParseXslInvalidXsl() throws Exception {
    AbstractCoverImageService.parseXsl("this is not a valid XSL string");
  }

  /**
   * Tests {@link AbstractCoverImageService#parseXsl(String)}
   */
  @Test
  public void testParseXsl() throws Exception {

    InputStream xslIn = this.getClass().getResourceAsStream("/metadata2svg.xsl");
    StringWriter writer = new StringWriter();
    IOUtils.copy(xslIn, writer, "UTF-8");
    String xslString = writer.toString();
    Document xslDoc = AbstractCoverImageService.parseXsl(xslString);
    assertNotNull(xslDoc);

    NamespaceContext usingNamespaces = new SimpleNamespaceContext().withBinding("xsl",
            "http://www.w3.org/1999/XSL/Transform").withBinding("svg", "http://www.w3.org/2000/svg");
    assertThat(the(xslDoc),
            hasXPath("/xsl:stylesheet/xsl:template/svg:svg/svg:defs/svg:linearGradient[@id='lgGray']",
              usingNamespaces));
  }

  /**
   * Tests {@link AbstractCoverImageService#transformSvg(Result, Source, Document, int, int, String)}
   */
  @Test(expected = IllegalArgumentException.class)
  public void testTransformSvgNullSvg() throws Exception {
<<<<<<< HEAD
    Document doc = AbstractCoverImageService.parseXsl("");
    AbstractCoverImageService.transformSvg(null, new StreamSource(), doc, 0, 0, null);
=======
    AbstractCoverImageService.transformSvg(null, new InputSource(), new DOMDocument(), 0, 0, null);
>>>>>>> 101a0e75
  }

  /**
   * Tests {@link AbstractCoverImageService#transformSvg(Result, Source, Document, int, int, String)}
   */
  @Test(expected = IllegalArgumentException.class)
  public void testTransformSvgNullXmlSource() throws Exception {
    Document doc = AbstractCoverImageService.parseXsl("");
    AbstractCoverImageService.transformSvg(new StreamResult(), null, doc, 0, 0, null);
  }

  /**
   * Tests {@link AbstractCoverImageService#transformSvg(Result, Source, Document, int, int, String)}
   */
  @Test(expected = IllegalArgumentException.class)
  public void testTransformSvgNullXslDoc() throws Exception {
    AbstractCoverImageService.transformSvg(new StreamResult(), new InputSource(), null, 0, 0, null);
  }

  /**
   * Tests {@link AbstractCoverImageService#transformSvg(Result, Source, Document, int, int, String)}
   */
  @Test
  public void testTransformSvg() throws Exception {
    Writer svgWriter = new StringWriter();
    Result svg = new StreamResult(svgWriter);

    InputStream isXml = CoverImageServiceTest.class.getResourceAsStream("/metadata.xml");
    InputSource xmlSource = new InputSource(isXml);

    InputStream isXsl = CoverImageServiceTest.class.getResourceAsStream("/metadata2svg.xsl");
    Document xslDoc = AbstractCoverImageService.parseXsl(IOUtils.toString(isXsl));

    AbstractCoverImageService.transformSvg(svg, xmlSource, xslDoc, 1600, 900, null);

    String svgString = svgWriter.toString();
    NamespaceContext nsContext = new SimpleNamespaceContext().withBinding("svg", "http://www.w3.org/2000/svg");
    assertThat(the(svgString), hasXPath("//svg:svg[@width='1600']", nsContext));
    assertThat(the(svgString), hasXPath("//svg:svg/svg:text/svg:tspan", nsContext));
  }
}<|MERGE_RESOLUTION|>--- conflicted
+++ resolved
@@ -27,6 +27,7 @@
 import static org.xmlmatchers.transform.XmlConverters.the;
 
 import org.opencastproject.coverimage.CoverImageException;
+import org.opencastproject.util.XmlSafeParser;
 
 import org.apache.commons.io.IOUtils;
 import org.junit.Test;
@@ -97,20 +98,17 @@
    */
   @Test(expected = IllegalArgumentException.class)
   public void testTransformSvgNullSvg() throws Exception {
-<<<<<<< HEAD
-    Document doc = AbstractCoverImageService.parseXsl("");
-    AbstractCoverImageService.transformSvg(null, new StreamSource(), doc, 0, 0, null);
-=======
-    AbstractCoverImageService.transformSvg(null, new InputSource(), new DOMDocument(), 0, 0, null);
->>>>>>> 101a0e75
+    Document doc = XmlSafeParser.newDocumentBuilderFactory().newDocumentBuilder().newDocument();
+    AbstractCoverImageService.transformSvg(null, new InputSource(), doc, 0, 0, null);
   }
+
 
   /**
    * Tests {@link AbstractCoverImageService#transformSvg(Result, Source, Document, int, int, String)}
    */
   @Test(expected = IllegalArgumentException.class)
   public void testTransformSvgNullXmlSource() throws Exception {
-    Document doc = AbstractCoverImageService.parseXsl("");
+    Document doc = XmlSafeParser.newDocumentBuilderFactory().newDocumentBuilder().newDocument();
     AbstractCoverImageService.transformSvg(new StreamResult(), null, doc, 0, 0, null);
   }
 
