import React, { useEffect, useState } from 'react';
import {useTranslation} from "react-i18next";
import cn from 'classnames';
import {connect} from "react-redux";
import { Link, useLocation} from 'react-router-dom';
import TableFilters from "../shared/TableFilters";
import MainNav from "../shared/MainNav";
import Stats from "../shared/Stats";
import Table from "../shared/Table";
import Notifications from "../shared/Notifications";
import NewResourceModal from "../shared/NewResourceModal";
import DeleteEventsModal from "./partials/modals/DeleteEventsModal";
import StartTaskModal from "./partials/modals/StartTaskModal";
import EditScheduledEventsModal from "./partials/modals/EditScheduledEventsModal";
import EditMetadataEventsModal from "./partials/modals/EditMetadataEventsModal";
import {eventsTemplateMap} from "../../configs/tableConfigs/eventsTableConfig";
import {fetchEventMetadata, fetchEvents} from "../../thunks/eventThunks";
import {loadEventsIntoTable, loadSeriesIntoTable} from "../../thunks/tableThunks";
import {fetchSeries} from "../../thunks/seriesThunks";
import {fetchFilters, fetchStats} from "../../thunks/tableFilterThunks";
<<<<<<< HEAD
import {getTotalEvents, isShowActions} from "../../selectors/eventSelectors";
=======
import {
    getTotalEvents,
    isFetchingAssetUploadOptions,
    isLoading,
    isShowActions
} from "../../selectors/eventSelectors";
>>>>>>> 7a00683f
import {editTextFilter} from "../../actions/tableFilterActions";
import { setOffset } from '../../actions/tableActions';
import {styleNavClosed, styleNavOpen} from "../../utils/componentsUtils";
import {logger} from "../../utils/logger";
import Header from "../Header";
import Footer from "../Footer";
import {getUserInformation} from "../../selectors/userInfoSelectors";
import {hasAccess} from "../../utils/utils";
import {showActions} from "../../actions/eventActions";
import {GlobalHotKeys} from "react-hotkeys";
import {availableHotkeys} from "../../configs/hotkeysConfig";
<<<<<<< HEAD
import { getCurrentFilterResource } from '../../selectors/tableFilterSelectors';
=======
import {fetchAssetUploadOptions} from "../../thunks/assetsThunks";
>>>>>>> 7a00683f


// References for detecting a click outside of the container of the dropdown menu
const containerAction = React.createRef();

/**
 * This component renders the table view of events
 */
const Events = ({loadingEvents, loadingEventsIntoTable, events, showActions, loadingSeries,
<<<<<<< HEAD
    loadingSeriesIntoTable, loadingFilters, loadingStats, loadingEventMetadata, resetTextFilter,
    resetOffset, user, setShowActions, currentFilterType }) => {

=======
                    loadingSeriesIntoTable, loadingFilters, loadingStats, loadingEventMetadata, resetTextFilter, fetchAssetUploadOptions,
                    resetOffset, setShowActions, user, isFetchingAssetUploadOptions }) => {
>>>>>>> 7a00683f
    const { t } = useTranslation();
    const [displayActionMenu, setActionMenu] = useState(false);
    const [displayNavigation, setNavigation] = useState(false);
    const [displayNewEventModal, setNewEventModal] = useState(false);
    const [displayDeleteModal, setDeleteModal] = useState(false);
    const [displayStartTaskModal, setStartTaskModal] = useState(false);
    const [displayEditScheduledEventsModal, setEditScheduledEventsModal] = useState(false);
    const [displayEditMetadataEventsModal, setEditMetadataEventsModal] = useState(false);

    let location = useLocation();


    const loadEvents = async () => {
        // Fetching stats from server
        loadingStats();

        // Fetching events from server
        await loadingEvents();

        // Load events into table
        loadingEventsIntoTable();

    };

    const loadSeries = () => {
        // Reset the current page to first page
        resetOffset();

        //fetching series from server
        loadingSeries();

        //load series into table
        loadingSeriesIntoTable();
    }

    useEffect(() => {

        if ("events" !== currentFilterType) {
            loadingFilters("events");
        }

        resetTextFilter();

        // disable actions button
        setShowActions(false);

        // Load events on mount
        loadEvents().then(r => logger.info(r));

        // Function for handling clicks outside of an open dropdown menu
        const handleClickOutside = e => {
            if (containerAction.current && !containerAction.current.contains(e.target)) {
               setActionMenu(false);
            }
        }

        // Fetch events every minute
        let fetchEventsInterval = setInterval(loadEvents, 5000);

        // Event listener for handle a click outside of dropdown menu
        window.addEventListener('mousedown', handleClickOutside);

        return () => {
            window.removeEventListener('mousedown', handleClickOutside);
            clearInterval(fetchEventsInterval);
        }


    }, [location.hash]);

    const toggleNavigation = () => {
        setNavigation(!displayNavigation);
    };

    const handleActionMenu = e => {
        e.preventDefault();
        setActionMenu(!displayActionMenu);
    }

    const showNewEventModal = async () => {
        await loadingEventMetadata();
        await fetchAssetUploadOptions();

        setNewEventModal(true);
    }

    const hideNewEventModal = () => {
        setNewEventModal(false);
    };

    const hideDeleteModal = () => {
        setDeleteModal(false);
    };

    const hideStartTaskModal = () => {
        setStartTaskModal(false);
    };

    const hideEditScheduledEventsModal = () => {
        setEditScheduledEventsModal(false);
    };

    const hideEditMetadataEventsModal = () => {
        setEditMetadataEventsModal(false);
    };

    const hotKeyHandlers = {
        NEW_EVENT: showNewEventModal
    };

    return (
        <>
            <GlobalHotKeys keyMap={availableHotkeys.general} handlers={hotKeyHandlers}/>
            <Header />
            <section className="action-nav-bar">
                <div className="btn-group">
                    {hasAccess("ROLE_UI_EVENTS_CREATE", user) && (
                      <button className="add" onClick={() => showNewEventModal()}>
                          <i className="fa fa-plus" />
                          <span>{t('EVENTS.EVENTS.ADD_EVENT')}</span>
                      </button>
                    )}
                </div>

                {/* Display modal for new event if add event button is clicked */
                !isFetchingAssetUploadOptions && (
                    <NewResourceModal showModal={displayNewEventModal}
                                      handleClose={hideNewEventModal}
                                      resource={"events"} />
                )}

                {/* Display bulk actions modal if one is chosen from dropdown */}
                {displayDeleteModal && (
                  <DeleteEventsModal close={hideDeleteModal}/>
                )}

                {displayStartTaskModal && (
                  <StartTaskModal close={hideStartTaskModal}/>
                )}

                {displayEditScheduledEventsModal && (
                  <EditScheduledEventsModal  close={hideEditScheduledEventsModal}/>
                )}

                {displayEditMetadataEventsModal && (
                  <EditMetadataEventsModal close={hideEditMetadataEventsModal}/>
                )}

                {/* Include Burger-button menu */}
                <MainNav  isOpen={displayNavigation}
                          toggleMenu={toggleNavigation}/>

                <nav>
                    {hasAccess("ROLE_UI_EVENTS_VIEW", user) && (
                      <Link to="/events/events"
                            className={cn({active: true})}
                            onClick={() => loadEvents()}>
                          {t('EVENTS.EVENTS.NAVIGATION.EVENTS')}
                      </Link>
                    )}
                    {hasAccess("ROLE_UI_SERIES_VIEW", user) && (
                      <Link to="/events/series"
                            className={cn({active: false})}
                            onClick={() => loadSeries()}>
                          {t('EVENTS.EVENTS.NAVIGATION.SERIES')}
                      </Link>
                    )}
                </nav>

                {/* Include status bar component*/}
                {hasAccess("ROLE_UI_EVENTS_COUNTERS_VIEW", user) && (
                  <div className="stats-container">
                      <Stats />
                  </div>
                )}

            </section>

            <div className="main-view" style={displayNavigation ? styleNavOpen : styleNavClosed}>
                {/* Include notifications component */}
                <Notifications />

                <div className="controls-container">
                    <div className="filters-container">
                        <div className={cn("drop-down-container", {disabled: !showActions})}
                             onClick={e => handleActionMenu(e)}
                             ref={containerAction} >
                            <span>{t('BULK_ACTIONS.CAPTION')}</span>
                            {/* show dropdown if actions is clicked*/}
                            { displayActionMenu && (
                              <ul className="dropdown-ul">
                                  {hasAccess("ROLE_UI_EVENTS_DELETE", user) && (
                                    <li>
                                        <a onClick={() => setDeleteModal(true)}>
                                            {t('BULK_ACTIONS.DELETE.EVENTS.CAPTION')}
                                        </a>
                                    </li>
                                  )}
                                  {hasAccess("ROLE_UI_TASKS_CREATE", user) && (
                                    <li>
                                        <a onClick={() => setStartTaskModal(true)}>
                                            {t('BULK_ACTIONS.SCHEDULE_TASK.CAPTION')}
                                        </a>
                                    </li>
                                  )}
                                  {(hasAccess("ROLE_UI_EVENTS_DETAILS_SCHEDULING_EDIT", user)
                                    && hasAccess("ROLE_UI_EVENTS_DETAILS_METADATA_EDIT", user)) && (
                                    <li>
                                        <a onClick={() => setEditScheduledEventsModal(true)}>
                                            {t('BULK_ACTIONS.EDIT_EVENTS.CAPTION')}
                                        </a>
                                    </li>
                                  )}
                                  {hasAccess("ROLE_UI_EVENTS_DETAILS_METADATA_EDIT", user) && (
                                    <li>
                                        <a onClick={() => setEditMetadataEventsModal(true)}>
                                            {t('BULK_ACTIONS.EDIT_EVENTS_METADATA.CAPTION')}
                                        </a>
                                    </li>
                                  )}
                              </ul>
                            )}
                        </div>

                        {/* Include filters component*/}
                        <TableFilters loadResource={loadingEvents}
                                      loadResourceIntoTable={loadingEventsIntoTable}
                                      resource={'events'}/>
                    </div>
                    <h1>{t('EVENTS.EVENTS.TABLE.CAPTION')}</h1>
                    <h4>{t('TABLE_SUMMARY', { numberOfRows: events })}</h4>
                </div>
                {/*Include table component*/}
                <Table templateMap={eventsTemplateMap} resourceType="events"/>
            </div>
            <Footer />
        </>
    );
}

// Getting state data out of redux store
const mapStateToProps = state => ({
    events: getTotalEvents(state),
    showActions: isShowActions(state),
<<<<<<< HEAD
    user: getUserInformation(state),
    currentFilterType: getCurrentFilterResource(state)
=======
    isLoadingEvents: isLoading(state),
    user: getUserInformation(state),
    isFetchingAssetUploadOptions: isFetchingAssetUploadOptions(state)
>>>>>>> 7a00683f
});

// Mapping actions to dispatch
const mapDispatchToProps = dispatch => ({
    loadingEvents: () => dispatch(fetchEvents()),
    loadingEventsIntoTable: () => dispatch(loadEventsIntoTable()),
    loadingSeries: () => dispatch(fetchSeries()),
    loadingSeriesIntoTable: () => dispatch(loadSeriesIntoTable()),
    loadingFilters: resource => dispatch(fetchFilters(resource)),
    loadingStats: () => dispatch(fetchStats()),
    loadingEventMetadata: () => dispatch(fetchEventMetadata()),
    resetTextFilter: () => dispatch(editTextFilter('')),
    resetOffset: () => dispatch(setOffset(0)),
    setShowActions: isShowing => dispatch(showActions(isShowing)),
    fetchAssetUploadOptions: () => dispatch(fetchAssetUploadOptions()),
});

export default connect(mapStateToProps, mapDispatchToProps)(Events);<|MERGE_RESOLUTION|>--- conflicted
+++ resolved
@@ -18,16 +18,12 @@
 import {loadEventsIntoTable, loadSeriesIntoTable} from "../../thunks/tableThunks";
 import {fetchSeries} from "../../thunks/seriesThunks";
 import {fetchFilters, fetchStats} from "../../thunks/tableFilterThunks";
-<<<<<<< HEAD
-import {getTotalEvents, isShowActions} from "../../selectors/eventSelectors";
-=======
 import {
     getTotalEvents,
     isFetchingAssetUploadOptions,
     isLoading,
     isShowActions
 } from "../../selectors/eventSelectors";
->>>>>>> 7a00683f
 import {editTextFilter} from "../../actions/tableFilterActions";
 import { setOffset } from '../../actions/tableActions';
 import {styleNavClosed, styleNavOpen} from "../../utils/componentsUtils";
@@ -39,11 +35,9 @@
 import {showActions} from "../../actions/eventActions";
 import {GlobalHotKeys} from "react-hotkeys";
 import {availableHotkeys} from "../../configs/hotkeysConfig";
-<<<<<<< HEAD
 import { getCurrentFilterResource } from '../../selectors/tableFilterSelectors';
-=======
 import {fetchAssetUploadOptions} from "../../thunks/assetsThunks";
->>>>>>> 7a00683f
+
 
 
 // References for detecting a click outside of the container of the dropdown menu
@@ -53,14 +47,9 @@
  * This component renders the table view of events
  */
 const Events = ({loadingEvents, loadingEventsIntoTable, events, showActions, loadingSeries,
-<<<<<<< HEAD
-    loadingSeriesIntoTable, loadingFilters, loadingStats, loadingEventMetadata, resetTextFilter,
-    resetOffset, user, setShowActions, currentFilterType }) => {
-
-=======
-                    loadingSeriesIntoTable, loadingFilters, loadingStats, loadingEventMetadata, resetTextFilter, fetchAssetUploadOptions,
-                    resetOffset, setShowActions, user, isFetchingAssetUploadOptions }) => {
->>>>>>> 7a00683f
+    loadingSeriesIntoTable, loadingFilters, loadingStats, loadingEventMetadata, resetTextFilter, fetchAssetUploadOptions,
+    resetOffset, setShowActions, user, isFetchingAssetUploadOptions, currentFilterType }) => {
+
     const { t } = useTranslation();
     const [displayActionMenu, setActionMenu] = useState(false);
     const [displayNavigation, setNavigation] = useState(false);
@@ -305,14 +294,11 @@
 const mapStateToProps = state => ({
     events: getTotalEvents(state),
     showActions: isShowActions(state),
-<<<<<<< HEAD
     user: getUserInformation(state),
-    currentFilterType: getCurrentFilterResource(state)
-=======
+    currentFilterType: getCurrentFilterResource(state),
     isLoadingEvents: isLoading(state),
-    user: getUserInformation(state),
     isFetchingAssetUploadOptions: isFetchingAssetUploadOptions(state)
->>>>>>> 7a00683f
+
 });
 
 // Mapping actions to dispatch
