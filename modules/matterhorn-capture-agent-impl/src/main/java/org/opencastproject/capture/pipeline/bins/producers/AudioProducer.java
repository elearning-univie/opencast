/**
 *  Copyright 2009, 2010 The Regents of the University of California
 *  Licensed under the Educational Community License, Version 2.0
 *  (the "License"); you may not use this file except in compliance
 *  with the License. You may obtain a copy of the License at
 *
 *  http://www.osedu.org/licenses/ECL-2.0
 *
 *  Unless required by applicable law or agreed to in writing,
 *  software distributed under the License is distributed on an "AS IS"
 *  BASIS, WITHOUT WARRANTIES OR CONDITIONS OF ANY KIND, either express
 *  or implied. See the License for the specific language governing
 *  permissions and limitations under the License.
 *
 */
package org.opencastproject.capture.pipeline.bins.producers;

import org.opencastproject.capture.CaptureParameters;
import org.opencastproject.capture.pipeline.bins.CaptureDevice;
import org.opencastproject.capture.pipeline.bins.CaptureDeviceNullPointerException;
import org.opencastproject.capture.pipeline.bins.GStreamerElementFactory;
import org.opencastproject.capture.pipeline.bins.GStreamerElements;
import org.opencastproject.capture.pipeline.bins.GStreamerProperties;
import org.opencastproject.capture.pipeline.bins.UnableToCreateElementException;
import org.opencastproject.capture.pipeline.bins.UnableToCreateGhostPadsForBinException;
import org.opencastproject.capture.pipeline.bins.UnableToLinkGStreamerElementsException;
import org.opencastproject.capture.pipeline.bins.UnableToSetElementPropertyBecauseElementWasNullException;

import org.apache.commons.lang.StringUtils;
import org.gstreamer.Element;
import org.gstreamer.Pad;

import java.util.Properties;

public abstract class AudioProducer extends ProducerBin {
  /**
   * Audio convert is used to convert any input audio into a format usable by gstreamer. Might not be strictly
   * necessary.
   **/
  protected Element audioconvert;
  /**
   * Volume is used to control the volume level of the audio capture.
   */
  protected Element volume;
  /**
   * The volume level to set the volume element to.
   */
  private double volumeLevel = 1.0;

  /**
   * Super class for all audio Producers whether they are test, pulse, alsa or other. To create a descendant to create a
   * new audio Producer:
   *
   * 1. Override createElements to add any new Elements you might need, setElementProperties to set any specific
   * properties on the newly created Elements, addElementsToBin to add these new Elements to the Bin and finally
   * linkElements to link your new Elements together and possibly to the queue and audio converter.
   *
   * 2. If you are using audioconverter as the last Element in your Bin leave it as the getSrcPad target. If you have a
   * new Element as the last one in your Bin (that will act as the source for the Consumers) please return it's src pads
   * as the ones to ghost so that it can be connected to the Consumers.
   *
   * @throws UnableToSetElementPropertyBecauseElementWasNullException
   *           If setProperties is called before createElements this Exception is thrown because all of the Elements
   *           will be null.
   * @throws UnableToCreateGhostPadsForBinException
   *           If getSrcPad doesn't return a Pad that can be used as a ghostpad for this Bin then this Exception is
   *           thrown.
   * @throws UnableToLinkGStreamerElementsException
   *           If any Element isn't able to link to another then this Exception is thrown.
   * @throws CaptureDeviceNullPointerException
   *           The parameter captureDevice has some necessary properties such as where to place the resulting file. If
   *           it is null we cannot create this Producer and therefore this Exception is thrown.
   * @throws UnableToCreateElementException
   *           If for any reason an Element is attempted to be created that this particular machine doesn't have the
   *           module necessary installed this Exception will bet thrown.
   **/
  public AudioProducer(CaptureDevice captureDevice, Properties properties)
          throws UnableToLinkGStreamerElementsException, UnableToCreateGhostPadsForBinException,
          UnableToSetElementPropertyBecauseElementWasNullException, CaptureDeviceNullPointerException,
          UnableToCreateElementException {
    super(captureDevice, properties);
  }

  /**
<<<<<<< HEAD
   * Create all the common element for audio sources an audio converter and a volume control.
   * 
=======
   * Create all the common element for audio sources an audio converter.
   *
>>>>>>> 2bbc3db6
   * @throws UnableToCreateElementException
   *           If the necessary module to create an audioconverter isn't present then this Exception is thrown.
   **/
  protected void createElements() throws UnableToCreateElementException {
    super.createElements();
    audioconvert = GStreamerElementFactory.getInstance().createElement(captureDevice.getFriendlyName(),
            GStreamerElements.AUDIOCONVERT, null);
    volume = GStreamerElementFactory.getInstance().createElement(captureDevice.getFriendlyName(),
            GStreamerElements.VOLUME, null);
  }

  /**
   * @see org.opencastproject.capture.pipeline.bins.PartialBin#setElementProperties()
   **/
  @Override
  protected synchronized void setElementProperties() throws UnableToSetElementPropertyBecauseElementWasNullException {
    super.setElementProperties();
    setVolumeProperties();
  }

  private void setVolumeProperties() {
    String volumeString = StringUtils.trimToNull(properties.getProperty(CaptureParameters.CAPTURE_DEVICE_PREFIX
            + captureDevice.getFriendlyName() + CaptureParameters.CAPTURE_DEVICE_VOLUME));
    if (volumeString != null) {
      volumeLevel = Double.parseDouble(volumeString);
    }
    volume.set(CaptureParameters.CAPTURE_DEVICE_VOLUME.substring(1), volumeLevel);
    logger.debug("Using a volume level of " + volumeLevel);
  }

  /**
   * Returns the sink for this source so that we can create ghost pads for the bin. These ghost pads are then used to
   * link the Producer to a tee, and from that tee to all of the Consumers we might need.
   */
  @Override
  protected Pad getSrcPad() {
    return audioconvert.getStaticPad(GStreamerProperties.SRC);
  }

  /** This is used by CaptureDeviceBin to know to use a AudioConsumer **/
  @Override
  public boolean isAudioDevice() {
    return true;
  }
}<|MERGE_RESOLUTION|>--- conflicted
+++ resolved
@@ -82,13 +82,8 @@
   }
 
   /**
-<<<<<<< HEAD
    * Create all the common element for audio sources an audio converter and a volume control.
    * 
-=======
-   * Create all the common element for audio sources an audio converter.
-   *
->>>>>>> 2bbc3db6
    * @throws UnableToCreateElementException
    *           If the necessary module to create an audioconverter isn't present then this Exception is thrown.
    **/
