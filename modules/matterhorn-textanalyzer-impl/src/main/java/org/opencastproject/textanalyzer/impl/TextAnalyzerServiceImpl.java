/**
 *  Copyright 2009, 2010 The Regents of the University of California
 *  Licensed under the Educational Community License, Version 2.0
 *  (the "License"); you may not use this file except in compliance
 *  with the License. You may obtain a copy of the License at
 *
 *  http://www.osedu.org/licenses/ECL-2.0
 *
 *  Unless required by applicable law or agreed to in writing,
 *  software distributed under the License is distributed on an "AS IS"
 *  BASIS, WITHOUT WARRANTIES OR CONDITIONS OF ANY KIND, either express
 *  or implied. See the License for the specific language governing
 *  permissions and limitations under the License.
 *
 */
package org.opencastproject.textanalyzer.impl;

import org.opencastproject.composer.api.ComposerService;
import org.opencastproject.composer.api.EncoderException;
import org.opencastproject.dictionary.api.DictionaryService;
import org.opencastproject.job.api.AbstractJobProducer;
import org.opencastproject.job.api.Job;
import org.opencastproject.job.api.JobBarrier;
import org.opencastproject.job.api.JobBarrier.Result;
import org.opencastproject.mediapackage.Attachment;
import org.opencastproject.mediapackage.Catalog;
import org.opencastproject.mediapackage.MediaPackageElementBuilderFactory;
import org.opencastproject.mediapackage.MediaPackageElementParser;
import org.opencastproject.mediapackage.MediaPackageElements;
import org.opencastproject.mediapackage.MediaPackageException;
import org.opencastproject.metadata.mpeg7.MediaTime;
import org.opencastproject.metadata.mpeg7.MediaTimeImpl;
import org.opencastproject.metadata.mpeg7.Mpeg7CatalogImpl;
import org.opencastproject.metadata.mpeg7.Mpeg7CatalogService;
import org.opencastproject.metadata.mpeg7.SpatioTemporalDecomposition;
import org.opencastproject.metadata.mpeg7.TemporalDecomposition;
import org.opencastproject.metadata.mpeg7.Video;
import org.opencastproject.metadata.mpeg7.VideoSegment;
import org.opencastproject.metadata.mpeg7.VideoText;
import org.opencastproject.metadata.mpeg7.VideoTextImpl;
import org.opencastproject.security.api.OrganizationDirectoryService;
import org.opencastproject.security.api.SecurityService;
import org.opencastproject.security.api.UserDirectoryService;
import org.opencastproject.serviceregistry.api.ServiceRegistry;
import org.opencastproject.serviceregistry.api.ServiceRegistryException;
import org.opencastproject.textanalyzer.api.TextAnalyzerException;
import org.opencastproject.textanalyzer.api.TextAnalyzerService;
import org.opencastproject.textextractor.api.TextExtractor;
import org.opencastproject.textextractor.api.TextExtractorException;
import org.opencastproject.textextractor.api.TextFrame;
import org.opencastproject.textextractor.api.TextLine;
import org.opencastproject.util.NotFoundException;
import org.opencastproject.workspace.api.Workspace;
import org.opencastproject.metadata.mpeg7.Textual;

import org.apache.commons.lang.StringUtils;
import org.osgi.framework.BundleContext;
import org.slf4j.Logger;
import org.slf4j.LoggerFactory;

import java.io.File;
import java.io.InputStream;
import java.io.IOException;
import java.net.URI;
import java.util.ArrayList;
import java.util.Arrays;
import java.util.List;

/**
 * Media analysis service that takes takes an image and returns text as extracted from that image.
 */
public class TextAnalyzerServiceImpl extends AbstractJobProducer implements TextAnalyzerService {

  /** The logging facility */
  private static final Logger logger = LoggerFactory.getLogger(TextAnalyzerServiceImpl.class);

  /** List of available operations on jobs */
  private enum Operation {
    Extract
  };

  /** Resulting collection in the working file repository */
  public static final String COLLECTION_ID = "ocrtext";

  /** Name of encoding profile used to create tiff images */
  public static final String TIFF_CONVERSION_PROFILE = "image-conversion.http";

  /** The text extraction implemenetation */
  private TextExtractor textExtractor = null;

  /** Reference to the receipt service */
  private ServiceRegistry serviceRegistry = null;

  /** The composer service */
  protected ComposerService composerService = null;

  /** The workspace to ue when retrieving remote media files */
  private Workspace workspace = null;

  /** The mpeg-7 service */
  protected Mpeg7CatalogService mpeg7CatalogService;

  /** The dictionary service */
  protected DictionaryService dictionaryService;

  /** The security service */
  protected SecurityService securityService = null;

  /** The user directory service */
  protected UserDirectoryService userDirectoryService = null;

  /** The organization directory service */
  protected OrganizationDirectoryService organizationDirectoryService = null;

  /**
   * Creates a new instance of the text analyzer service.
   */
  public TextAnalyzerServiceImpl() {
    super(JOB_TYPE);
  }

  /**
   * OSGi callback on component activation.
   *
   * @param ctx
   *          the bundle context
   */
  void activate(BundleContext ctx) {
    logger.info("Activating Text analyser service");
  }

  /**
   * {@inheritDoc}
   *
   * @see org.opencastproject.textanalyzer.api.TextAnalyzerService#extract(org.opencastproject.mediapackage.Attachment)
   */
  @Override
  public Job extract(Attachment image) throws TextAnalyzerException, MediaPackageException {
    try {
      return serviceRegistry.createJob(JOB_TYPE, Operation.Extract.toString(),
              Arrays.asList(MediaPackageElementParser.getAsXml(image)));
    } catch (ServiceRegistryException e) {
      throw new TextAnalyzerException("Unable to create job", e);
    }
  }

  /**
   * Starts text extraction on the image and returns a receipt containing the final result in the form of an
   * Mpeg7Catalog.
   *
   * @param image
   *          the element to analyze
   * @param block
   *          <code>true</code> to make this operation synchronous
   * @return a receipt containing the resulting mpeg-7 catalog
   * @throws TextAnalyzerException
   */
  @SuppressWarnings("unchecked")
  private Catalog extract(Job job, Attachment image) throws TextAnalyzerException, MediaPackageException {

    final Attachment attachment;
    final URI imageUrl;

    // Make sure the attachment is a tiff

    // Make sure this image is of type tif
    if (!image.getURI().getPath().endsWith(".tif")) {
      try {
        logger.info("Converting " + image + " to tif format");
        Job conversionJob = composerService.convertImage(image, TIFF_CONVERSION_PROFILE);
        JobBarrier barrier = new JobBarrier(serviceRegistry, conversionJob);
        Result result = barrier.waitForJobs();
        if (!result.isSuccess()) {
          throw new TextAnalyzerException("Unable to convert " + image + " to tiff");
        }
        conversionJob = serviceRegistry.getJob(conversionJob.getId()); // get the latest copy
        attachment = (Attachment) MediaPackageElementParser.getFromXml(conversionJob.getPayload());
        imageUrl = attachment.getURI();
      } catch (EncoderException e) {
        throw new TextAnalyzerException(e);
      } catch (NotFoundException e) {
        throw new TextAnalyzerException(e);
      } catch (ServiceRegistryException e) {
        throw new TextAnalyzerException(e);
      }
    } else {
      attachment = (Attachment) image;
      imageUrl = attachment.getURI();
    }

    File imageFile = null;
    try {
      Mpeg7CatalogImpl mpeg7 = Mpeg7CatalogImpl.newInstance();

      logger.info("Starting text extraction from {}", imageUrl);

      try {
        imageFile = workspace.get(imageUrl);
      } catch (NotFoundException e) {
        throw new TextAnalyzerException("Image " + imageUrl + " not found in workspace", e);
      } catch (IOException e) {
        throw new TextAnalyzerException("Unable to access " + imageUrl + " in workspace", e);
      }
      VideoText[] videoTexts = analyze(imageFile, image.getIdentifier());

      // Create a temporal decomposition
      MediaTime mediaTime = new MediaTimeImpl(0, 0);
      Video avContent = mpeg7.addVideoContent(image.getIdentifier(), mediaTime, null);
      TemporalDecomposition<VideoSegment> temporalDecomposition = (TemporalDecomposition<VideoSegment>) avContent
              .getTemporalDecomposition();

      // Add a segment
      VideoSegment videoSegment = temporalDecomposition.createSegment("segment-0");
      videoSegment.setMediaTime(mediaTime);

      // Add the video text to the spacio temporal decomposition of the segment
      SpatioTemporalDecomposition spatioTemporalDecomposition = videoSegment.createSpatioTemporalDecomposition(true,
              false);
      for (VideoText videoText : videoTexts) {
        spatioTemporalDecomposition.addVideoText(videoText);
      }

      logger.info("Text extraction of {} finished, {} lines found", attachment.getURI(), videoTexts.length);

      URI uri;
      InputStream in;
      try {
        in = mpeg7CatalogService.serialize(mpeg7);
      } catch (IOException e) {
        throw new TextAnalyzerException("Error serializing mpeg7", e);
      }
      try {
        uri = workspace.putInCollection(COLLECTION_ID, job.getId() + ".xml", in);
      } catch (IOException e) {
        throw new TextAnalyzerException("Unable to put mpeg7 into the workspace", e);
      }
      Catalog catalog = (Catalog) MediaPackageElementBuilderFactory.newInstance().newElementBuilder()
              .newElement(Catalog.TYPE, MediaPackageElements.TEXTS);
      catalog.setURI(uri);

      logger.info("Finished text extraction of {}", imageUrl);

      return catalog;
    } catch (Exception e) {
      logger.warn("Error extracting text from " + imageUrl, e);
      if (e instanceof TextAnalyzerException) {
        throw (TextAnalyzerException) e;
      } else {
        throw new TextAnalyzerException(e);
      }
    } finally {
      try {
        workspace.delete(imageUrl);
      } catch (Exception e) {
        logger.warn("Unable to delete temporary text analysis image {}: {}", imageUrl, e);
      }
    }
  }

  /**
   * {@inheritDoc}
   *
   * @see org.opencastproject.job.api.AbstractJobProducer#process(org.opencastproject.job.api.Job)
   */
  @Override
  protected String process(Job job) throws Exception {
    Operation op = null;
    String operation = job.getOperation();
    List<String> arguments = job.getArguments();
    try {
      op = Operation.valueOf(operation);
      switch (op) {
        case Extract:
          Attachment element = (Attachment) MediaPackageElementParser.getFromXml(arguments.get(0));
          Catalog catalog = extract(job, element);
          return MediaPackageElementParser.getAsXml(catalog);
        default:
          throw new IllegalStateException("Don't know how to handle operation '" + operation + "'");
      }
    } catch (IllegalArgumentException e) {
      throw new ServiceRegistryException("This service can't handle operations of type '" + op + "'", e);
    } catch (IndexOutOfBoundsException e) {
      throw new ServiceRegistryException("This argument list for operation '" + op + "' does not meet expectations", e);
    } catch (Exception e) {
      throw new ServiceRegistryException("Error handling operation '" + op + "'", e);
    }
  }

  /**
   * Returns the video text element for the given image.
   *
   * @param imageFile
   *          the image
   * @param id
   *          the video text id
   * @return the video text found on the image
   * @throws IOException
   *           if accessing the image fails
   */
  protected VideoText[] analyze(File imageFile, String id) throws TextAnalyzerException {

    /* Call the text extractor implementation to extract the text from the
     * provided image file */
    List<VideoText> videoTexts = new ArrayList<VideoText>();
    TextFrame textFrame = null;
    try {
      textFrame = textExtractor.extract(imageFile);
    } catch (IOException e) {
      logger.warn("Error reading image file {}: {}", imageFile, e.getMessage());
      throw new TextAnalyzerException(e);
    } catch (TextExtractorException e) {
      logger.warn("Error extracting text from {}: {}", imageFile, e.getMessage());
      throw new TextAnalyzerException(e);
    }

    /* Get detected text as raw string */
    int i = 1;
    for (TextLine line : textFrame.getLines()) {
      if (line.getText() != null) {
        VideoText videoText = new VideoTextImpl(id + "-" + i++);
        videoText.setBoundary(line.getBoundaries());
        Textual text = dictionaryService.cleanUpText(line.getText());
        if (text != null) {
          videoText.setText(text);
          videoTexts.add(videoText);
        }
      }
<<<<<<< HEAD
=======

      if (StringUtils.isNotBlank(text.getText())) {
        videoText.setText(text);
        videoTexts.add(videoText);
      } else {
        logger.debug("No valid text found for line '{}'", line);
      }
>>>>>>> fa2f85ea
    }


    return videoTexts.toArray(new VideoText[videoTexts.size()]);
  }

  /**
   * Sets the receipt service
   *
   * @param serviceRegistry
   *          the service registry
   */
  protected void setServiceRegistry(ServiceRegistry serviceRegistry) {
    this.serviceRegistry = serviceRegistry;
  }

  /**
   * {@inheritDoc}
   *
   * @see org.opencastproject.job.api.AbstractJobProducer#getServiceRegistry()
   */
  @Override
  protected ServiceRegistry getServiceRegistry() {
    return serviceRegistry;
  }

  /**
   * Sets the text extractor.
   *
   * @param textExtractor
   *          a text extractor implementation
   */
  protected void setTextExtractor(TextExtractor textExtractor) {
    this.textExtractor = textExtractor;
  }

  /**
   * Sets the workspace
   *
   * @param workspace
   *          an instance of the workspace
   */
  protected void setWorkspace(Workspace workspace) {
    this.workspace = workspace;
  }

  /**
   * Sets the mpeg7CatalogService
   *
   * @param mpeg7CatalogService
   *          an instance of the mpeg7 catalog service
   */
  protected void setMpeg7CatalogService(Mpeg7CatalogService mpeg7CatalogService) {
    this.mpeg7CatalogService = mpeg7CatalogService;
  }

  /**
   * Sets the dictionary service
   *
   * @param dictionaryService
   *          an instance of the dicitonary service
   */
  protected void setDictionaryService(DictionaryService dictionaryService) {
    this.dictionaryService = dictionaryService;
  }

  /**
   * OSGi callback to set the composer service.
   *
   * @param composer
   *          the composer
   */
  protected void setComposerService(ComposerService composer) {
    this.composerService = composer;
  }

  /**
   * Callback for setting the security service.
   *
   * @param securityService
   *          the securityService to set
   */
  public void setSecurityService(SecurityService securityService) {
    this.securityService = securityService;
  }

  /**
   * Callback for setting the user directory service.
   *
   * @param userDirectoryService
   *          the userDirectoryService to set
   */
  public void setUserDirectoryService(UserDirectoryService userDirectoryService) {
    this.userDirectoryService = userDirectoryService;
  }

  /**
   * Sets a reference to the organization directory service.
   *
   * @param organizationDirectory
   *          the organization directory
   */
  public void setOrganizationDirectoryService(OrganizationDirectoryService organizationDirectory) {
    this.organizationDirectoryService = organizationDirectory;
  }

  /**
   * {@inheritDoc}
   *
   * @see org.opencastproject.job.api.AbstractJobProducer#getSecurityService()
   */
  @Override
  protected SecurityService getSecurityService() {
    return securityService;
  }

  /**
   * {@inheritDoc}
   *
   * @see org.opencastproject.job.api.AbstractJobProducer#getUserDirectoryService()
   */
  @Override
  protected UserDirectoryService getUserDirectoryService() {
    return userDirectoryService;
  }

  /**
   * {@inheritDoc}
   *
   * @see org.opencastproject.job.api.AbstractJobProducer#getOrganizationDirectoryService()
   */
  @Override
  protected OrganizationDirectoryService getOrganizationDirectoryService() {
    return organizationDirectoryService;
  }

}<|MERGE_RESOLUTION|>--- conflicted
+++ resolved
@@ -34,6 +34,7 @@
 import org.opencastproject.metadata.mpeg7.Mpeg7CatalogService;
 import org.opencastproject.metadata.mpeg7.SpatioTemporalDecomposition;
 import org.opencastproject.metadata.mpeg7.TemporalDecomposition;
+import org.opencastproject.metadata.mpeg7.Textual;
 import org.opencastproject.metadata.mpeg7.Video;
 import org.opencastproject.metadata.mpeg7.VideoSegment;
 import org.opencastproject.metadata.mpeg7.VideoText;
@@ -51,16 +52,14 @@
 import org.opencastproject.textextractor.api.TextLine;
 import org.opencastproject.util.NotFoundException;
 import org.opencastproject.workspace.api.Workspace;
-import org.opencastproject.metadata.mpeg7.Textual;
-
-import org.apache.commons.lang.StringUtils;
+
 import org.osgi.framework.BundleContext;
 import org.slf4j.Logger;
 import org.slf4j.LoggerFactory;
 
 import java.io.File;
+import java.io.IOException;
 import java.io.InputStream;
-import java.io.IOException;
 import java.net.URI;
 import java.util.ArrayList;
 import java.util.Arrays;
@@ -184,7 +183,7 @@
         throw new TextAnalyzerException(e);
       }
     } else {
-      attachment = (Attachment) image;
+      attachment = image;
       imageUrl = attachment.getURI();
     }
 
@@ -325,16 +324,6 @@
           videoTexts.add(videoText);
         }
       }
-<<<<<<< HEAD
-=======
-
-      if (StringUtils.isNotBlank(text.getText())) {
-        videoText.setText(text);
-        videoTexts.add(videoText);
-      } else {
-        logger.debug("No valid text found for line '{}'", line);
-      }
->>>>>>> fa2f85ea
     }
 
 
