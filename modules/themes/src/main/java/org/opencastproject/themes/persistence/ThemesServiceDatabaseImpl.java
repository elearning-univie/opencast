/**
 * Licensed to The Apereo Foundation under one or more contributor license
 * agreements. See the NOTICE file distributed with this work for additional
 * information regarding copyright ownership.
 *
 *
 * The Apereo Foundation licenses this file to you under the Educational
 * Community License, Version 2.0 (the "License"); you may not use this file
 * except in compliance with the License. You may obtain a copy of the License
 * at:
 *
 *   http://opensource.org/licenses/ecl2.txt
 *
 * Unless required by applicable law or agreed to in writing, software
 * distributed under the License is distributed on an "AS IS" BASIS, WITHOUT
 * WARRANTIES OR CONDITIONS OF ANY KIND, either express or implied.  See the
 * License for the specific language governing permissions and limitations under
 * the License.
 *
 */

package org.opencastproject.themes.persistence;

import org.opencastproject.index.rebuild.AbstractIndexProducer;
import org.opencastproject.index.rebuild.IndexRebuildService;
import org.opencastproject.message.broker.api.MessageReceiver;
import org.opencastproject.message.broker.api.MessageSender;
import org.opencastproject.message.broker.api.theme.SerializableTheme;
import org.opencastproject.message.broker.api.theme.ThemeItem;
import org.opencastproject.security.api.Organization;
import org.opencastproject.security.api.OrganizationDirectoryService;
import org.opencastproject.security.api.SecurityService;
import org.opencastproject.security.api.UserDirectoryService;
import org.opencastproject.security.util.SecurityUtil;
import org.opencastproject.themes.Theme;
import org.opencastproject.themes.ThemesServiceDatabase;
import org.opencastproject.util.NotFoundException;

import org.apache.commons.lang3.StringUtils;
import org.apache.commons.lang3.text.WordUtils;
import org.osgi.service.component.ComponentContext;
import org.slf4j.Logger;
import org.slf4j.LoggerFactory;

import java.util.ArrayList;
import java.util.List;

import javax.persistence.EntityManager;
import javax.persistence.EntityManagerFactory;
import javax.persistence.EntityTransaction;
import javax.persistence.NoResultException;
import javax.persistence.Query;
import javax.persistence.TypedQuery;

/**
 * Implements {@link ThemesServiceDatabase}. Defines permanent storage for themes.
 */
public class ThemesServiceDatabaseImpl extends AbstractIndexProducer implements ThemesServiceDatabase {

  public static final String PERSISTENCE_UNIT = "org.opencastproject.themes";

  /** Logging utilities */
  private static final Logger logger = LoggerFactory.getLogger(ThemesServiceDatabaseImpl.class);

  /** Factory used to create {@link EntityManager}s for transactions */
  protected EntityManagerFactory emf;

  /** The security service */
  protected SecurityService securityService;

  /** The user directory service */
  protected UserDirectoryService userDirectoryService;

  /** The message broker sender service */
  protected MessageSender messageSender;

  /** The message broker receiver service */
  protected MessageReceiver messageReceiver;

  /** The organization directory service to get organizations */
  protected OrganizationDirectoryService organizationDirectoryService;

  /** The component context for this themes service database */
  private ComponentContext cc;

  /**
   * Creates {@link EntityManagerFactory} using persistence provider and properties passed via OSGi.
   *
   * @param cc
   */
  public void activate(ComponentContext cc) {
    logger.info("Activating persistence manager for themes");
    this.cc = cc;
  }

  /** OSGi DI */
  public void setEntityManagerFactory(EntityManagerFactory emf) {
    this.emf = emf;
  }

  /**
   * OSGi callback to set the security service.
   *
   * @param securityService
   *          the security service
   */
  public void setSecurityService(SecurityService securityService) {
    this.securityService = securityService;
  }

  /**
   * OSGi callback to set the user directory service
   *
   * @param userDirectoryService
   *          the user directory service
   */
  public void setUserDirectoryService(UserDirectoryService userDirectoryService) {
    this.userDirectoryService = userDirectoryService;
  }

  /** OSGi DI */
  public void setMessageSender(MessageSender messageSender) {
    this.messageSender = messageSender;
  }

  /** OSGi DI */
  public void setMessageReceiver(MessageReceiver messageReceiver) {
    this.messageReceiver = messageReceiver;
  }

  /** OSGi DI */
  public void setOrganizationDirectoryService(OrganizationDirectoryService organizationDirectoryService) {
    this.organizationDirectoryService = organizationDirectoryService;
  }

  @Override
  public Theme getTheme(long id) throws ThemesServiceDatabaseException, NotFoundException {
    EntityManager em = null;
    try {
      em = emf.createEntityManager();
      ThemeDto themeDto = getThemeDto(id, em);
      if (themeDto == null) {
        throw new NotFoundException("No theme with id=" + id + " exists");
      }

      return themeDto.toTheme(userDirectoryService);
    } catch (NotFoundException e) {
      throw e;
    } catch (Exception e) {
      logger.error("Could not get theme", e);
      throw new ThemesServiceDatabaseException(e);
    } finally {
      if (em != null) {
        em.close();
      }
    }
  }

  private List<Theme> getThemes() throws ThemesServiceDatabaseException {
    EntityManager em = null;
    try {
      em = emf.createEntityManager();
      String orgId = securityService.getOrganization().getId();
      TypedQuery<ThemeDto> q = em.createNamedQuery("Themes.findByOrg", ThemeDto.class).setParameter("org", orgId);
      List<ThemeDto> themeDtos = q.getResultList();

      List<Theme> themes = new ArrayList<>();
      for (ThemeDto themeDto : themeDtos) {
        themes.add(themeDto.toTheme(userDirectoryService));
      }
      return themes;
    } catch (Exception e) {
      logger.error("Could not get themes", e);
      throw new ThemesServiceDatabaseException(e);
    } finally {
      if (em != null) {
        em.close();
      }
    }
  }

  @Override
  public Theme updateTheme(Theme theme) throws ThemesServiceDatabaseException {
    EntityManager em = null;
    EntityTransaction tx = null;
    try {
      em = emf.createEntityManager();
      tx = em.getTransaction();
      tx.begin();

      ThemeDto themeDto = null;
      if (theme.getId().isSome()) {
        themeDto = getThemeDto(theme.getId().get(), em);
      }

      if (themeDto == null) {
        // no theme stored, create new entity
        themeDto = new ThemeDto();
        themeDto.setOrganization(securityService.getOrganization().getId());
        updateTheme(theme, themeDto);
        em.persist(themeDto);
      } else {
        updateTheme(theme, themeDto);
        em.merge(themeDto);
      }
      tx.commit();
      theme = themeDto.toTheme(userDirectoryService);
      messageSender.sendObjectMessage(ThemeItem.THEME_QUEUE, MessageSender.DestinationType.Queue,
              ThemeItem.update(toSerializableTheme(theme)));
      return theme;
    } catch (Exception e) {
      logger.error("Could not update theme {}", theme, e);
      if (tx.isActive()) {
        tx.rollback();
      }
      throw new ThemesServiceDatabaseException(e);
    } finally {
      if (em != null) {
        em.close();
      }
    }
  }

  private void updateTheme(Theme theme, ThemeDto themeDto) {
    themeDto.setUsername(theme.getCreator().getUsername());
    themeDto.setCreationDate(theme.getCreationDate());
    themeDto.setDefault(theme.isDefault());
    themeDto.setName(theme.getName());
    themeDto.setDescription(theme.getDescription());
    themeDto.setBumperActive(theme.isBumperActive());
    themeDto.setBumperFile(theme.getBumperFile());
    themeDto.setTrailerActive(theme.isTrailerActive());
    themeDto.setTrailerFile(theme.getTrailerFile());
    themeDto.setTitleSlideActive(theme.isTitleSlideActive());
    themeDto.setTitleSlideBackground(theme.getTitleSlideBackground());
    themeDto.setTitleSlideMetadata(theme.getTitleSlideMetadata());
    themeDto.setLicenseSlideActive(theme.isLicenseSlideActive());
    themeDto.setLicenseSlideBackground(theme.getLicenseSlideBackground());
    themeDto.setLicenseSlideDescription(theme.getLicenseSlideDescription());
    themeDto.setWatermarkActive(theme.isWatermarkActive());
    themeDto.setWatermarkFile(theme.getWatermarkFile());
    themeDto.setWatermarkPosition(theme.getWatermarkPosition());
  }

  @Override
  public void deleteTheme(long id) throws ThemesServiceDatabaseException, NotFoundException {
    EntityManager em = null;
    EntityTransaction tx = null;
    try {
      em = emf.createEntityManager();
      ThemeDto themeDto = getThemeDto(id, em);
      if (themeDto == null) {
        throw new NotFoundException("No theme with id=" + id + " exists");
      }

      tx = em.getTransaction();
      tx.begin();
      em.remove(themeDto);
      tx.commit();
      messageSender.sendObjectMessage(ThemeItem.THEME_QUEUE, MessageSender.DestinationType.Queue, ThemeItem.delete(id));
    } catch (NotFoundException e) {
      throw e;
    } catch (Exception e) {
      logger.error("Could not delete theme '{}'", id, e);
      if (tx.isActive()) {
        tx.rollback();
      }
      throw new ThemesServiceDatabaseException(e);
    } finally {
      if (em != null) {
        em.close();
      }
    }
  }

  @Override
  public int countThemes() throws ThemesServiceDatabaseException {
    EntityManager em = null;
    try {
      em = emf.createEntityManager();
      String orgId = securityService.getOrganization().getId();
      Query q = em.createNamedQuery("Themes.count").setParameter("org", orgId);
      Number countResult = (Number) q.getSingleResult();
      return countResult.intValue();
    } catch (Exception e) {
      logger.error("Could not count themes", e);
      throw new ThemesServiceDatabaseException(e);
    } finally {
      if (em != null) {
        em.close();
      }
    }
  }

  /**
   * Gets a theme by its ID, using the current organizational context.
   *
   * @param id
   *          the theme identifier
   * @param em
   *          an open entity manager
   * @return the theme entity, or null if not found
   */
  private ThemeDto getThemeDto(long id, EntityManager em) {
    String orgId = securityService.getOrganization().getId();
    Query q = em.createNamedQuery("Themes.findById").setParameter("id", id).setParameter("org", orgId);
    try {
      return (ThemeDto) q.getSingleResult();
    } catch (NoResultException e) {
      return null;
    }
  }

  /**
   * Converts a theme to a {@link SerializableTheme} for using by the theme message queue
   *
   * @param theme
   *          the theme
   * @return the {@link SerializableTheme}
   */
  private SerializableTheme toSerializableTheme(Theme theme) {
    String creator = StringUtils.isNotBlank(theme.getCreator().getName()) ? theme.getCreator().getName()
            : theme.getCreator().getUsername();
    return new SerializableTheme(theme.getId().getOrElse(org.apache.commons.lang3.math.NumberUtils.LONG_MINUS_ONE),
            theme.getCreationDate(), theme.isDefault(), creator, theme.getName(), theme.getDescription(),
            theme.isBumperActive(), theme.getBumperFile(), theme.isTrailerActive(), theme.getTrailerFile(),
            theme.isTitleSlideActive(), theme.getTitleSlideMetadata(), theme.getTitleSlideBackground(),
            theme.isLicenseSlideActive(), theme.getLicenseSlideBackground(), theme.getLicenseSlideDescription(),
            theme.isWatermarkActive(), theme.getWatermarkFile(), theme.getWatermarkPosition());
  }

  @Override
  public void repopulate(final String indexName) {
    final String destinationId = ThemeItem.THEME_QUEUE_PREFIX + WordUtils.capitalize(indexName);
    for (final Organization organization : organizationDirectoryService.getOrganizations()) {
      SecurityUtil.runAs(securityService, organization, SecurityUtil.createSystemUser(cc, organization), () -> {
        try {
          final List<Theme> themes = getThemes();
          int total = themes.size();
          int current = 1;
<<<<<<< HEAD
          logIndexRebuildBegin(logger, indexName, total, "themes", organization);
=======
          logger.info(
              "Re-populating '{}' index with themes from organization {}. There are {} theme(s) to add to the index.",
              indexName, securityService.getOrganization().getId(), total);
>>>>>>> a41b7ee9
          for (Theme theme : themes) {
            messageSender.sendObjectMessage(destinationId, MessageSender.DestinationType.Queue,
                    ThemeItem.update(toSerializableTheme(theme)));
            logIndexRebuildProgress(logger, indexName, total, current);
            current++;
          }
        } catch (ThemesServiceDatabaseException e) {
          logger.error("Unable to get themes from the database", e);
          throw new IllegalStateException(e);
        }
      });
    }
  }

  @Override
  public IndexRebuildService.Service getService() {
    return IndexRebuildService.Service.Themes;
  }
}<|MERGE_RESOLUTION|>--- conflicted
+++ resolved
@@ -338,13 +338,7 @@
           final List<Theme> themes = getThemes();
           int total = themes.size();
           int current = 1;
-<<<<<<< HEAD
           logIndexRebuildBegin(logger, indexName, total, "themes", organization);
-=======
-          logger.info(
-              "Re-populating '{}' index with themes from organization {}. There are {} theme(s) to add to the index.",
-              indexName, securityService.getOrganization().getId(), total);
->>>>>>> a41b7ee9
           for (Theme theme : themes) {
             messageSender.sendObjectMessage(destinationId, MessageSender.DestinationType.Queue,
                     ThemeItem.update(toSerializableTheme(theme)));
