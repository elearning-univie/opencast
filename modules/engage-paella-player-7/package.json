--- conflicted
+++ resolved
@@ -14,20 +14,6 @@
     "test": "playwright test"
   },
   "devDependencies": {
-<<<<<<< HEAD
-    "@babel/core": "^7.25.2",
-    "@babel/eslint-parser": "^7.25.7",
-    "@babel/preset-env": "^7.24.5",
-    "@playwright/test": "^1.47.2",
-    "babel-loader": "^9.2.1",
-    "copy-webpack-plugin": "^12.0.2",
-    "css-loader": "^7.1.2",
-    "eslint": "^9.12.0",
-    "eslint-config-opencast": "file:../../docs/checkstyle/eslint-config",
-    "express": "^4.21.0",
-    "html-linter": "^1.1.1",
-    "html-validate": "^8.24.1",
-=======
     "@babel/core": "^7.25.7",
     "@babel/eslint-parser": "^7.25.9",
     "@babel/preset-env": "^7.25.7",
@@ -40,27 +26,18 @@
     "express": "^4.21.0",
     "html-linter": "^1.1.1",
     "html-validate": "^8.24.2",
->>>>>>> 9dfe7be4
     "http-proxy": "^1.18.1",
     "source-map-loader": "^5.0.0",
     "style-loader": "^4.0.0",
     "svg-inline-loader": "^0.8.2",
-<<<<<<< HEAD
-    "webpack": "^5.95.0",
-=======
     "webpack": "^5.96.1",
->>>>>>> 9dfe7be4
     "webpack-cli": "^5.1.4",
     "webpack-dev-server": "^5.1.0",
     "xml-loader": "^1.2.1"
   },
   "dependencies": {
     "paella-basic-plugins": "^1.44.10",
-<<<<<<< HEAD
-    "paella-core": "^1.49.5",
-=======
     "paella-core": "^1.49.7",
->>>>>>> 9dfe7be4
     "paella-mp4multiquality-plugin": "^1.47.1",
     "paella-skins": "^1.48.0",
     "paella-slide-plugins": "^1.48.1",
