/**
 * Licensed to The Apereo Foundation under one or more contributor license
 * agreements. See the NOTICE file distributed with this work for additional
 * information regarding copyright ownership.
 *
 *
 * The Apereo Foundation licenses this file to you under the Educational
 * Community License, Version 2.0 (the "License"); you may not use this file
 * except in compliance with the License. You may obtain a copy of the License
 * at:
 *
 *   http://opensource.org/licenses/ecl2.txt
 *
 * Unless required by applicable law or agreed to in writing, software
 * distributed under the License is distributed on an "AS IS" BASIS, WITHOUT
 * WARRANTIES OR CONDITIONS OF ANY KIND, either express or implied.  See the
 * License for the specific language governing permissions and limitations under
 * the License.
 *
 */

package org.opencastproject.inspection.ffmpeg;

<<<<<<< HEAD
import org.apache.commons.lang3.StringUtils;
import org.apache.tika.parser.Parser;
=======
>>>>>>> cff4203b
import org.opencastproject.inspection.api.MediaInspectionException;
import org.opencastproject.inspection.api.MediaInspectionService;
import org.opencastproject.job.api.AbstractJobProducer;
import org.opencastproject.job.api.Job;
import org.opencastproject.mediapackage.MediaPackageElement;
import org.opencastproject.mediapackage.MediaPackageElementParser;
import org.opencastproject.mediapackage.MediaPackageException;
import org.opencastproject.security.api.OrganizationDirectoryService;
import org.opencastproject.security.api.SecurityService;
import org.opencastproject.security.api.UserDirectoryService;
import org.opencastproject.serviceregistry.api.ServiceRegistry;
import org.opencastproject.serviceregistry.api.ServiceRegistryException;
import org.opencastproject.workspace.api.Workspace;

import org.apache.commons.lang.StringUtils;
import org.apache.tika.parser.Parser;
import org.osgi.service.cm.ConfigurationException;
import org.osgi.service.cm.ManagedService;
import org.osgi.service.component.ComponentContext;
import org.slf4j.Logger;
import org.slf4j.LoggerFactory;

import java.net.URI;
import java.util.Arrays;
import java.util.Dictionary;
import java.util.List;

/** Inspects media via ffprobe. */
public class MediaInspectionServiceImpl extends AbstractJobProducer implements MediaInspectionService, ManagedService {
  private static final Logger logger = LoggerFactory.getLogger(MediaInspectionServiceImpl.class);

  /** List of available operations on jobs */
  private enum Operation {
    Inspect, Enrich
  }

  private Workspace workspace;
  private ServiceRegistry serviceRegistry;
  private SecurityService securityService = null;
  private UserDirectoryService userDirectoryService = null;
  private OrganizationDirectoryService organizationDirectoryService = null;
  private Parser tikaParser;

  private volatile MediaInspector inspector;

  /**
   * Sets the Apache Tika parser.
   * 
   * @param tikaParser
   */
  public void setTikaParser(Parser tikaParser) {
    this.tikaParser = tikaParser;
  }

  /** Creates a new media inspection service instance. */
  public MediaInspectionServiceImpl() {
    super(JOB_TYPE);
  }

  public void activate(ComponentContext cc) {
    /* Configure analyzer */
    final String path = cc.getBundleContext().getProperty(FFmpegAnalyzer.FFPROBE_BINARY_CONFIG);
    final String ffprobeBinary;
    if (path == null) {
      logger.debug("DEFAULT " + FFmpegAnalyzer.FFPROBE_BINARY_CONFIG + ": " + FFmpegAnalyzer.FFPROBE_BINARY_DEFAULT);
      ffprobeBinary = FFmpegAnalyzer.FFPROBE_BINARY_DEFAULT;
    } else {
      logger.debug("FFprobe config binary: {}", path);
      ffprobeBinary = path;
    }
    inspector = new MediaInspector(workspace, tikaParser, ffprobeBinary);
  }

  /**
   * {@inheritDoc}
   * 
   * @see org.osgi.service.cm.ManagedService#updated(java.util.Dictionary)
   */
  @Override
  public void updated(Dictionary properties) throws ConfigurationException {
    if (properties == null)
      return;
    final String path = StringUtils.trimToNull((String) properties.get(FFmpegAnalyzer.FFPROBE_BINARY_CONFIG));
    if (path != null) {
      logger.info("Setting the path to ffprobe to " + path);
      inspector = new MediaInspector(workspace, tikaParser, path);
    }
  }

  /**
   * {@inheritDoc}
   * 
   * @see org.opencastproject.job.api.AbstractJobProducer#process(org.opencastproject.job.api.Job)
   */
  @Override
  protected String process(Job job) throws Exception {
    Operation op = null;
    String operation = job.getOperation();
    List<String> arguments = job.getArguments();
    try {
      op = Operation.valueOf(operation);
      MediaPackageElement inspectedElement = null;
      switch (op) {
        case Inspect:
          URI uri = URI.create(arguments.get(0));
          inspectedElement = inspector.inspectTrack(uri);
          break;
        case Enrich:
          MediaPackageElement element = MediaPackageElementParser.getFromXml(arguments.get(0));
          boolean overwrite = Boolean.parseBoolean(arguments.get(1));
          inspectedElement = inspector.enrich(element, overwrite);
          break;
        default:
          throw new IllegalStateException("Don't know how to handle operation '" + operation + "'");
      }
      return MediaPackageElementParser.getAsXml(inspectedElement);
    } catch (IllegalArgumentException e) {
      throw new ServiceRegistryException("This service can't handle operations of type '" + op + "'", e);
    } catch (IndexOutOfBoundsException e) {
      throw new ServiceRegistryException("This argument list for operation '" + op + "' does not meet expectations", e);
    } catch (Exception e) {
      throw new ServiceRegistryException("Error handling operation '" + op + "'", e);
    }
  }

  /**
   * {@inheritDoc}
   * 
   * @see org.opencastproject.inspection.api.MediaInspectionService#inspect(java.net.URI)
   */
  @Override
  public Job inspect(URI uri) throws MediaInspectionException {
    try {
      return serviceRegistry.createJob(JOB_TYPE, Operation.Inspect.toString(), Arrays.asList(uri.toString()));
    } catch (ServiceRegistryException e) {
      throw new MediaInspectionException(e);
    }
  }

  /**
   * {@inheritDoc}
   * 
   * @see org.opencastproject.inspection.api.MediaInspectionService#enrich(org.opencastproject.mediapackage.MediaPackageElement,
   *      boolean)
   */
  @Override
  public Job enrich(final MediaPackageElement element, final boolean override) throws MediaInspectionException,
          MediaPackageException {
    try {
      return serviceRegistry.createJob(JOB_TYPE, Operation.Enrich.toString(),
              Arrays.asList(MediaPackageElementParser.getAsXml(element), Boolean.toString(override)));
    } catch (ServiceRegistryException e) {
      throw new MediaInspectionException(e);
    }
  }

  protected void setWorkspace(Workspace workspace) {
    logger.debug("setting " + workspace);
    this.workspace = workspace;
  }

  protected void setServiceRegistry(ServiceRegistry jobManager) {
    this.serviceRegistry = jobManager;
  }

  /**
   * {@inheritDoc}
   * 
   * @see org.opencastproject.job.api.AbstractJobProducer#getServiceRegistry()
   */
  @Override
  protected ServiceRegistry getServiceRegistry() {
    return serviceRegistry;
  }

  /**
   * Callback for setting the security service.
   * 
   * @param securityService
   *          the securityService to set
   */
  public void setSecurityService(SecurityService securityService) {
    this.securityService = securityService;
  }

  /**
   * Callback for setting the user directory service.
   * 
   * @param userDirectoryService
   *          the userDirectoryService to set
   */
  public void setUserDirectoryService(UserDirectoryService userDirectoryService) {
    this.userDirectoryService = userDirectoryService;
  }

  /**
   * Sets a reference to the organization directory service.
   * 
   * @param organizationDirectory
   *          the organization directory
   */
  public void setOrganizationDirectoryService(OrganizationDirectoryService organizationDirectory) {
    this.organizationDirectoryService = organizationDirectory;
  }

  /**
   * {@inheritDoc}
   * 
   * @see org.opencastproject.job.api.AbstractJobProducer#getSecurityService()
   */
  @Override
  protected SecurityService getSecurityService() {
    return securityService;
  }

  /**
   * {@inheritDoc}
   * 
   * @see org.opencastproject.job.api.AbstractJobProducer#getUserDirectoryService()
   */
  @Override
  protected UserDirectoryService getUserDirectoryService() {
    return userDirectoryService;
  }

  /**
   * {@inheritDoc}
   * 
   * @see org.opencastproject.job.api.AbstractJobProducer#getOrganizationDirectoryService()
   */
  @Override
  protected OrganizationDirectoryService getOrganizationDirectoryService() {
    return organizationDirectoryService;
  }
}<|MERGE_RESOLUTION|>--- conflicted
+++ resolved
@@ -21,11 +21,6 @@
 
 package org.opencastproject.inspection.ffmpeg;
 
-<<<<<<< HEAD
-import org.apache.commons.lang3.StringUtils;
-import org.apache.tika.parser.Parser;
-=======
->>>>>>> cff4203b
 import org.opencastproject.inspection.api.MediaInspectionException;
 import org.opencastproject.inspection.api.MediaInspectionService;
 import org.opencastproject.job.api.AbstractJobProducer;
@@ -40,7 +35,7 @@
 import org.opencastproject.serviceregistry.api.ServiceRegistryException;
 import org.opencastproject.workspace.api.Workspace;
 
-import org.apache.commons.lang.StringUtils;
+import org.apache.commons.lang3.StringUtils;
 import org.apache.tika.parser.Parser;
 import org.osgi.service.cm.ConfigurationException;
 import org.osgi.service.cm.ManagedService;
@@ -73,7 +68,7 @@
 
   /**
    * Sets the Apache Tika parser.
-   * 
+   *
    * @param tikaParser
    */
   public void setTikaParser(Parser tikaParser) {
@@ -101,7 +96,7 @@
 
   /**
    * {@inheritDoc}
-   * 
+   *
    * @see org.osgi.service.cm.ManagedService#updated(java.util.Dictionary)
    */
   @Override
@@ -117,7 +112,7 @@
 
   /**
    * {@inheritDoc}
-   * 
+   *
    * @see org.opencastproject.job.api.AbstractJobProducer#process(org.opencastproject.job.api.Job)
    */
   @Override
@@ -153,7 +148,7 @@
 
   /**
    * {@inheritDoc}
-   * 
+   *
    * @see org.opencastproject.inspection.api.MediaInspectionService#inspect(java.net.URI)
    */
   @Override
@@ -167,7 +162,7 @@
 
   /**
    * {@inheritDoc}
-   * 
+   *
    * @see org.opencastproject.inspection.api.MediaInspectionService#enrich(org.opencastproject.mediapackage.MediaPackageElement,
    *      boolean)
    */
@@ -193,7 +188,7 @@
 
   /**
    * {@inheritDoc}
-   * 
+   *
    * @see org.opencastproject.job.api.AbstractJobProducer#getServiceRegistry()
    */
   @Override
@@ -203,7 +198,7 @@
 
   /**
    * Callback for setting the security service.
-   * 
+   *
    * @param securityService
    *          the securityService to set
    */
@@ -213,7 +208,7 @@
 
   /**
    * Callback for setting the user directory service.
-   * 
+   *
    * @param userDirectoryService
    *          the userDirectoryService to set
    */
@@ -223,7 +218,7 @@
 
   /**
    * Sets a reference to the organization directory service.
-   * 
+   *
    * @param organizationDirectory
    *          the organization directory
    */
@@ -233,7 +228,7 @@
 
   /**
    * {@inheritDoc}
-   * 
+   *
    * @see org.opencastproject.job.api.AbstractJobProducer#getSecurityService()
    */
   @Override
@@ -243,7 +238,7 @@
 
   /**
    * {@inheritDoc}
-   * 
+   *
    * @see org.opencastproject.job.api.AbstractJobProducer#getUserDirectoryService()
    */
   @Override
@@ -253,7 +248,7 @@
 
   /**
    * {@inheritDoc}
-   * 
+   *
    * @see org.opencastproject.job.api.AbstractJobProducer#getOrganizationDirectoryService()
    */
   @Override
