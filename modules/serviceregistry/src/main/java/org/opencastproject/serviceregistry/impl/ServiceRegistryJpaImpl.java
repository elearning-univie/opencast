/**
 * Licensed to The Apereo Foundation under one or more contributor license
 * agreements. See the NOTICE file distributed with this work for additional
 * information regarding copyright ownership.
 *
 *
 * The Apereo Foundation licenses this file to you under the Educational
 * Community License, Version 2.0 (the "License"); you may not use this file
 * except in compliance with the License. You may obtain a copy of the License
 * at:
 *
 *   http://opensource.org/licenses/ecl2.txt
 *
 * Unless required by applicable law or agreed to in writing, software
 * distributed under the License is distributed on an "AS IS" BASIS, WITHOUT
 * WARRANTIES OR CONDITIONS OF ANY KIND, either express or implied.  See the
 * License for the specific language governing permissions and limitations under
 * the License.
 *
 */

package org.opencastproject.serviceregistry.impl;

import static java.lang.String.format;
import static org.apache.commons.lang3.StringUtils.isBlank;
import static org.opencastproject.db.Queries.namedQuery;
import static org.opencastproject.job.api.AbstractJobProducer.ACCEPT_JOB_LOADS_EXCEEDING_PROPERTY;
import static org.opencastproject.job.api.AbstractJobProducer.DEFAULT_ACCEPT_JOB_LOADS_EXCEEDING;
import static org.opencastproject.job.api.Job.FailureReason.DATA;
import static org.opencastproject.job.api.Job.Status.FAILED;
import static org.opencastproject.serviceregistry.api.ServiceState.ERROR;
import static org.opencastproject.serviceregistry.api.ServiceState.NORMAL;
import static org.opencastproject.serviceregistry.api.ServiceState.WARNING;
import static org.opencastproject.util.OsgiUtil.getOptContextProperty;

import org.opencastproject.db.DBSession;
import org.opencastproject.db.DBSessionFactory;
import org.opencastproject.job.api.Job;
import org.opencastproject.job.api.Job.Status;
import org.opencastproject.job.jpa.JpaJob;
import org.opencastproject.rest.RestConstants;
import org.opencastproject.security.api.Organization;
import org.opencastproject.security.api.SecurityService;
import org.opencastproject.security.api.TrustedHttpClient;
import org.opencastproject.security.api.TrustedHttpClientException;
import org.opencastproject.security.api.User;
import org.opencastproject.serviceregistry.api.HostRegistration;
import org.opencastproject.serviceregistry.api.HostStatistics;
import org.opencastproject.serviceregistry.api.IncidentService;
import org.opencastproject.serviceregistry.api.Incidents;
import org.opencastproject.serviceregistry.api.JaxbServiceStatistics;
import org.opencastproject.serviceregistry.api.ServiceRegistration;
import org.opencastproject.serviceregistry.api.ServiceRegistry;
import org.opencastproject.serviceregistry.api.ServiceRegistryException;
import org.opencastproject.serviceregistry.api.ServiceStatistics;
import org.opencastproject.serviceregistry.api.SystemLoad;
import org.opencastproject.serviceregistry.api.SystemLoad.NodeLoad;
import org.opencastproject.serviceregistry.impl.jmx.HostsStatistics;
import org.opencastproject.serviceregistry.impl.jmx.JobsStatistics;
import org.opencastproject.serviceregistry.impl.jmx.ServicesStatistics;
import org.opencastproject.serviceregistry.impl.jpa.HostRegistrationJpaImpl;
import org.opencastproject.serviceregistry.impl.jpa.ServiceRegistrationJpaImpl;
import org.opencastproject.systems.OpencastConstants;
import org.opencastproject.util.NotFoundException;
import org.opencastproject.util.UrlSupport;
import org.opencastproject.util.data.functions.Strings;
import org.opencastproject.util.function.ThrowingConsumer;
import org.opencastproject.util.jmx.JmxUtil;

import org.apache.commons.lang3.StringUtils;
import org.apache.commons.lang3.time.DateUtils;
import org.apache.commons.lang3.tuple.Pair;
import org.apache.http.HttpResponse;
import org.apache.http.HttpStatus;
import org.apache.http.client.methods.HttpHead;
import org.osgi.framework.BundleContext;
import org.osgi.framework.InvalidSyntaxException;
import org.osgi.framework.ServiceReference;
import org.osgi.service.cm.ConfigurationException;
import org.osgi.service.cm.ManagedService;
import org.osgi.service.component.ComponentContext;
import org.osgi.service.component.annotations.Activate;
import org.osgi.service.component.annotations.Component;
import org.osgi.service.component.annotations.Deactivate;
import org.osgi.service.component.annotations.Modified;
import org.osgi.service.component.annotations.Reference;
import org.osgi.service.component.annotations.ReferenceCardinality;
import org.osgi.service.component.annotations.ReferencePolicy;
import org.osgi.util.tracker.ServiceTracker;
import org.slf4j.Logger;
import org.slf4j.LoggerFactory;

import java.net.InetAddress;
import java.net.URI;
import java.net.URISyntaxException;
import java.util.ArrayList;
import java.util.Arrays;
import java.util.Collections;
import java.util.Comparator;
import java.util.Date;
import java.util.Dictionary;
import java.util.HashMap;
import java.util.List;
import java.util.Map;
import java.util.Objects;
import java.util.Optional;
import java.util.concurrent.Executors;
import java.util.concurrent.ScheduledExecutorService;
import java.util.concurrent.TimeUnit;
import java.util.concurrent.atomic.AtomicReference;
import java.util.function.Consumer;
import java.util.function.Function;
import java.util.stream.Collectors;

import javax.management.ObjectInstance;
import javax.persistence.EntityManager;
import javax.persistence.EntityManagerFactory;
import javax.persistence.LockModeType;
import javax.persistence.NoResultException;
import javax.persistence.TypedQuery;

/** JPA implementation of the {@link ServiceRegistry} */
@Component(
  property = {
    "service.description=Service registry"
  },
  immediate = true,
  service = { ManagedService.class, ServiceRegistry.class, ServiceRegistryJpaImpl.class }
)
public class ServiceRegistryJpaImpl implements ServiceRegistry, ManagedService {

  /** JPA persistence unit name */
  public static final String PERSISTENCE_UNIT = "org.opencastproject.common";

  /** Id of the workflow's start operation operation, need to match the corresponding enum value in WorkflowServiceImpl */
  public static final String START_OPERATION = "START_OPERATION";

  /** Id of the workflow's start workflow operation, need to match the corresponding enum value in WorkflowServiceImpl */
  public static final String START_WORKFLOW = "START_WORKFLOW";

  /** Id of the workflow's resume operation, need to match the corresponding enum value in WorkflowServiceImpl */
  public static final String RESUME = "RESUME";

  /** Identifier for the workflow service */
  public static final String TYPE_WORKFLOW = "org.opencastproject.workflow";

  static final Logger logger = LoggerFactory.getLogger(ServiceRegistryJpaImpl.class);

  /** The list of registered JMX beans */
  protected List<ObjectInstance> jmxBeans = new ArrayList<>();

  /** Hosts statistics JMX type */
  private static final String JMX_HOSTS_STATISTICS_TYPE = "HostsStatistics";

  /** Services statistics JMX type */
  private static final String JMX_SERVICES_STATISTICS_TYPE = "ServicesStatistics";

  /** Jobs statistics JMX type */
  private static final String JMX_JOBS_STATISTICS_TYPE = "JobsStatistics";

  /** The JMX business object for hosts statistics */
  private HostsStatistics hostsStatistics;

  /** The JMX business object for services statistics */
  private ServicesStatistics servicesStatistics;

  /** The JMX business object for jobs statistics */
  private JobsStatistics jobsStatistics;

  /** Current job used to process job in the service registry */
  private static final ThreadLocal<Job> currentJob = new ThreadLocal<>();

  /** Configuration key for the maximum load */
  protected static final String OPT_MAXLOAD = "org.opencastproject.server.maxload";

  /** Configuration key for the interval to check whether the hosts in the service registry are still alive, in seconds */
  protected static final String OPT_HEARTBEATINTERVAL = "heartbeat.interval";

  /** Configuration key for the collection of job statistics */
  protected static final String OPT_JOBSTATISTICS = "jobstats.collect";

  /** Configuration key for the retrieval of service statistics: Do not consider jobs older than max_job_age (in days) */
  protected static final String OPT_SERVICE_STATISTICS_MAX_JOB_AGE = "org.opencastproject.statistics.services.max_job_age";

  /** Configuration key for the encoding preferred worker nodes */
  protected static final String OPT_ENCODING_WORKERS = "org.opencastproject.encoding.workers";

  /** Configuration key for the encoding workers load threshold */
  protected static final String OPT_ENCODING_THRESHOLD = "org.opencastproject.encoding.workers.threshold";

  /** The http client to use when connecting to remote servers */
  protected TrustedHttpClient client = null;

  /** Default jobs limit during dispatching
   * (larger value will fetch more entries from the database at the same time and increase RAM usage) */
  static final int DEFAULT_DISPATCH_JOBS_LIMIT = 100;

  /** Default setting on job statistics collection */
  static final boolean DEFAULT_JOB_STATISTICS = false;

  /** Default setting on service statistics retrieval */
  static final int DEFAULT_SERVICE_STATISTICS_MAX_JOB_AGE = 14;

  static final List<String>  DEFAULT_ENCODING_WORKERS = new ArrayList<String>();

  static final double DEFAULT_ENCODING_THRESHOLD = 0.0;

  /** The configuration key for setting {@link #maxAttemptsBeforeErrorState} */
  static final String MAX_ATTEMPTS_CONFIG_KEY = "max.attempts";

  /** The configuration key for setting {@link #noErrorStateServiceTypes} */
  static final String NO_ERROR_STATE_SERVICE_TYPES_CONFIG_KEY = "no.error.state.service.types";

  /** Default value for {@link #maxAttemptsBeforeErrorState} */
  private static final int DEFAULT_MAX_ATTEMPTS_BEFORE_ERROR_STATE = 10;

  /** Default value for {@link #errorStatesEnabled} */
  private static final boolean DEFAULT_ERROR_STATES_ENABLED = true;

  /** Number of failed jobs on a service before to set it in error state. -1 will disable error states completely. */
  protected int maxAttemptsBeforeErrorState = DEFAULT_MAX_ATTEMPTS_BEFORE_ERROR_STATE;
  private boolean errorStatesEnabled = DEFAULT_ERROR_STATES_ENABLED;

  /** Services for which error state is disabled */
  private List<String> noErrorStateServiceTypes = new ArrayList<>();

  /** Default delay between checking if hosts are still alive in seconds * */
  static final long DEFAULT_HEART_BEAT = 60;

  /** Default job load when not passed by service creating the job * */
  static final float DEFAULT_JOB_LOAD = 0.1f;

  /** This host's base URL */
  protected String hostName;

  /** This host's descriptive node name eg admin, worker01 */
  protected String nodeName;

  /** The base URL for job URLs */
  protected String jobHost;

  /** Comma-seperate list with URLs of encoding specialised workers*/
  protected static List<String> encodingWorkers = DEFAULT_ENCODING_WORKERS;

  /** Threshold value under which defined workers get preferred when dispatching encoding jobs */
  protected static double encodingThreshold = DEFAULT_ENCODING_THRESHOLD;

  /** The factory used to generate the entity manager */
  protected EntityManagerFactory emf = null;

  protected DBSessionFactory dbSessionFactory;

  protected DBSession db;

  /** Tracks services published locally and adds them to the service registry */
  protected RestServiceTracker tracker = null;

  /** The thread pool to use for dispatching queued jobs and checking on phantom services. */
  protected ScheduledExecutorService scheduledExecutor = null;

  /** The security service */
  protected SecurityService securityService = null;

  protected Incidents incidents;

  /** Whether to collect detailed job statistics */
  protected boolean collectJobstats = DEFAULT_JOB_STATISTICS;

  /** Maximum age of jobs being considering for service statistics */
  protected int maxJobAge = DEFAULT_SERVICE_STATISTICS_MAX_JOB_AGE;

  /** A static list of statuses that influence how load balancing is calculated */
  protected static final List<Status> JOB_STATUSES_INFLUENCING_LOAD_BALANCING;

  private static final Status[] activeJobStatus =
      Arrays.stream(Status.values()).filter(Status::isActive).collect(Collectors.toList()).toArray(new Status[0]);

  protected static HashMap<Long, Float> jobCache = new HashMap<>();

  static {
    JOB_STATUSES_INFLUENCING_LOAD_BALANCING = new ArrayList<>();
    JOB_STATUSES_INFLUENCING_LOAD_BALANCING.add(Status.RUNNING);
  }

  /** Whether to accept a job whose load exceeds the host’s max load */
  protected Boolean acceptJobLoadsExeedingMaxLoad = true;

  // Current system load
  protected float localSystemLoad = 0.0f;

  /** OSGi DI */
  @Reference(target = "(osgi.unit.name=org.opencastproject.common)")
  void setEntityManagerFactory(EntityManagerFactory emf) {
    this.emf = emf;
  }

  @Reference
  public void setDBSessionFactory(DBSessionFactory dbSessionFactory) {
    this.dbSessionFactory = dbSessionFactory;
  }

  @Activate
  public void activate(ComponentContext cc) {
    logger.info("Activate service registry");

    db = dbSessionFactory.createSession(emf);

    // Find this host's url
    if (cc == null || StringUtils.isBlank(cc.getBundleContext().getProperty(OpencastConstants.SERVER_URL_PROPERTY))) {
      hostName = UrlSupport.DEFAULT_BASE_URL;
    } else {
      hostName = cc.getBundleContext().getProperty(OpencastConstants.SERVER_URL_PROPERTY);
    }

    // Check hostname for sanity. It should be the hosts URL with protocol but without any part of the service paths.
    if (hostName.endsWith("/")) {
      logger.warn("The configured value of {} ends with '/'. This is very likely a configuration error which could "
              + "lead to services not working properly. Note that this configuration should not contain any part of "
              + "the service paths.", OpencastConstants.SERVER_URL_PROPERTY);
    }

    // Clean all undispatchable jobs that were orphaned when this host was last deactivated
    cleanUndispatchableJobs(hostName);

    // Register JMX beans with statistics
    try {
      List<ServiceStatistics> serviceStatistics = getServiceStatistics();
      hostsStatistics = new HostsStatistics(serviceStatistics);
      servicesStatistics = new ServicesStatistics(hostName, serviceStatistics);
      jobsStatistics = new JobsStatistics(hostName);
      jmxBeans.add(JmxUtil.registerMXBean(hostsStatistics, JMX_HOSTS_STATISTICS_TYPE));
      jmxBeans.add(JmxUtil.registerMXBean(servicesStatistics, JMX_SERVICES_STATISTICS_TYPE));
      jmxBeans.add(JmxUtil.registerMXBean(jobsStatistics, JMX_JOBS_STATISTICS_TYPE));
    } catch (ServiceRegistryException e) {
      logger.error("Error registering JMX statistic beans", e);
    }

    // Find the jobs URL
    if (cc == null || StringUtils.isBlank(cc.getBundleContext().getProperty("org.opencastproject.jobs.url"))) {
      jobHost = hostName;
    } else {
      jobHost = cc.getBundleContext().getProperty("org.opencastproject.jobs.url");
    }

    // Register this host
    try {
      if (cc == null || StringUtils.isBlank(cc.getBundleContext().getProperty(OpencastConstants.NODE_NAME_PROPERTY))) {
        nodeName = null;
      } else {
        nodeName = cc.getBundleContext().getProperty(OpencastConstants.NODE_NAME_PROPERTY);
      }

      float maxLoad = Runtime.getRuntime().availableProcessors();
      if (cc != null && StringUtils.isNotBlank(cc.getBundleContext().getProperty(OPT_MAXLOAD))) {
        try {
          maxLoad = Float.parseFloat(cc.getBundleContext().getProperty(OPT_MAXLOAD));
          logger.info("Max load has been set manually to {}", maxLoad);
        } catch (NumberFormatException e) {
          logger.warn("Configuration key '{}' is not an integer. Falling back to the number of cores ({})",
                  OPT_MAXLOAD, maxLoad);
        }
      }

      logger.info("Node maximum load set to {}", maxLoad);

      String address = InetAddress.getByName(URI.create(hostName).getHost()).getHostAddress();
      long maxMemory = Runtime.getRuntime().maxMemory();
      int cores = Runtime.getRuntime().availableProcessors();

      registerHost(hostName, address, nodeName, maxMemory, cores, maxLoad);
    } catch (Exception e) {
      throw new IllegalStateException("Unable to register host " + hostName + " in the service registry", e);
    }

    // Track any services from this host that need to be added to the service registry
    if (cc != null) {
      try {
        tracker = new RestServiceTracker(cc.getBundleContext());
        tracker.open(true);
      } catch (InvalidSyntaxException e) {
        logger.error("Invalid filter syntax:", e);
        throw new IllegalStateException(e);
      }
    }

    // Whether a service accepts a job whose load exceeds the host’s max load
    if (cc != null) {
      acceptJobLoadsExeedingMaxLoad = getOptContextProperty(cc, ACCEPT_JOB_LOADS_EXCEEDING_PROPERTY).map(Strings.toBool)
              .getOrElse(DEFAULT_ACCEPT_JOB_LOADS_EXCEEDING);
    }

    localSystemLoad = 0;
    logger.info("Activated");
  }

  @Override
  public float getOwnLoad() {
    return localSystemLoad;
  }

  @Override
  public String getRegistryHostname() {
    return hostName;
  }

  @Deactivate
  public void deactivate() {
    logger.info("deactivate service registry");

    // Wait for job dispatcher to stop before unregistering hosts and requeuing jobs
    if (scheduledExecutor != null) {
      try {
        scheduledExecutor.shutdownNow();
        if (!scheduledExecutor.isShutdown()) {
          logger.info("Waiting for Dispatcher to terminate");
          scheduledExecutor.awaitTermination(10, TimeUnit.SECONDS);
        }
      } catch (InterruptedException e) {
        logger.error("Error shutting down the Dispatcher", e);
      }
    }

    for (ObjectInstance mbean : jmxBeans) {
      JmxUtil.unregisterMXBean(mbean);
    }

    if (tracker != null) {
      tracker.close();
    }
    try {
      unregisterHost(hostName);
    } catch (ServiceRegistryException e) {
      throw new IllegalStateException("Unable to unregister host " + hostName + " from the service registry", e);
    }
  }

  /**
   * {@inheritDoc}
   *
   * @see org.opencastproject.serviceregistry.api.ServiceRegistry#createJob(java.lang.String, java.lang.String)
   */
  @Override
  public Job createJob(String type, String operation) throws ServiceRegistryException {
    return createJob(this.hostName, type, operation, null, null, true, getCurrentJob(), DEFAULT_JOB_LOAD);
  }

  /**
   * {@inheritDoc}
   *
   * @see org.opencastproject.serviceregistry.api.ServiceRegistry#createJob(java.lang.String, java.lang.String,
   *      java.util.List)
   */
  @Override
  public Job createJob(String type, String operation, List<String> arguments) throws ServiceRegistryException {
    return createJob(this.hostName, type, operation, arguments, null, true, getCurrentJob(), DEFAULT_JOB_LOAD);
  }

  /**
   * {@inheritDoc}
   *
   * @see org.opencastproject.serviceregistry.api.ServiceRegistry#createJob(java.lang.String, java.lang.String,
   *      java.util.List, Float)
   */
  @Override
  public Job createJob(String type, String operation, List<String> arguments, Float jobLoad)
          throws ServiceRegistryException {
    return createJob(this.hostName, type, operation, arguments, null, true, getCurrentJob(), jobLoad);
  }

  /**
   * {@inheritDoc}
   *
   * @see org.opencastproject.serviceregistry.api.ServiceRegistry#createJob(java.lang.String, java.lang.String,
   *      java.util.List, String, boolean)
   */
  @Override
  public Job createJob(String type, String operation, List<String> arguments, String payload, boolean dispatchable)
          throws ServiceRegistryException {
    return createJob(this.hostName, type, operation, arguments, payload, dispatchable, getCurrentJob(),
            DEFAULT_JOB_LOAD);
  }

  /**
   * {@inheritDoc}
   *
   * @see org.opencastproject.serviceregistry.api.ServiceRegistry#createJob(java.lang.String, java.lang.String,
   *      java.util.List, java.lang.String, boolean, Float)
   */
  @Override
  public Job createJob(String type, String operation, List<String> arguments, String payload, boolean dispatchable,
          Float jobLoad) throws ServiceRegistryException {
    return createJob(this.hostName, type, operation, arguments, payload, dispatchable, getCurrentJob(), jobLoad);
  }

  public Job createJob(String type, String operation, List<String> arguments, String payload, boolean dispatchable,
          Job parentJob) throws ServiceRegistryException {
    return createJob(this.hostName, type, operation, arguments, payload, dispatchable, parentJob, DEFAULT_JOB_LOAD);
  }

  /**
   * {@inheritDoc}
   *
   * @see org.opencastproject.serviceregistry.api.ServiceRegistry#createJob(java.lang.String, java.lang.String,
   *      java.util.List, java.lang.String, boolean, org.opencastproject.job.api.Job, Float)
   */
  @Override
  public Job createJob(String type, String operation, List<String> arguments, String payload, boolean dispatchable,
          Job parentJob, Float jobLoad) throws ServiceRegistryException {
    return createJob(this.hostName, type, operation, arguments, payload, dispatchable, parentJob, jobLoad);
  }

  /**
   * Creates a job on a remote host with a jobLoad of 1.0.
   */
  public Job createJob(String host, String serviceType, String operation, List<String> arguments, String payload,
          boolean dispatchable, Job parentJob) throws ServiceRegistryException {
    return createJob(host, serviceType, operation, arguments, payload, dispatchable, parentJob, DEFAULT_JOB_LOAD);
  }

  /**
   * Creates a job on a remote host.
   */
  public Job createJob(String host, String serviceType, String operation, List<String> arguments, String payload,
          boolean dispatchable, Job parentJob, float jobLoad) throws ServiceRegistryException {
    if (StringUtils.isBlank(host)) {
      throw new IllegalArgumentException("Host can't be null");
    }
    if (StringUtils.isBlank(serviceType)) {
      throw new IllegalArgumentException("Service type can't be null");
    }
    if (StringUtils.isBlank(operation)) {
      throw new IllegalArgumentException("Operation can't be null");
    }

    JpaJob jpaJob = db.execTxChecked(em -> {
      ServiceRegistrationJpaImpl creatingService = getServiceRegistrationQuery(serviceType, host).apply(em)
          .orElseThrow(() -> new ServiceRegistryException("No service registration exists for type '" + serviceType
              + "' on host '" + host + "'"));

      if (creatingService.getHostRegistration().isMaintenanceMode()) {
        logger.warn("Creating a job from {}, which is currently in maintenance mode.", creatingService.getHost());
      } else if (!creatingService.getHostRegistration().isActive()) {
        logger.warn("Creating a job from {}, which is currently inactive.", creatingService.getHost());
      }

      User currentUser = securityService.getUser();
      Organization currentOrganization = securityService.getOrganization();

      JpaJob job = new JpaJob(currentUser, currentOrganization, creatingService, operation, arguments, payload,
              dispatchable, jobLoad);

      // Bind the given parent job to the new job
      if (parentJob != null) {
        // Get the JPA instance of the parent job
        JpaJob jpaParentJob = getJpaJobQuery(parentJob.getId()).apply(em).orElseThrow(() -> {
          logger.error("job with id {} not found in the persistence context", parentJob);
          // We don't want to leave the deleted job in the cache if there
          removeFromLoadCache(parentJob.getId());
          return new ServiceRegistryException(new NotFoundException());
        });
        job.setParentJob(jpaParentJob);

        // Get the JPA instance of the root job
        JpaJob jpaRootJob = jpaParentJob;
        if (parentJob.getRootJobId() != null) {
          jpaRootJob = getJpaJobQuery(parentJob.getRootJobId()).apply(em).orElseThrow(() -> {
            logger.error("job with id {} not found in the persistence context", parentJob.getRootJobId());
            // We don't want to leave the deleted job in the cache if there
            removeFromLoadCache(parentJob.getRootJobId());
            return new ServiceRegistryException(new NotFoundException());
          });
        }
        job.setRootJob(jpaRootJob);
      }

      // if this job is not dispatchable, it must be handled by the host that has created it
      if (dispatchable) {
        logger.trace("Queuing dispatchable '{}'", job);
        job.setStatus(Status.QUEUED);
      } else {
        logger.trace("Giving new non-dispatchable '{}' its creating service as processor '{}'", job, creatingService);
        job.setProcessorServiceRegistration(creatingService);
      }

      em.persist(job);
      return job;
    });

    setJobUri(jpaJob);
    return jpaJob.toJob();
  }

  @Override
  public void removeJobs(List<Long> jobIds) throws NotFoundException, ServiceRegistryException {
    for (long jobId: jobIds) {
      if (jobId < 1) {
        throw new NotFoundException("Job ID must be greater than zero (0)");
      }
    }

    logger.debug("Start deleting jobs with IDs '{}'", jobIds);
    try {
      db.execTxChecked(em -> {
        for (long jobId : jobIds) {
          JpaJob job = em.find(JpaJob.class, jobId);
          if (job == null) {
            logger.error("Job with Id {} cannot be deleted: Not found.", jobId);
            removeFromLoadCache(jobId);
            throw new NotFoundException("Job with ID '" + jobId + "' not found");
          }
          deleteChildJobsQuery(jobId).accept(em);
          em.remove(job);
          removeFromLoadCache(jobId);
        }
      });
    } catch (NotFoundException | ServiceRegistryException e) {
      throw e;
    } catch (Exception e) {
      throw new ServiceRegistryException(e);
    }

    logger.info("Jobs with IDs '{}' deleted", jobIds);
  }

  private ThrowingConsumer<EntityManager, Exception> deleteChildJobsQuery(long jobId) {
    return em -> {
      List<Job> childJobs = getChildJobs(jobId);
      if (childJobs.isEmpty()) {
        logger.trace("No child jobs of job '{}' found to delete.", jobId);
        return;
      }

      logger.debug("Start deleting child jobs of job '{}'", jobId);

      try {
        for (int i = childJobs.size() - 1; i >= 0; i--) {
          Job job = childJobs.get(i);
          JpaJob jobToDelete = em.find(JpaJob.class, job.getId());
          em.remove(jobToDelete);
          removeFromLoadCache(job.getId());
          logger.debug("{} deleted", job);
        }
        logger.debug("Deleted all child jobs of job '{}'", jobId);
      } catch (Exception e) {
        throw new ServiceRegistryException("Unable to remove child jobs from " + jobId, e);
      }
    };
  }

  @Override
  public void removeParentlessJobs(int lifetime) throws ServiceRegistryException {
    int count = db.execTxChecked(em -> {
      int c = 0;

      List<Job> jobs = namedQuery.findAll("Job.withoutParent", JpaJob.class).apply(em).stream()
          .map(JpaJob::toJob)
          .filter(j -> j.getDateCreated().before(DateUtils.addDays(new Date(), -lifetime)))
          // DO NOT DELETE workflow instances and operations!
          .filter(j -> !START_OPERATION.equals(j.getOperation())
              && !START_WORKFLOW.equals(j.getOperation())
              && !RESUME.equals(j.getOperation()))
          .filter(j -> j.getStatus().isTerminated())
          .collect(Collectors.toList());

      for (Job job : jobs) {
        try {
          removeJobs(Collections.singletonList(job.getId()));
          logger.debug("Parentless '{}' removed", job);
          c++;
        } catch (NotFoundException e) {
          logger.debug("Parentless '{} ' not found in database: {}", job, e);
        }
      }

      return c;
    });


    if (count > 0) {
      logger.info("Successfully removed {} parentless jobs", count);
    } else {
      logger.trace("No parentless jobs found to remove");
    }
  }

  /**
   * {@inheritDoc}
   *
   * @see org.osgi.service.cm.ManagedService#updated(java.util.Dictionary)
   */
  @Override
  public void updated(Dictionary properties) throws ConfigurationException {
    logger.info("Updating service registry properties");

    maxAttemptsBeforeErrorState = DEFAULT_MAX_ATTEMPTS_BEFORE_ERROR_STATE;
    errorStatesEnabled = DEFAULT_ERROR_STATES_ENABLED;
    String maxAttempts = StringUtils.trimToNull((String) properties.get(MAX_ATTEMPTS_CONFIG_KEY));
    if (maxAttempts != null) {
      try {
        maxAttemptsBeforeErrorState = Integer.parseInt(maxAttempts);
        if (maxAttemptsBeforeErrorState < 0) {
          errorStatesEnabled = false;
          logger.info("Error states of services disabled");
        } else {
          errorStatesEnabled = true;
          logger.info("Set max attempts before error state to {}", maxAttempts);
        }
      } catch (NumberFormatException e) {
        logger.warn("Can not set max attempts before error state to {}. {} must be an integer", maxAttempts,
                MAX_ATTEMPTS_CONFIG_KEY);
      }
    }

    noErrorStateServiceTypes = new ArrayList<>();
    String noErrorStateServiceTypesStr = StringUtils.trimToNull((String) properties.get(
            NO_ERROR_STATE_SERVICE_TYPES_CONFIG_KEY));
    if (noErrorStateServiceTypesStr != null) {
      noErrorStateServiceTypes = Arrays.asList(noErrorStateServiceTypesStr.split("\\s*,\\s*"));
      if (!noErrorStateServiceTypes.isEmpty()) {
        logger.info("Set service types without error state to {}", String.join(", ", noErrorStateServiceTypes));
      }
    }

    long heartbeatInterval = DEFAULT_HEART_BEAT;
    String heartbeatIntervalString = StringUtils.trimToNull((String) properties.get(OPT_HEARTBEATINTERVAL));
    if (StringUtils.isNotBlank(heartbeatIntervalString)) {
      try {
        heartbeatInterval = Long.parseLong(heartbeatIntervalString);
      } catch (Exception e) {
        logger.warn("Heartbeat interval '{}' is malformed, setting to {}", heartbeatIntervalString, DEFAULT_HEART_BEAT);
        heartbeatInterval = DEFAULT_HEART_BEAT;
      }
      if (heartbeatInterval == 0) {
        logger.info("Heartbeat disabled");
      } else if (heartbeatInterval < 0) {
        logger.warn("Heartbeat interval {} seconds too low, adjusting to {}", heartbeatInterval, DEFAULT_HEART_BEAT);
        heartbeatInterval = DEFAULT_HEART_BEAT;
      } else {
        logger.info("Heartbeat interval set to {} seconds", heartbeatInterval);
      }
    }

    String jobStatsString = StringUtils.trimToNull((String) properties.get(OPT_JOBSTATISTICS));
    if (StringUtils.isNotBlank(jobStatsString)) {
      try {
        collectJobstats = Boolean.parseBoolean(jobStatsString);
      } catch (Exception e) {
        logger.warn("Job statistics collection flag '{}' is malformed, setting to {}", jobStatsString,
                DEFAULT_JOB_STATISTICS);
        collectJobstats = DEFAULT_JOB_STATISTICS;
      }
    }

    // get the encoding worker nodes defined in the configuration file and parse the comma-separated list
    String encodingWorkersString = (String) properties.get(OPT_ENCODING_WORKERS);
    if (StringUtils.isNotBlank(encodingWorkersString)) {
      encodingWorkers = Arrays.asList(encodingWorkersString.split("\\s*,\\s*"));
    } else
      encodingWorkers = DEFAULT_ENCODING_WORKERS;

    // get the encoding worker load threshold defined in the configuration file and parse the double
    String encodingThersholdString = StringUtils.trimToNull((String) properties.get(OPT_ENCODING_THRESHOLD));
    if (StringUtils.isNotBlank(encodingThersholdString) && encodingThersholdString != null) {
        try {
          double encodingThresholdTmp = Double.parseDouble(encodingThersholdString);
          if (encodingThresholdTmp >= 0 && encodingThresholdTmp <= 1)
            encodingThreshold = encodingThresholdTmp;
          else {
            encodingThreshold = DEFAULT_ENCODING_THRESHOLD;
            logger.warn("org.opencastproject.encoding.workers.threshold is not between 0 and 1");
          }
        } catch (NumberFormatException e) {
          logger.warn("Can not set encoding threshold to {}. {} must be an parsable double", encodingThersholdString,
              OPT_ENCODING_THRESHOLD);
        }
    } else
      encodingThreshold = DEFAULT_ENCODING_THRESHOLD;


    String maxJobAgeString = StringUtils.trimToNull((String) properties.get(OPT_SERVICE_STATISTICS_MAX_JOB_AGE));
    if (maxJobAgeString != null) {
      try {
        maxJobAge = Integer.parseInt(maxJobAgeString);
        logger.info("Set service statistics max job age to {}", maxJobAgeString);
      } catch (NumberFormatException e) {
        logger.warn("Can not set service statistics max job age to {}. {} must be an integer", maxJobAgeString,
                OPT_SERVICE_STATISTICS_MAX_JOB_AGE);
      }
    }

    scheduledExecutor = Executors.newScheduledThreadPool(1);

    // Schedule the service heartbeat if the interval is > 0
    if (heartbeatInterval > 0) {
      logger.debug("Starting service heartbeat at a custom interval of {}s", heartbeatInterval);
      scheduledExecutor.scheduleWithFixedDelay(new JobProducerHeartbeat(), heartbeatInterval, heartbeatInterval,
              TimeUnit.SECONDS);
    }
  }

  /**
   * OSGI callback when the configuration is updated. This method is only here to prevent the
   * configuration admin service from calling the service deactivate and activate methods
   * for a config update. It does not have to do anything as the updates are handled by updated().
   */
  @Modified
  public void modified(Map<String, Object> config) throws ConfigurationException {
    logger.debug("Modified serviceregistry");
  }

  private Function<EntityManager, Optional<JpaJob>> getJpaJobQuery(long id) {
    return em -> namedQuery.findByIdOpt(JpaJob.class, id)
        .apply(em)
        .map(jpaJob -> {
          // JPA's caches can be out of date if external changes (e.g. another node in the cluster) have been made to
          // this row in the database
          em.refresh(jpaJob);
          setJobUri(jpaJob);
          return jpaJob;
        });
  }

  @Override
  public Job getJob(long id) throws NotFoundException, ServiceRegistryException {
    try {
      return db.exec(getJpaJobQuery(id))
          .map(JpaJob::toJob)
          .orElseThrow(NotFoundException::new);
    } catch (NotFoundException e) {
      throw e;
    } catch (Exception e) {
      throw new ServiceRegistryException(e);
    }
  }

  /**
   * {@inheritDoc}
   *
   * @see org.opencastproject.serviceregistry.api.ServiceRegistry#getCurrentJob()
   */
  @Override
  public Job getCurrentJob() {
    return currentJob.get();
  }

  /**
   * {@inheritDoc}
   *
   * @see org.opencastproject.serviceregistry.api.ServiceRegistry#setCurrentJob(Job)
   */
  @Override
  public void setCurrentJob(Job job) {
    currentJob.set(job);
  }

  JpaJob updateJob(JpaJob job) throws ServiceRegistryException {
    try {
      // tx context is opened in
      //   updateInternal
      //   updateServiceForFailover
      return db.execChecked(em -> {
        Job oldJob = getJob(job.getId());
        JpaJob jpaJob = updateInternal(job);
        if (!TYPE_WORKFLOW.equals(job.getJobType()) && job.getJobLoad() > 0.0f
            && job.getProcessorServiceRegistration() != null
            && job.getProcessorServiceRegistration().getHost().equals(getRegistryHostname())) {
          processCachedLoadChange(job);
        }

        // All WorkflowService Jobs will be ignored
        if (oldJob.getStatus() != job.getStatus() && !TYPE_WORKFLOW.equals(job.getJobType())) {
          updateServiceForFailover(job);
        }

        return jpaJob;
      });
    } catch (ServiceRegistryException e) {
      throw e;
    } catch (NotFoundException e) {
      // Just in case, remove from cache if there
      removeFromLoadCache(job.getId());
      throw new ServiceRegistryException(e);
    } catch (Exception e) {
      throw new ServiceRegistryException(e);
    }
  }

  @Override
  public Job updateJob(Job job) throws ServiceRegistryException {
    JpaJob jpaJob = JpaJob.from(job);
    jpaJob.setProcessorServiceRegistration(
            (ServiceRegistrationJpaImpl) getServiceRegistration(job.getJobType(), job.getProcessingHost()));
    return updateJob(jpaJob).toJob();
  }

  /**
   * Processes the job load changes for the *local* load cache
   *
   * @param job
   *   The job to apply to the load cache
   */
  private synchronized void processCachedLoadChange(JpaJob job) {
    if (JOB_STATUSES_INFLUENCING_LOAD_BALANCING.contains(job.getStatus()) && jobCache.get(job.getId()) == null) {
      logger.debug("Adding to load cache: {}, type {}, load {}, status {}",
              job, job.getJobType(), job.getJobLoad(), job.getStatus());
      localSystemLoad += job.getJobLoad();
      jobCache.put(job.getId(), job.getJobLoad());
    } else if (jobCache.get(job.getId()) != null && Status.FINISHED.equals(job.getStatus())
            || Status.FAILED.equals(job.getStatus()) || Status.WAITING.equals(job.getStatus())) {
      logger.debug("Removing from load cache: {}, type {}, load {}, status {}",
              job, job.getJobType(), job.getJobLoad(), job.getStatus());
      localSystemLoad -= job.getJobLoad();
      jobCache.remove(job.getId());
    } else {
      logger.debug("Ignoring for load cache: {}, type {}, status {}",
              job, job.getJobType(), job.getStatus());
    }
    logger.debug("Current host load: {}, job load cache size: {}", format("%.1f", localSystemLoad), jobCache.size());

    if (jobCache.isEmpty()) {
      if (Math.abs(localSystemLoad) > 0.0000001F) {
        logger.warn("No jobs in the job load cache, but load is {}: setting job load to 0", localSystemLoad);
      }
      localSystemLoad = 0.0F;
    }
  }

  private synchronized void removeFromLoadCache(Long jobId) {
    if (jobCache.get(jobId) != null) {
      float jobLoad = jobCache.get(jobId);
      logger.debug("Removing deleted job from load cache: Job {}, load {}", jobId, jobLoad);
      localSystemLoad -= jobLoad;
      jobCache.remove(jobId);
    }
  }

  protected JpaJob setJobUri(JpaJob job) {
    try {
      job.setUri(new URI(jobHost + "/services/job/" + job.getId() + ".xml"));
    } catch (URISyntaxException e) {
      logger.warn("Can not set the job URI", e);
    }
    return job;
  }

  /**
   * Internal method to update a job, throwing unwrapped JPA exceptions.
   *
   * @param job
   *          the job to update
   * @return the updated job
   */
  protected JpaJob updateInternal(JpaJob job) throws NotFoundException {
    JpaJob fromDb = db.execTxChecked(em -> {
      JpaJob j = em.find(JpaJob.class, job.getId());
      if (j == null) {
        throw new NotFoundException();
      }

      update(j, job);
      em.merge(j);
      return j;
    });

    job.setVersion(fromDb.toJob().getVersion());
    setJobUri(job);
    return job;
  }

  public void updateStatisticsJobData() {
    jobsStatistics.updateAvg(db.exec(getAvgOperationsQuery()));
    jobsStatistics.updateJobCount(db.exec(getCountPerHostServiceQuery()));
  }

  /**
   * Internal method to update the service registration state, throwing unwrapped JPA exceptions.
   *
   * @param registration
   *          the service registration to update
   * @return the updated service registration
   */
  private ServiceRegistration updateServiceState(ServiceRegistrationJpaImpl registration) throws NotFoundException {
    db.execTxChecked(em -> {
      ServiceRegistrationJpaImpl fromDb = em.find(ServiceRegistrationJpaImpl.class, registration.getId());
      if (fromDb == null) {
        throw new NotFoundException();
      }
      fromDb.setServiceState(registration.getServiceState());
      fromDb.setStateChanged(registration.getStateChanged());
      fromDb.setWarningStateTrigger(registration.getWarningStateTrigger());
      fromDb.setErrorStateTrigger(registration.getErrorStateTrigger());
    });

    servicesStatistics.updateService(registration);
    return registration;
  }

  /**
   * Sets the queue and runtimes and other elements of a persistent job based on a job that's been modified in memory.
   * Times on both the objects must be modified, since the in-memory job must not be stale.
   *
   * @param fromDb
   *          The job from the database
   * @param jpaJob
   *          The in-memory job
   */
  private void update(JpaJob fromDb, JpaJob jpaJob) {
    final Job job = jpaJob.toJob();
    final Date now = new Date();
    final Status status = job.getStatus();
    final Status fromDbStatus = fromDb.getStatus();

    fromDb.setPayload(job.getPayload());
    fromDb.setStatus(job.getStatus());
    fromDb.setDispatchable(job.isDispatchable());
    fromDb.setVersion(job.getVersion());
    fromDb.setOperation(job.getOperation());
    fromDb.setArguments(job.getArguments());

    if (job.getDateCreated() == null) {
      jpaJob.setDateCreated(now);
      fromDb.setDateCreated(now);
      job.setDateCreated(now);
    }
    if (job.getProcessingHost() != null) {
      ServiceRegistrationJpaImpl processingService = (ServiceRegistrationJpaImpl) getServiceRegistration(
              job.getJobType(), job.getProcessingHost());
      logger.debug("{} has host '{}': setting processor service to '{}'", job, job.getProcessingHost(), processingService);
      fromDb.setProcessorServiceRegistration(processingService);
    } else {
      logger.debug("Unsetting previous processor service registration for {}", job);
      fromDb.setProcessorServiceRegistration(null);
    }
    if (Status.RUNNING.equals(status) && !Status.WAITING.equals(fromDbStatus)) {
      if (job.getDateStarted() == null) {
        jpaJob.setDateStarted(now);
        jpaJob.setQueueTime(now.getTime() - job.getDateCreated().getTime());
        fromDb.setDateStarted(now);
        fromDb.setQueueTime(now.getTime() - job.getDateCreated().getTime());
        job.setDateStarted(now);
        job.setQueueTime(now.getTime() - job.getDateCreated().getTime());
      }
    } else if (Status.FAILED.equals(status)) {
      // failed jobs may not have even started properly
      if (job.getDateCompleted() == null) {
        fromDb.setDateCompleted(now);
        jpaJob.setDateCompleted(now);
        job.setDateCompleted(now);
        if (job.getDateStarted() != null) {
          jpaJob.setRunTime(now.getTime() - job.getDateStarted().getTime());
          fromDb.setRunTime(now.getTime() - job.getDateStarted().getTime());
          job.setRunTime(now.getTime() - job.getDateStarted().getTime());
        }
      }
    } else if (Status.FINISHED.equals(status)) {
      if (job.getDateStarted() == null) {
        // Some services (e.g. ingest) don't use job dispatching, since they start immediately and handle their own
        // lifecycle. In these cases, if the start date isn't set, use the date created as the start date
        jpaJob.setDateStarted(job.getDateCreated());
        job.setDateStarted(job.getDateCreated());
      }
      if (job.getDateCompleted() == null) {
        jpaJob.setDateCompleted(now);
        jpaJob.setRunTime(now.getTime() - job.getDateStarted().getTime());
        fromDb.setDateCompleted(now);
        fromDb.setRunTime(now.getTime() - job.getDateStarted().getTime());
        job.setDateCompleted(now);
        job.setRunTime(now.getTime() - job.getDateStarted().getTime());
      }
    }
  }

  /**
   * Fetches a host registration from persistence.
   *
   * @param host
   *          the host name
   * @return the host registration, or null if none exists
   */
  protected Function<EntityManager, Optional<HostRegistrationJpaImpl>> fetchHostRegistrationQuery(String host) {
    return namedQuery.findOpt(
        "HostRegistration.byHostName",
        HostRegistrationJpaImpl.class,
        Pair.of("host", host)
    );
  }

  /**
   * {@inheritDoc}
   *
   * @see org.opencastproject.serviceregistry.api.ServiceRegistry#registerHost(String, String, String, long, int, float)
   */
  @Override
  public void registerHost(String host, String address, String nodeName, long memory, int cores, float maxLoad)
          throws ServiceRegistryException {
    try {
      HostRegistrationJpaImpl hostRegistration = db.execTxChecked(em -> {
        // Find the existing registrations for this host and if it exists, update it
        Optional<HostRegistrationJpaImpl> hostRegistrationOpt = fetchHostRegistrationQuery(host).apply(em);
        HostRegistrationJpaImpl hr;

        if (hostRegistrationOpt.isEmpty()) {
          hr = new HostRegistrationJpaImpl(host, address, nodeName, memory, cores, maxLoad, true, false);
          em.persist(hr);
        } else {
          hr = hostRegistrationOpt.get();
          hr.setIpAddress(address);
          hr.setNodeName(nodeName);
          hr.setMemory(memory);
          hr.setCores(cores);
          hr.setMaxLoad(maxLoad);
          hr.setOnline(true);
          em.merge(hr);
        }
        logger.info("Registering {} with a maximum load of {}", host, maxLoad);
        return hr;
      });

      hostsStatistics.updateHost(hostRegistration);
    } catch (Exception e) {
      throw new ServiceRegistryException(e);
    }
  }

  /**
   * {@inheritDoc}
   *
   * @see org.opencastproject.serviceregistry.api.ServiceRegistry#unregisterHost(java.lang.String)
   */
  @Override
  public void unregisterHost(String host) throws ServiceRegistryException {
    try {
      HostRegistrationJpaImpl existingHostRegistration = db.execTxChecked(em -> {
        HostRegistrationJpaImpl hr = fetchHostRegistrationQuery(host).apply(em).orElseThrow(
            () -> new IllegalArgumentException("Host '" + host + "' is not registered, so it can not be unregistered"));

        hr.setOnline(false);
        for (ServiceRegistration serviceRegistration : getServiceRegistrationsByHost(host)) {
          unRegisterService(serviceRegistration.getServiceType(), serviceRegistration.getHost());
        }
        em.merge(hr);

        logger.info("Unregistering {}", host);
        return hr;
      });

      logger.info("Host {} unregistered", host);
      hostsStatistics.updateHost(existingHostRegistration);
    } catch (Exception e) {
      throw new ServiceRegistryException(e);
    }
  }

  /**
   * {@inheritDoc}
   *
   * @see org.opencastproject.serviceregistry.api.ServiceRegistry#enableHost(String)
   */
  @Override
  public void enableHost(String host) throws ServiceRegistryException, NotFoundException {
    try {
      HostRegistrationJpaImpl hostRegistration = db.execTxChecked(em -> {
        // Find the existing registrations for this host and if it exists, update it
        HostRegistrationJpaImpl hr = fetchHostRegistrationQuery(host).apply(em).orElseThrow(
            () -> new NotFoundException("Host '" + host + "' is currently not registered, so it can not be enabled"));
        hr.setActive(true);
        em.merge(hr);
        logger.info("Enabling {}", host);
        return hr;
      });

      db.execTxChecked(em -> {
        for (ServiceRegistration serviceRegistration : getServiceRegistrationsByHost(host)) {
          ((ServiceRegistrationJpaImpl) serviceRegistration).setActive(true);
          em.merge(serviceRegistration);
          servicesStatistics.updateService(serviceRegistration);
        }
      });

      hostsStatistics.updateHost(hostRegistration);
    } catch (NotFoundException e) {
      throw e;
    } catch (Exception e) {
      throw new ServiceRegistryException(e);
    }
  }

  /**
   * {@inheritDoc}
   *
   * @see org.opencastproject.serviceregistry.api.ServiceRegistry#disableHost(String)
   */
  @Override
  public void disableHost(String host) throws ServiceRegistryException, NotFoundException {
    try {
      HostRegistrationJpaImpl hostRegistration = db.execTxChecked(em -> {
        HostRegistrationJpaImpl hr = fetchHostRegistrationQuery(host).apply(em).orElseThrow(
            () -> new NotFoundException("Host '" + host + "' is not currently registered, so it can not be disabled"));

        hr.setActive(false);
        for (ServiceRegistration serviceRegistration : getServiceRegistrationsByHost(host)) {
          ((ServiceRegistrationJpaImpl) serviceRegistration).setActive(false);
          em.merge(serviceRegistration);
          servicesStatistics.updateService(serviceRegistration);
        }
        em.merge(hr);

        logger.info("Disabling {}", host);
        return hr;
      });

      hostsStatistics.updateHost(hostRegistration);
    } catch (NotFoundException e) {
      throw e;
    } catch (Exception e) {
      throw new ServiceRegistryException(e);
    }
  }

  /**
   * {@inheritDoc}
   *
   * @see org.opencastproject.serviceregistry.api.ServiceRegistry#registerService(java.lang.String, java.lang.String,
   *      java.lang.String)
   */
  @Override
  public ServiceRegistration registerService(String serviceType, String baseUrl, String path)
          throws ServiceRegistryException {
    return registerService(serviceType, baseUrl, path, false);
  }

  /**
   * {@inheritDoc}
   *
   * @see org.opencastproject.serviceregistry.api.ServiceRegistry#registerService(java.lang.String, java.lang.String,
   *      java.lang.String, boolean)
   */
  @Override
  public ServiceRegistration registerService(String serviceType, String baseUrl, String path, boolean jobProducer)
          throws ServiceRegistryException {
    cleanRunningJobs(serviceType, baseUrl);
    return setOnlineStatus(serviceType, baseUrl, path, true, jobProducer);
  }

  protected Function<EntityManager, Optional<ServiceRegistrationJpaImpl>> getServiceRegistrationQuery(
      String serviceType, String host) {
    return namedQuery.findOpt(
        "ServiceRegistration.getRegistration",
        ServiceRegistrationJpaImpl.class,
        Pair.of("serviceType", serviceType),
        Pair.of("host", host)
    );
  }

  /**
   * Sets the online status of a service registration.
   *
   * @param serviceType
   *          The job type
   * @param baseUrl
   *          the host URL
   * @param online
   *          whether the service is online or off
   * @param jobProducer
   *          whether this service produces jobs for long running operations
   * @return the service registration
   */
  protected ServiceRegistration setOnlineStatus(String serviceType, String baseUrl, String path, boolean online,
          Boolean jobProducer) throws ServiceRegistryException {
    if (isBlank(serviceType) || isBlank(baseUrl)) {
      logger.info("Uninformed baseUrl '{}' or service '{}' (path '{}')", baseUrl, serviceType, path);
      throw new IllegalArgumentException("serviceType and baseUrl must not be blank");
    }

    try {
      AtomicReference<HostRegistrationJpaImpl> hostRegistration = new AtomicReference<>();
      AtomicReference<ServiceRegistrationJpaImpl> registration = new AtomicReference<>();

      db.execTxChecked(em -> {
        HostRegistrationJpaImpl hr = fetchHostRegistrationQuery(baseUrl).apply(em).orElseThrow(() -> {
          logger.info("No associated host registration for '{}' or service '{}' (path '{}')", baseUrl, serviceType,path);
          return new IllegalStateException(
              "A service registration can not be updated when it has no associated host registration");
        });
        hostRegistration.set(hr);

        ServiceRegistrationJpaImpl sr;
        Optional<ServiceRegistrationJpaImpl> srOpt = getServiceRegistrationQuery(serviceType, baseUrl).apply(em);
        if (srOpt.isEmpty()) {
          if (isBlank(path)) {
            // we can not create a new registration without a path
            throw new IllegalArgumentException("path must not be blank when registering new services");
          }

          // if we are not provided a value, consider it to be false
          sr = new ServiceRegistrationJpaImpl(hr, serviceType, path, Objects.requireNonNullElse(jobProducer, false));
          em.persist(sr);
        } else {
          sr = srOpt.get();
          if (StringUtils.isNotBlank(path)) {
            sr.setPath(path);
          }
          sr.setOnline(online);
          if (jobProducer != null) { // if we are not provided a value, don't update the persistent value
            sr.setJobProducer(jobProducer);
          }
          em.merge(sr);
        }
        registration.set(sr);
      });

      hostsStatistics.updateHost(hostRegistration.get());
      servicesStatistics.updateService(registration.get());
      return registration.get();
    } catch (Exception e) {
      throw new ServiceRegistryException(e);
    }
  }

  /**
   * {@inheritDoc}
   *
   * @see org.opencastproject.serviceregistry.api.ServiceRegistry#unRegisterService(java.lang.String, java.lang.String)
   */
  @Override
  public void unRegisterService(String serviceType, String baseUrl) throws ServiceRegistryException {
    logger.info("Unregistering Service {}@{} and cleaning its running jobs", serviceType, baseUrl);
    // TODO: create methods that accept an entity manager, so we can execute multiple queries using the same em and tx
    //       (em and tx are reused if using nested db.execTx)
    setOnlineStatus(serviceType, baseUrl, null, false, null);
    cleanRunningJobs(serviceType, baseUrl);
  }

  /**
   * Find all undispatchable jobs that were orphaned when this host was last deactivated and set them to CANCELLED.
   */
  private void cleanUndispatchableJobs(String hostName) {
    logger.debug("Starting check for undispatchable jobs for host {}", hostName);

    try {
      db.execTxChecked(em -> {
        List<JpaJob> undispatchableJobs = namedQuery.findAll(
            "Job.undispatchable.status",
            JpaJob.class,
            Pair.of("statuses", List.of(
                Status.INSTANTIATED.ordinal(),
                Status.RUNNING.ordinal()
            ))
        ).apply(em);

        if (undispatchableJobs.size() > 0) {
          logger.info("Found {} undispatchable jobs on host {}", undispatchableJobs.size(), hostName);
        }

        for (JpaJob job : undispatchableJobs) {
          // Make sure the job was processed on this host
          String jobHost = "";
          if (job.getProcessorServiceRegistration() != null) {
            jobHost = job.getProcessorServiceRegistration().getHost();
          }

          if (!jobHost.equals(hostName)) {
            logger.debug("Will not cancel undispatchable job {} for host {}, it is running on a different host ({})",
                job, hostName, jobHost);
            continue;
          }

          logger.info("Cancelling the running undispatchable job {}, it was orphaned on this host ({})", job, hostName);
          job.setStatus(Status.CANCELLED);
          em.merge(job);
        }
      });
    } catch (Exception e) {
      logger.error("Unable to clean undispatchable jobs for host {}! {}", hostName, e.getMessage());
    }
  }

  /**
   * Find all running jobs on this service and set them to RESET or CANCELLED.
   *
   * @param serviceType
   *          the service type
   * @param baseUrl
   *          the base url
   * @throws ServiceRegistryException
   *           if there is a problem communicating with the jobs database
   */
  private void cleanRunningJobs(String serviceType, String baseUrl) throws ServiceRegistryException {
    try {
      db.execTxChecked(em -> {
        TypedQuery<JpaJob> query = em.createNamedQuery("Job.processinghost.status", JpaJob.class)
            .setLockMode(LockModeType.PESSIMISTIC_WRITE)
            .setParameter("statuses", List.of(
                Status.RUNNING.ordinal(),
                Status.DISPATCHING.ordinal(),
                Status.WAITING.ordinal()
            ))
            .setParameter("host", baseUrl)
            .setParameter("serviceType", serviceType);

        List<JpaJob> unregisteredJobs = query.getResultList();
        if (unregisteredJobs.size() > 0) {
          logger.info("Found {} jobs to clean for {}@{}", unregisteredJobs.size(), serviceType, baseUrl);
        }

        for (JpaJob job : unregisteredJobs) {
          if (job.isDispatchable()) {
            em.refresh(job);
            // If this job has already been treated
            if (Status.CANCELLED.equals(job.getStatus()) || Status.RESTART.equals(job.getStatus())) {
              continue;
            }

            if (job.getRootJob() != null && Status.PAUSED.equals(job.getRootJob().getStatus())) {
              JpaJob rootJob = job.getRootJob();
              cancelAllChildrenQuery(rootJob).accept(em);
              rootJob.setStatus(Status.RESTART);
              rootJob.setOperation(START_OPERATION);
              em.merge(rootJob);
              continue;
            }

            logger.info("Marking child jobs from {} as canceled", job);
            cancelAllChildrenQuery(job).accept(em);

            logger.info("Rescheduling lost {}", job);
            job.setStatus(Status.RESTART);
            job.setProcessorServiceRegistration(null);
          } else {
            logger.info("Marking lost {} as failed", job);
            job.setStatus(Status.FAILED);
          }

          em.merge(job);
        }
      });
    } catch (Exception e) {
      throw new ServiceRegistryException(e);
    }
  }

  /**
   * Go through all the children recursively to set them in {@link Status#CANCELLED} status
   *
   * @param job
   *          the parent job
   */
  private Consumer<EntityManager> cancelAllChildrenQuery(JpaJob job) {
    return em -> job.getChildJobs().stream()
        .peek(em::refresh)
        .filter(child -> Status.CANCELLED.equals(child.getStatus()))
        .forEach(child -> {
          cancelAllChildrenQuery(child).accept(em);
          child.setStatus(Status.CANCELLED);
          em.merge(child);
        });
  }

  /**
   * {@inheritDoc}
   *
   * @see org.opencastproject.serviceregistry.api.ServiceRegistry#setMaintenanceStatus(java.lang.String, boolean)
   */
  @Override
  public void setMaintenanceStatus(String baseUrl, boolean maintenance) throws NotFoundException {
    logger.info("Setting maintenance mode on host '{}'", baseUrl);
    HostRegistrationJpaImpl reg = db.execTxChecked(em -> {
      HostRegistrationJpaImpl hr = fetchHostRegistrationQuery(baseUrl).apply(em).orElseThrow(() -> {
            logger.warn("Can not set maintenance mode because host '{}' was not registered", baseUrl);
        return new NotFoundException("Can not set maintenance mode on a host that has not been registered");
      });
      hr.setMaintenanceMode(maintenance);
      em.merge(hr);
      return hr;
    });

    hostsStatistics.updateHost(reg);
    logger.info("Finished setting maintenance mode on host '{}'", baseUrl);
  }

  /**
   * {@inheritDoc}
   *
   * @see org.opencastproject.serviceregistry.api.ServiceRegistry#getServiceRegistrations()
   */
  @Override
  public List<ServiceRegistration> getServiceRegistrations() {
    return db.exec(getServiceRegistrationsQuery());
  }

  @Override
  public Incidents incident() {
    return incidents;
  }

  private List<ServiceRegistration> getOnlineServiceRegistrations() {
    return db.exec(namedQuery.findAll("ServiceRegistration.getAllOnline", ServiceRegistration.class));
  }

  /**
   * Gets all service registrations.
   *
   * @return the list of service registrations
   */
  protected Function<EntityManager, List<ServiceRegistration>> getServiceRegistrationsQuery() {
    return namedQuery.findAll("ServiceRegistration.getAll", ServiceRegistration.class);
  }

  /**
   * Gets all host registrations
   *
   * @return the list of host registrations
   */
  @Override
  public List<HostRegistration> getHostRegistrations() {
    return db.exec(getHostRegistrationsQuery());
  }

  @Override
  public HostStatistics getHostStatistics() {
    HostStatistics statistics = new HostStatistics();

    db.exec(namedQuery.findAll(
        "HostRegistration.jobStatistics",
        Object[].class,
        Pair.of("status", List.of(Status.QUEUED.ordinal(), Status.RUNNING.ordinal()))
    )).forEach(row -> {
      final long host = ((Number) row[0]).longValue();
      final int status = ((Number) row[1]).intValue();
      final long count = ((Number) row[2]).longValue();

      if (status == Status.RUNNING.ordinal()) {
        statistics.addRunning(host, count);
      } else {
        statistics.addQueued(host, count);
      }
    });

    return statistics;
  }

  /**
   * Gets all host registrations
   *
   * @return the list of host registrations
   */
  protected Function<EntityManager, List<HostRegistration>> getHostRegistrationsQuery() {
    return namedQuery.findAll("HostRegistration.getAll", HostRegistration.class);
  }

  @Override
  public HostRegistration getHostRegistration(String hostname) throws ServiceRegistryException {
    return db.exec(getHostRegistrationQuery(hostname));
  }

  protected Function<EntityManager, HostRegistration> getHostRegistrationQuery(String hostname) {
    return namedQuery.find(
        "HostRegistration.byHostName",
        HostRegistration.class,
        Pair.of("host", hostname)
    );
  }

  /**
   * {@inheritDoc}
   *
   * @see org.opencastproject.serviceregistry.api.ServiceRegistry#getChildJobs(long)
   */
  @Override
  public List<Job> getChildJobs(long id) throws ServiceRegistryException {
    try {
      List<JpaJob> jobs = db.exec(namedQuery.findAll(
          "Job.root.children",
          JpaJob.class,
          Pair.of("id", id)
      ));

      if (jobs.size() == 0) {
        jobs = db.exec(getChildrenQuery(id));
      }

      return jobs.stream()
          .map(this::setJobUri)
          .map(JpaJob::toJob)
          .collect(Collectors.toList());
    } catch (Exception e) {
      throw new ServiceRegistryException(e);
    }
  }

  private Function<EntityManager, List<JpaJob>> getChildrenQuery(long id) {
    return em -> {
      TypedQuery<JpaJob> query = em
          .createNamedQuery("Job.children", JpaJob.class)
          .setParameter("id", id);

      List<JpaJob> childJobs = query.getResultList();

      List<JpaJob> result = new ArrayList<>(childJobs);
      childJobs.stream()
          .map(j -> getChildrenQuery(j.getId()).apply(em))
          .forEach(result::addAll);

      return result;
    };
  }

  /**
   * {@inheritDoc}
   *
   * @see org.opencastproject.serviceregistry.api.ServiceRegistry#getJobs(java.lang.String, Status)
   */
  @Override
  public List<Job> getJobs(String type, Status status) throws ServiceRegistryException {
    logger.trace("Getting jobs '{}' and '{}'", type, status);

    Function<EntityManager, List<JpaJob>> jobsQuery;
    if (type == null && status == null) {
      jobsQuery = namedQuery.findAll("Job.all", JpaJob.class);
    } else if (type == null) {
      jobsQuery = namedQuery.findAll(
          "Job.status",
          JpaJob.class,
          Pair.of("status", status.ordinal())
      );
    } else if (status == null) {
      jobsQuery = namedQuery.findAll(
          "Job.type",
          JpaJob.class,
          Pair.of("serviceType", type)
      );
    } else {
      jobsQuery = namedQuery.findAll(
          "Job",
          JpaJob.class,
          Pair.of("status", status.ordinal()),
          Pair.of("serviceType", type)
      );
    }

    try {
      return db.exec(jobsQuery).stream()
          .peek(this::setJobUri)
          .map(JpaJob::toJob)
          .collect(Collectors.toList());
    } catch (Exception e) {
      throw new ServiceRegistryException(e);
    }
  }

  @Override
  public List<String> getJobPayloads(String operation) throws ServiceRegistryException {
    try {
      return db.exec(namedQuery.findAll(
          "Job.payload",
          String.class,
          Pair.of("operation", operation)
      ));
    } catch (Exception e) {
      throw new ServiceRegistryException(e);
    }
  }

  @Override
  public List<String> getJobPayloads(String operation, int limit, int offset) throws ServiceRegistryException {
    try {
      return db.exec(em -> {
        return em.createNamedQuery("Job.payload", String.class)
            .setParameter("operation", operation)
            .setMaxResults(limit)
            .setFirstResult(offset)
            .getResultList();
      });
    } catch (Exception e) {
      throw new ServiceRegistryException(e);
    }
  }

  @Override
  public int getJobCount(final String operation) throws ServiceRegistryException {
    try {
      return db.exec(namedQuery.find(
          "Job.countByOperationOnly",
          Number.class,
          Pair.of("operation", operation)
      )).intValue();
    } catch (Exception e) {
      throw new ServiceRegistryException(e);
    }
  }

  /**
   * {@inheritDoc}
   *
   * @see org.opencastproject.serviceregistry.api.ServiceRegistry#getActiveJobs()
   */
  @Override
  public List<Job> getActiveJobs() throws ServiceRegistryException {
    try {
      return db.exec(getJobsByStatusQuery(activeJobStatus)).stream()
          .map(JpaJob::toJob)
          .collect(Collectors.toList());
    } catch (Exception e) {
      throw new ServiceRegistryException(e);
    }
  }

  /**
   * Get the list of jobs with status from the given statuses.
   *
   * @param statuses
   *          variable sized array of status values to test on jobs
   * @return list of jobs with status from statuses
   */
  public Function<EntityManager, List<JpaJob>> getJobsByStatusQuery(Status... statuses) {
    if (statuses == null || statuses.length < 1) {
      throw new IllegalArgumentException("At least one job status must be given.");
    }

    return namedQuery.findAll(
        "Job.statuses",
        JpaJob.class,
        Pair.of("statuses", Arrays.stream(statuses).map(Enum::ordinal).collect(Collectors.toList()))
    ).andThen(jobs -> jobs.stream()
        .peek(this::setJobUri)
        .collect(Collectors.toList()));
  }

  /**
   * Gets jobs of all types that are in the given state.
   *
   * @param offset apply offset to the db query if offset &gt; 0
   * @param limit apply limit to the db query if limit &gt; 0
   * @param statuses the job status should be one from the given statuses
   * @return the list of jobs waiting for dispatch
   */
  protected Function<EntityManager, List<JpaJob>> getDispatchableJobsWithStatusQuery(int offset, int limit,
      Status... statuses) {
    return em -> {
      if (statuses == null) {
        return Collections.emptyList();
      }

      TypedQuery<JpaJob> query = em
          .createNamedQuery("Job.dispatchable.status", JpaJob.class)
          .setParameter("statuses", Arrays.stream(statuses).map(Enum::ordinal).collect(Collectors.toList()));
      if (offset > 0) {
        query.setFirstResult(offset);
      }
      if (limit > 0) {
        query.setMaxResults(limit);
      }
      return query.getResultList();
    };
  }

  Function<EntityManager, List<Object[]>> getAvgOperationsQuery() {
    return namedQuery.findAll("Job.avgOperation", Object[].class);
  }

  Function<EntityManager, List<Object[]>> getCountPerHostServiceQuery() {
    return namedQuery.findAll("Job.countPerHostService", Object[].class);
  }

  /**
   * {@inheritDoc}
   *
   * @see org.opencastproject.serviceregistry.api.ServiceRegistry#count(java.lang.String, Status)
   */
  @Override
  public long count(String serviceType, Status status) throws ServiceRegistryException {
    Function<EntityManager, Number> countQuery;
    if (serviceType == null && status == null) {
      countQuery = namedQuery.find(
          "Job.count.all",
          Number.class
      );
    } else if (serviceType == null) {
      countQuery = namedQuery.find(
          "Job.count.nullType",
          Number.class,
          Pair.of("status", status.ordinal())
      );
    } else if (status == null) {
      countQuery = namedQuery.find(
          "Job.count.nullStatus",
          Number.class,
          Pair.of("serviceType", serviceType)
      );
    } else {
      countQuery = namedQuery.find(
          "Job.count",
          Number.class,
          Pair.of("status", status.ordinal()),
          Pair.of("serviceType", serviceType)
      );
    }

    try {
      return db.exec(countQuery).longValue();
    } catch (Exception e) {
      throw new ServiceRegistryException(e);
    }
  }

  /**
   * {@inheritDoc}
   *
   * @see org.opencastproject.serviceregistry.api.ServiceRegistry#countByHost(java.lang.String, java.lang.String,
   *      Status)
   */
  @Override
  public long countByHost(String serviceType, String host, Status status) throws ServiceRegistryException {
    Function<EntityManager, Number> countQuery;
    if (serviceType != null && !serviceType.isEmpty()) {
      countQuery = namedQuery.find(
          "Job.countByHost",
          Number.class,
          Pair.of("serviceType", serviceType),
          Pair.of("status", status.ordinal()),
          Pair.of("host", host)
      );
    } else {
      countQuery = namedQuery.find(
          "Job.countByHost.nullType",
          Number.class,
          Pair.of("status", status.ordinal()),
          Pair.of("host", host)
      );
    }

    try {
      return db.exec(countQuery).longValue();
    } catch (Exception e) {
      throw new ServiceRegistryException(e);
    }
  }

  /**
   * {@inheritDoc}
   *
   * @see org.opencastproject.serviceregistry.api.ServiceRegistry#countByOperation(java.lang.String, java.lang.String,
   *      Status)
   */

  @Override
  public long countByOperation(String serviceType, String operation, Status status) throws ServiceRegistryException {
    try {
      return db.exec(namedQuery.find(
          "Job.countByOperation",
          Number.class,
          Pair.of("status", status.ordinal()),
          Pair.of("serviceType", serviceType),
          Pair.of("operation", operation)
      )).longValue();
    } catch (Exception e) {
      throw new ServiceRegistryException(e);
    }
  }

  /**
   * {@inheritDoc}
   *
   * @see org.opencastproject.serviceregistry.api.ServiceRegistry#count(java.lang.String, java.lang.String,
   *      java.lang.String, Status)
   */
  @Override
  public long count(String serviceType, String host, String operation, Status status) throws ServiceRegistryException {
    if (StringUtils.isBlank(serviceType) || StringUtils.isBlank(host) || StringUtils.isBlank(operation)
            || status == null) {
      throw new IllegalArgumentException("service type, host, operation, and status must be provided");
    }

    try {
      return db.exec(namedQuery.find(
          "Job.fullMonty",
          Number.class,
          Pair.of("status", status.ordinal()),
          Pair.of("serviceType", serviceType),
          Pair.of("operation", operation)
      )).longValue();
    } catch (Exception e) {
      throw new ServiceRegistryException(e);
    }
  }

  /**
   * {@inheritDoc}
   *
   * @see org.opencastproject.serviceregistry.api.ServiceRegistry#getServiceStatistics()
   */
  @Override
  public List<ServiceStatistics> getServiceStatistics() throws ServiceRegistryException {
    Date now = new Date();
    try {
      return db.exec(getServiceStatisticsQuery(
          DateUtils.addDays(now, -maxJobAge),
          DateUtils.addDays(now, 1) // Avoid glitches around 'now' by setting the endDate to 'tomorrow'
      ));
    } catch (Exception e) {
      throw new ServiceRegistryException(e);
    }
  }

  /**
   * Gets performance and runtime statistics for each known service registration.
   * For the statistics, only jobs created within the time interval [startDate, endDate] are being considered
   *
   * @param startDate
   *          Only jobs created after this data are considered for statistics
   * @param endDate
   *          Only jobs created before this data are considered for statistics
   * @return the service statistics
   */
  private Function<EntityManager, List<ServiceStatistics>> getServiceStatisticsQuery(Date startDate, Date endDate) {
    return em -> {
      Map<Long, JaxbServiceStatistics> statsMap = new HashMap<>();

      // Make sure we also include the services that have no processing history so far
<<<<<<< HEAD
      namedQuery.findAll("ServiceRegistration.getAll", ServiceRegistrationJpaImpl.class).apply(em).forEach(s ->
        statsMap.put(s.getId(), new JaxbServiceStatistics(s))
      );

      // Build stats map
      namedQuery.findAll(
          "ServiceRegistration.statistics",
          Object[].class,
          Pair.of("minDateCreated", startDate),
          Pair.of("maxDateCreated", endDate)
      ).apply(em).forEach(row -> {
        Number serviceRegistrationId = (Number) row[0];
        if (serviceRegistrationId == null || serviceRegistrationId.longValue() == 0) {
          return;
        }
        Status status = Status.values()[((Number) row[1]).intValue()];
        Number count = (Number) row[2];
        Number meanQueueTime = (Number) row[3];
        Number meanRunTime = (Number) row[4];

        // The statistics query returns a cartesian product, so we need to iterate over them to build up the objects
        JaxbServiceStatistics stats = statsMap.get(serviceRegistrationId.longValue());
        if (stats == null) {
          return;
        }
=======
      List<ServiceRegistrationJpaImpl> services = em.createNamedQuery("ServiceRegistration.getAll").getResultList();
      for (ServiceRegistrationJpaImpl s : services) {
        statsMap.put(s.getId(), new JaxbServiceStatistics(s));
      }

      if (collectJobstats) {
        Query query = em.createNamedQuery("ServiceRegistration.statistics");
        query.setParameter("minDateCreated", startDate, TemporalType.TIMESTAMP);
        query.setParameter("maxDateCreated", endDate, TemporalType.TIMESTAMP);

        List queryResults = query.getResultList();
        for (Object result : queryResults) {
          Object[] oa = (Object[]) result;
          Number serviceRegistrationId = ((Number) oa[0]);
          if (serviceRegistrationId == null || serviceRegistrationId.longValue() == 0)
            continue;
          Status status = Status.values()[((Number) oa[1]).intValue()];
          Number count = (Number) oa[2];
          Number meanQueueTime = (Number) oa[3];
          Number meanRunTime = (Number) oa[4];

          // The statistics query returns a cartesian product, so we need to iterate over them to build up the objects
          JaxbServiceStatistics stats = statsMap.get(serviceRegistrationId.longValue());
          if (stats == null)
            continue;
>>>>>>> a7396a04

          // the status will be null if there are no jobs at all associated with this service registration
          if (status != null) {
            switch (status) {
              case RUNNING:
                stats.setRunningJobs(count.intValue());
                break;
              case QUEUED:
              case DISPATCHING:
                stats.setQueuedJobs(count.intValue());
                break;
              case FINISHED:
                stats.setMeanRunTime(meanRunTime.longValue());
                stats.setMeanQueueTime(meanQueueTime.longValue());
                stats.setFinishedJobs(count.intValue());
                break;
              default:
                break;
            }
          }
        }
      });

      List<ServiceStatistics> stats = new ArrayList<>(statsMap.values());
      stats.sort((o1, o2) -> {
        ServiceRegistration reg1 = o1.getServiceRegistration();
        ServiceRegistration reg2 = o2.getServiceRegistration();
        int typeComparison = reg1.getServiceType().compareTo(reg2.getServiceType());
        return typeComparison == 0
            ? reg1.getHost().compareTo(reg2.getHost())
            : typeComparison;
      });

      return stats;
    };
  }

  /**
   * Do not look at this, it will burn your eyes! This is due to JPA's inability to do a left outer join with join
   * conditions.
   *
   * {@inheritDoc}
   *
   * @see org.opencastproject.serviceregistry.api.ServiceRegistry#getServiceRegistrationsByLoad(java.lang.String)
   */
  @Override
  public List<ServiceRegistration> getServiceRegistrationsByLoad(String serviceType) throws ServiceRegistryException {
    SystemLoad loadByHost = getCurrentHostLoads();
    List<HostRegistration> hostRegistrations = getHostRegistrations();
    List<ServiceRegistration> serviceRegistrations = getServiceRegistrationsByType(serviceType);
    return getServiceRegistrationsByLoad(serviceType, serviceRegistrations, hostRegistrations, loadByHost);
  }

  /**
   * {@inheritDoc}
   *
   * @see org.opencastproject.serviceregistry.api.ServiceRegistry#getCurrentHostLoads()
   */
  @Override
  public SystemLoad getCurrentHostLoads() {
    return db.exec(getHostLoadsQuery());
  }

  /**
   * Gets a map of hosts to the number of jobs currently loading that host
   *
   * @return the map of hosts to job counts
   */
  Function<EntityManager, SystemLoad> getHostLoadsQuery() {
    return em -> {
      final SystemLoad systemLoad = new SystemLoad();

      // Find all jobs that are currently running on any given host, or get all of them
      List<Integer> statuses = JOB_STATUSES_INFLUENCING_LOAD_BALANCING.stream()
          .map(Enum::ordinal)
          .collect(Collectors.toList());
      List<Object[]> rows = namedQuery.findAll(
          "ServiceRegistration.hostloads",
          Object[].class,
          Pair.of("statuses", statuses),
          // Note: This is used in the query to filter out workflow jobs.
          // These jobs are load balanced by the workflow service directly.
          Pair.of("workflow_type", TYPE_WORKFLOW)
      ).apply(em);

      // Accumulate the numbers for relevant job statuses per host
      for (Object[] row : rows) {
        String host = String.valueOf(row[0]);
        Status status = Status.values()[(int) row[1]];
        float currentLoad = ((Number) row[2]).floatValue();
        float maxLoad = ((Number) row[3]).floatValue();

        // Only queued, and running jobs are adding to the load, so every other status is discarded
        if (status == null || !JOB_STATUSES_INFLUENCING_LOAD_BALANCING.contains(status)) {
          currentLoad = 0.0f;
        }
        // Add the service registration
        NodeLoad serviceLoad = new NodeLoad(host, currentLoad, maxLoad);
        systemLoad.addNodeLoad(serviceLoad);
      }

      // This is important, otherwise services which have no current load are not listed in the output!
      getHostRegistrationsQuery().apply(em).stream()
          .filter(h -> !systemLoad.containsHost(h.getBaseUrl()))
          .forEach(h -> systemLoad.addNodeLoad(new NodeLoad(h.getBaseUrl(), 0.0f, h.getMaxLoad())));
      return systemLoad;
    };
  }

  /**
   * {@inheritDoc}
   *
   * @see org.opencastproject.serviceregistry.api.ServiceRegistry#getServiceRegistrationsByType(java.lang.String)
   */
  @Override
  public List<ServiceRegistration> getServiceRegistrationsByType(String serviceType) throws ServiceRegistryException {
    return db.exec(namedQuery.findAll(
        "ServiceRegistration.getByType",
        ServiceRegistration.class,
        Pair.of("serviceType", serviceType)
    ));
  }

  /**
   * {@inheritDoc}
   *
   * @see org.opencastproject.serviceregistry.api.ServiceRegistry#getServiceRegistrationsByHost(java.lang.String)
   */
  @Override
  public List<ServiceRegistration> getServiceRegistrationsByHost(String host) throws ServiceRegistryException {
    return db.exec(getServiceRegistrationsByHostQuery(host));
  }

  private Function<EntityManager, List<ServiceRegistration>> getServiceRegistrationsByHostQuery(String host) {
    return namedQuery.findAll(
        "ServiceRegistration.getByHost",
        ServiceRegistration.class,
        Pair.of("host", host)
    );
  }

  /**
   * {@inheritDoc}
   *
   * @see org.opencastproject.serviceregistry.api.ServiceRegistry#getServiceRegistration(java.lang.String,
   *      java.lang.String)
   */
  @Override
  public ServiceRegistration getServiceRegistration(String serviceType, String host) {
    return db.exec(getServiceRegistrationQuery(serviceType, host))
        .orElse(null);
  }

  /**
   * A custom ServiceTracker that registers all locally published servlets so clients can find the most appropriate
   * service on the network to handle new jobs.
   */
  class RestServiceTracker extends ServiceTracker {
    protected static final String FILTER = "(&(objectClass=javax.servlet.Servlet)("
            + RestConstants.SERVICE_PATH_PROPERTY + "=*))";

    protected BundleContext bundleContext;

    RestServiceTracker(BundleContext bundleContext) throws InvalidSyntaxException {
      super(bundleContext, bundleContext.createFilter(FILTER), null);
      this.bundleContext = bundleContext;
    }

    /**
     * {@inheritDoc}
     *
     * @see org.osgi.util.tracker.ServiceTracker#open(boolean)
     */
    @Override
    public void open(boolean trackAllServices) {
      super.open(trackAllServices);
      try {
        ServiceReference[] references = bundleContext.getAllServiceReferences(null, FILTER);
        if (references != null) {
          for (ServiceReference ref : references) {
            addingService(ref);
          }
        }
      } catch (InvalidSyntaxException e) {
        throw new IllegalStateException("The tracker filter '" + FILTER + "' has syntax errors", e);
      }
    }

    @Override
    public Object addingService(ServiceReference reference) {
      String serviceType = (String) reference.getProperty(RestConstants.SERVICE_TYPE_PROPERTY);
      String servicePath = (String) reference.getProperty(RestConstants.SERVICE_PATH_PROPERTY);
      boolean publishFlag = (Boolean) reference.getProperty(RestConstants.SERVICE_PUBLISH_PROPERTY);
      boolean jobProducer = (Boolean) reference.getProperty(RestConstants.SERVICE_JOBPRODUCER_PROPERTY);

      // Only register services that have the "publish" flag set to "true"
      if (publishFlag) {
        try {
          registerService(serviceType, hostName, servicePath, jobProducer);
        } catch (ServiceRegistryException e) {
          logger.warn("Unable to register job producer of type " + serviceType + " on host " + hostName);
        }
      } else {
        logger.debug("Not registering service " + serviceType + " in service registry by configuration");
      }

      return super.addingService(reference);
    }

    @Override
    public void removedService(ServiceReference reference, Object service) {
      String serviceType = (String) reference.getProperty(RestConstants.SERVICE_TYPE_PROPERTY);
      boolean publishFlag = (Boolean) reference.getProperty(RestConstants.SERVICE_PUBLISH_PROPERTY);

      // Services that have the "publish" flag set to "true" have been registered before.
      if (publishFlag) {
        try {
          unRegisterService(serviceType, hostName);
        } catch (ServiceRegistryException e) {
          logger.warn("Unable to unregister job producer of type " + serviceType + " on host " + hostName);
        }
      } else {
        logger.trace("Service " + reference + " was never registered");
      }
      super.removedService(reference, service);
    }
  }

  /**
   * Sets the trusted http client.
   *
   * @param client
   *          the trusted http client
   */
  @Reference
  void setTrustedHttpClient(TrustedHttpClient client) {
    this.client = client;
  }

  /**
   * Callback for setting the security service.
   *
   * @param securityService
   *          the securityService to set
   */
  @Reference
  public void setSecurityService(SecurityService securityService) {
    this.securityService = securityService;
  }

  /** OSGi DI. */
  @Reference(cardinality = ReferenceCardinality.OPTIONAL, policy =  ReferencePolicy.DYNAMIC, unbind = "unsetIncidentService")
  public void setIncidentService(IncidentService incidentService) {
    // Manually resolve the cyclic dependency between the incident service and the service registry
    ((OsgiIncidentService) incidentService).setServiceRegistry(this);
    this.incidents = new Incidents(this, incidentService);
  }

  public void unsetIncidentService(IncidentService incidentService) {
    this.incidents = null;
  }

  /**
   * Update the jobs failure history and the service status with the given information. All these data are then use for
   * the jobs failover strategy. Only the terminated job (with FAILED or FINISHED status) are taken into account.
   *
   * @param job
   *          the current job that failed/succeeded
   * @throws ServiceRegistryException
   * @throws NotFoundException
   */
  private void updateServiceForFailover(JpaJob job) throws ServiceRegistryException, NotFoundException {
    if (job.getStatus() != Status.FAILED && job.getStatus() != Status.FINISHED) {
      return;
    }

    job.setStatus(job.getStatus(), job.getFailureReason());

    // At this point, the only possible states for the current service are NORMAL and WARNING,
    // the services in ERROR state will not be chosen by the dispatcher
    ServiceRegistrationJpaImpl currentService = job.getProcessorServiceRegistration();
    if (currentService == null) {
      return;
    }

    // Job is finished with a failure
    if (job.getStatus() == FAILED && !DATA.equals(job.getFailureReason())) {

      // Services in WARNING or ERROR state triggered by current job
      List<ServiceRegistrationJpaImpl> relatedWarningOrErrorServices = getRelatedWarningErrorServices(job);

      // Before this job failed there was at least one job failed with this job signature on any service
      if (relatedWarningOrErrorServices.size() > 0) {
        for (ServiceRegistrationJpaImpl relatedService : relatedWarningOrErrorServices) {
          // Skip current service from the list
          if (currentService.equals(relatedService)) {
            continue;
          }

          // De-escalate the state of related services as the issue is most likely with the job not the service
          // Reset the WARNING job to NORMAL
          if (relatedService.getServiceState() == WARNING) {
            logger.info("State reset to NORMAL for related service {} on host {}", relatedService.getServiceType(),
                    relatedService.getHost());
            relatedService.setServiceState(NORMAL, job.toJob().getSignature());
          }

          // Reset the ERROR job to WARNING
          else if (relatedService.getServiceState() == ERROR) {
            logger.info("State reset to WARNING for related service {} on host {}", relatedService.getServiceType(),
                    relatedService.getHost());
            relatedService.setServiceState(WARNING, relatedService.getWarningStateTrigger());
          }

          updateServiceState(relatedService);
        }
      }

      // This is the first job with this signature failing on any service
      else {
        // Set the current service to WARNING state
        if (currentService.getServiceState() == NORMAL) {
          logger.info("State set to WARNING for current service {} on host {}", currentService.getServiceType(),
                  currentService.getHost());
          currentService.setServiceState(WARNING, job.toJob().getSignature());
          updateServiceState(currentService);
        }

        // The current service already is in WARNING state and max attempts is reached
        else if (errorStatesEnabled && !noErrorStateServiceTypes.contains(currentService.getServiceType())
                && getHistorySize(currentService) >= maxAttemptsBeforeErrorState) {
          logger.info("State set to ERROR for current service {} on host {}", currentService.getServiceType(),
                  currentService.getHost());
          currentService.setServiceState(ERROR, job.toJob().getSignature());
          updateServiceState(currentService);
        }
      }
    }

    // Job is finished without failure
    else if (job.getStatus() == Status.FINISHED) {
      // If the service was in warning state reset to normal state
      if (currentService.getServiceState() == WARNING) {
        logger.info("State reset to NORMAL for current service {} on host {}", currentService.getServiceType(),
                currentService.getHost());
        currentService.setServiceState(NORMAL);
        updateServiceState(currentService);
      }
    }
  }

  /**
   * {@inheritDoc}
   *
   * @see org.opencastproject.serviceregistry.api.ServiceRegistry#sanitize(java.lang.String, java.lang.String)
   */
  @Override
  public void sanitize(String serviceType, String host) throws NotFoundException {
    db.execChecked(em -> {
      ServiceRegistrationJpaImpl service = getServiceRegistrationQuery(serviceType, host).apply(em)
          .orElseThrow(NotFoundException::new);

      logger.info("State reset to NORMAL for service {} on host {} through sanitize method", service.getServiceType(),
          service.getHost());
      service.setServiceState(NORMAL);
      updateServiceState(service);
    });
  }

  /**
   * Gets the failed jobs history for the given service registration
   *
   * @param serviceRegistration
   * @return the failed jobs history size
   * @throws IllegalArgumentException
   *           if parameter is null
   * @throws ServiceRegistryException
   */
  private int getHistorySize(ServiceRegistration serviceRegistration) throws ServiceRegistryException {
    if (serviceRegistration == null) {
      throw new IllegalArgumentException("serviceRegistration must not be null!");
    }

    logger.debug("Calculating count of jobs who failed due to service {}", serviceRegistration);

    try {
      return db.exec(namedQuery.find(
          "Job.count.history.failed",
          Number.class,
          Pair.of("serviceType", serviceRegistration.getServiceType()),
          Pair.of("host", serviceRegistration.getHost())
      )).intValue();
    } catch (Exception e) {
      throw new ServiceRegistryException(e);
    }
  }

  /**
   * Gets the services in WARNING or ERROR state triggered by this job
   *
   * @param job
   *          the given job to get the related services
   * @return a list of services triggered by the job
   * @throws IllegalArgumentException
   *           if the given job was null
   * @throws ServiceRegistryException
   *           if the there was a problem with the query
   */
  private List<ServiceRegistrationJpaImpl> getRelatedWarningErrorServices(JpaJob job) throws ServiceRegistryException {
    if (job == null) {
      throw new IllegalArgumentException("job must not be null!");
    }

    logger.debug("Try to get the services in WARNING or ERROR state triggered by {} failed", job);

    try {
      return db.exec(namedQuery.findAll(
          "ServiceRegistration.relatedservices.warning_error",
          ServiceRegistrationJpaImpl.class,
          Pair.of("serviceType", job.getJobType())
      )).stream()
          // TODO: modify the query to avoid to go through the list here
          .filter(rs ->
              (rs.getServiceState() == WARNING && rs.getWarningStateTrigger() == job.toJob().getSignature())
              || (rs.getServiceState() == ERROR && rs.getErrorStateTrigger() == job.toJob().getSignature())
          ).collect(Collectors.toList());
    } catch (Exception e) {
      throw new ServiceRegistryException(e);
    }
  }

  /**
   * Returns a filtered list of service registrations, containing only those that are online, not in maintenance mode,
   * and with a specific service type that are running on a host which is not already maxed out.
   *
   * @param serviceRegistrations
   *          the complete list of service registrations
   * @param hostRegistrations
   *          the complete list of available host registrations
   * @param systemLoad
   *          the map of hosts to the number of running jobs
   * @param jobType
   *          the job type for which the services registrations are filtered
   */
  protected List<ServiceRegistration> getServiceRegistrationsWithCapacity(String jobType,
          List<ServiceRegistration> serviceRegistrations, List<HostRegistration> hostRegistrations,
          final SystemLoad systemLoad) {
    final List<String> hostBaseUrls = hostRegistrations.stream()
                                                       .map(HostRegistration::getBaseUrl)
                                                       .collect(Collectors.toUnmodifiableList());
    final List<ServiceRegistration> filteredList = new ArrayList<>();

    for (ServiceRegistration service : serviceRegistrations) {
      // Skip service if host not available
      if (!hostBaseUrls.contains(service.getHost())) {
        logger.trace("Not considering {} because it's host {} is not available for dispatching", service,
                service.getHost());
        continue;
      }

      // Skip services that are not of the requested type
      if (!jobType.equals(service.getServiceType())) {
        logger.trace("Not considering {} because it is of the wrong job type", service);
        continue;
      }

      // Skip services that are in error state
      if (service.getServiceState() == ERROR) {
        logger.trace("Not considering {} because it is in error state", service);
        continue;
      }

      // Skip services that are in maintenance mode
      if (service.isInMaintenanceMode()) {
        logger.trace("Not considering {} because it is in maintenance mode", service);
        continue;
      }

      // Skip services that are marked as offline
      if (!service.isOnline()) {
        logger.trace("Not considering {} because it is currently offline", service);
        continue;
      }

      // Determine the maximum load for this host
      Float hostLoadMax = null;
      for (HostRegistration host : hostRegistrations) {
        if (host.getBaseUrl().equals(service.getHost())) {
          hostLoadMax = host.getMaxLoad();
          break;
        }
      }
      if (hostLoadMax == null) {
        logger.warn("Unable to determine max load for host {}", service.getHost());
      }

      // Determine the current load for this host
      Float hostLoad = systemLoad.get(service.getHost()).getLoadFactor();
      if (hostLoad == null) {
        logger.warn("Unable to determine current load for host {}", service.getHost());
      }

      // Is this host suited for processing?
      if (hostLoad == null || hostLoadMax == null || hostLoad < hostLoadMax) {
        logger.debug("Adding candidate service {} for processing of jobs of type '{}' (host load is {} of max {})",
           service, jobType, hostLoad, hostLoadMax);
        filteredList.add(service);
      }
    }

    // Sort the list by capacity
    filteredList.sort(new LoadComparator(systemLoad));

    return filteredList;
  }

  /**
   * Returns a filtered list of service registrations, containing only those that are online, not in maintenance mode,
   * and with a specific service type, ordered by load.
   *
   * @param jobType
   *          the job type for which the services registrations are filtered
   * @param serviceRegistrations
   *          the complete list of service registrations
   * @param hostRegistrations
   *          the complete list of available host registrations
   * @param systemLoad
   *
   */
  protected List<ServiceRegistration> getServiceRegistrationsByLoad(String jobType,
          List<ServiceRegistration> serviceRegistrations, List<HostRegistration> hostRegistrations,
          final SystemLoad systemLoad) {
    final List<String> hostBaseUrls = hostRegistrations.stream()
                                                       .map(HostRegistration::getBaseUrl)
                                                       .collect(Collectors.toUnmodifiableList());
    final List<ServiceRegistration> filteredList = new ArrayList<>();

    logger.debug("Finding services to dispatch job of type {}", jobType);

    for (ServiceRegistration service : serviceRegistrations) {
      // Skip service if host not available
      if (!hostBaseUrls.contains(service.getHost())) {
        logger.trace("Not considering {} because it's host {} is not available for dispatching", service,
                service.getHost());
        continue;
      }

      // Skip services that are not of the requested type
      if (!jobType.equals(service.getServiceType())) {
        logger.trace("Not considering {} because it is of the wrong job type", service);
        continue;
      }

      // Skip services that are in error state
      if (service.getServiceState() == ERROR) {
        logger.trace("Not considering {} because it is in error state", service);
        continue;
      }

      // Skip services that are in maintenance mode
      if (service.isInMaintenanceMode()) {
        logger.trace("Not considering {} because it is in maintenance mode", service);
        continue;
      }

      // Skip services that are marked as offline
      if (!service.isOnline()) {
        logger.trace("Not considering {} because it is currently offline", service);
        continue;
      }

      // We found a candidate service
      logger.debug("Adding candidate service {} for processing of job of type '{}'", service, jobType);
      filteredList.add(service);
    }

    // Sort the list by capacity and distinguish between composer jobs and other jobs
    if ("org.opencastproject.composer".equals(jobType))
      Collections.sort(filteredList, new LoadComparatorEncoding(systemLoad));
    else
      Collections.sort(filteredList, new LoadComparator(systemLoad));

    return filteredList;
  }

  /**
   * {@inheritDoc}
   *
   * @see org.opencastproject.serviceregistry.api.ServiceRegistry#getMaxLoads()
   */
  @Override
  public SystemLoad getMaxLoads() throws ServiceRegistryException {
    final SystemLoad loads = new SystemLoad();
    getHostRegistrations().stream()
        .map(host -> new NodeLoad(host.getBaseUrl(), 0.0f, host.getMaxLoad()))
        .forEach(loads::addNodeLoad);
    return loads;
  }

  /**
   * {@inheritDoc}
   *
   * @see org.opencastproject.serviceregistry.api.ServiceRegistry#getMaxLoadOnNode(java.lang.String)
   */
  @Override
  public NodeLoad getMaxLoadOnNode(String host) throws ServiceRegistryException, NotFoundException {
    try {
      float maxLoad = db.exec(namedQuery.find(
          "HostRegistration.getMaxLoadByHostName",
          Number.class,
          Pair.of("host", host)
      )).floatValue();
      return new NodeLoad(host, 0.0f, maxLoad);
    } catch (NoResultException e) {
      throw new NotFoundException(e);
    } catch (Exception e) {
      throw new ServiceRegistryException(e);
    }
  }

  /** A periodic check on each service registration to ensure that it is still alive. */
  class JobProducerHeartbeat implements Runnable {

    /** List of service registrations that have been found unresponsive last time we checked */
    private final List<ServiceRegistration> unresponsive = new ArrayList<>();

    /**
     * {@inheritDoc}
     *
     * @see java.lang.Runnable#run()
     */
    @Override
    public void run() {
      logger.debug("Checking for unresponsive services");

      try {
        List<ServiceRegistration> serviceRegistrations = getOnlineServiceRegistrations();

        for (ServiceRegistration service : serviceRegistrations) {
          hostsStatistics.updateHost(((ServiceRegistrationJpaImpl) service).getHostRegistration());
          servicesStatistics.updateService(service);
          if (!service.isJobProducer()) {
            continue;
          }
          if (service.isInMaintenanceMode()) {
            continue;
          }

          // We think this service is online and available. Prove it.
          String serviceUrl = UrlSupport.concat(service.getHost(), service.getPath(), "dispatch");

          HttpHead options = new HttpHead(serviceUrl);
          HttpResponse response = null;
          try {
            try {
              response = client.execute(options);
              if (response != null) {
                switch (response.getStatusLine().getStatusCode()) {
                  case HttpStatus.SC_OK:
                    // this service is reachable, continue checking other services
                    logger.trace("Service " + service + " is responsive: " + response.getStatusLine());
                    if (unresponsive.remove(service)) {
                      logger.info("Service {} is still online", service);
                    } else if (!service.isOnline()) {
                      try {
                        setOnlineStatus(service.getServiceType(), service.getHost(), service.getPath(), true, true);
                        logger.info("Service {} is back online", service);
                      } catch (ServiceRegistryException e) {
                        logger.warn("Error setting online status for {}", service);
                      }
                    }
                    continue;
                  default:
                    if (!service.isOnline()) {
                      continue;
                    }
                    logger.warn("Service {} is not working as expected: {}", service, response.getStatusLine());
                }
              } else {
                logger.warn("Service {} does not respond", service);
              }
            } catch (TrustedHttpClientException e) {
              if (!service.isOnline()) {
                continue;
              }
              logger.warn("Unable to reach {}", service, e);
            }

            // If we get here, the service did not respond as expected
            try {
              if (unresponsive.contains(service)) {
                unRegisterService(service.getServiceType(), service.getHost());
                unresponsive.remove(service);
                logger.warn("Marking {} as offline", service);
              } else {
                unresponsive.add(service);
                logger.warn("Added {} to the watch list", service);
              }
            } catch (ServiceRegistryException e) {
              logger.warn("Unable to unregister unreachable service: {}", service, e);
            }
          } finally {
            client.close(response);
          }
        }
      } catch (Throwable t) {
        logger.warn("Error while checking for unresponsive services", t);
      }

      logger.debug("Finished checking for unresponsive services");
    }
  }

  /**
   * Comparator that will sort service registrations depending on their capacity, wich is defined by the number of jobs
   * the service's host is already running divided by the MaxLoad of the Server. The lower that number, the bigger the capacity.
   */
  private class LoadComparator implements Comparator<ServiceRegistration> {

    protected SystemLoad loadByHost = null;

    /**
     * Creates a new comparator which is using the given map of host names and loads.
     *
     * @param loadByHost
     *          the current work load by host
     */
    LoadComparator(SystemLoad loadByHost) {
      this.loadByHost = loadByHost;
    }

    @Override
    public int compare(ServiceRegistration serviceA, ServiceRegistration serviceB) {
      String hostA = serviceA.getHost();
      String hostB = serviceB.getHost();
      NodeLoad nodeA = loadByHost.get(hostA);
      NodeLoad nodeB = loadByHost.get(hostB);
      // If the load factors are about the same, sort based on maximum load
      if (Math.abs(nodeA.getLoadFactor() - nodeB.getLoadFactor()) <= 0.01) {
        // NOTE: The sort order below is *reversed* from what you'd expect
        // When we're comparing the load factors we want the node with the lowest factor to be first
        // When we're comparing the maximum load value, we want the node with the highest max to be first
        return Float.compare(nodeB.getMaxLoad(), nodeA.getMaxLoad());
      }
      return Float.compare(nodeA.getLoadFactor(), nodeB.getLoadFactor());
    }
  }

  /**
   * Comparator that will sort service registrations depending on their capacity, which is defined by the number of jobs
   * the service's host is already running divided by the MaxLoad of the Server. The lower that number, the bigger the capacity.
   * This Comparator will preferre encoding workers, if none are defined in the configuration file it will act like the LoadComparator.
   */
  private class LoadComparatorEncoding extends LoadComparator implements Comparator<ServiceRegistration> {

    /**
     * Creates a new comparator which is using the given map of host names and loads.
     *
     * @param loadByHost
     */
    LoadComparatorEncoding(SystemLoad loadByHost) {
      super(loadByHost);
    }

    @Override
    public int compare(ServiceRegistration serviceA, ServiceRegistration serviceB) {
      String hostA = serviceA.getHost();
      String hostB = serviceB.getHost();
      NodeLoad nodeA = loadByHost.get(hostA);
      NodeLoad nodeB = loadByHost.get(hostB);

      if (encodingWorkers != null) {
        if (encodingWorkers.contains(hostA) && !encodingWorkers.contains(hostB)) {
          if (nodeA.getLoadFactor() <= encodingThreshold) {
            return -1;
          }
          return Float.compare(nodeA.getLoadFactor(), nodeB.getLoadFactor());
        }
        if (encodingWorkers.contains(hostB) && !encodingWorkers.contains(hostA)) {
          if (nodeB.getLoadFactor() <= encodingThreshold) {
            return 1;
          }
          return Float.compare(nodeA.getLoadFactor(), nodeB.getLoadFactor());
        }
      }
        return super.compare(serviceA, serviceB);
    }
  }
}<|MERGE_RESOLUTION|>--- conflicted
+++ resolved
@@ -1917,59 +1917,32 @@
       Map<Long, JaxbServiceStatistics> statsMap = new HashMap<>();
 
       // Make sure we also include the services that have no processing history so far
-<<<<<<< HEAD
       namedQuery.findAll("ServiceRegistration.getAll", ServiceRegistrationJpaImpl.class).apply(em).forEach(s ->
         statsMap.put(s.getId(), new JaxbServiceStatistics(s))
       );
 
-      // Build stats map
-      namedQuery.findAll(
-          "ServiceRegistration.statistics",
-          Object[].class,
-          Pair.of("minDateCreated", startDate),
-          Pair.of("maxDateCreated", endDate)
-      ).apply(em).forEach(row -> {
-        Number serviceRegistrationId = (Number) row[0];
-        if (serviceRegistrationId == null || serviceRegistrationId.longValue() == 0) {
-          return;
-        }
-        Status status = Status.values()[((Number) row[1]).intValue()];
-        Number count = (Number) row[2];
-        Number meanQueueTime = (Number) row[3];
-        Number meanRunTime = (Number) row[4];
-
-        // The statistics query returns a cartesian product, so we need to iterate over them to build up the objects
-        JaxbServiceStatistics stats = statsMap.get(serviceRegistrationId.longValue());
-        if (stats == null) {
-          return;
-        }
-=======
-      List<ServiceRegistrationJpaImpl> services = em.createNamedQuery("ServiceRegistration.getAll").getResultList();
-      for (ServiceRegistrationJpaImpl s : services) {
-        statsMap.put(s.getId(), new JaxbServiceStatistics(s));
-      }
-
       if (collectJobstats) {
-        Query query = em.createNamedQuery("ServiceRegistration.statistics");
-        query.setParameter("minDateCreated", startDate, TemporalType.TIMESTAMP);
-        query.setParameter("maxDateCreated", endDate, TemporalType.TIMESTAMP);
-
-        List queryResults = query.getResultList();
-        for (Object result : queryResults) {
-          Object[] oa = (Object[]) result;
-          Number serviceRegistrationId = ((Number) oa[0]);
-          if (serviceRegistrationId == null || serviceRegistrationId.longValue() == 0)
-            continue;
-          Status status = Status.values()[((Number) oa[1]).intValue()];
-          Number count = (Number) oa[2];
-          Number meanQueueTime = (Number) oa[3];
-          Number meanRunTime = (Number) oa[4];
+        // Build stats map
+        namedQuery.findAll(
+            "ServiceRegistration.statistics",
+            Object[].class,
+            Pair.of("minDateCreated", startDate),
+            Pair.of("maxDateCreated", endDate)
+        ).apply(em).forEach(row -> {
+          Number serviceRegistrationId = (Number) row[0];
+          if (serviceRegistrationId == null || serviceRegistrationId.longValue() == 0) {
+            return;
+          }
+          Status status = Status.values()[((Number) row[1]).intValue()];
+          Number count = (Number) row[2];
+          Number meanQueueTime = (Number) row[3];
+          Number meanRunTime = (Number) row[4];
 
           // The statistics query returns a cartesian product, so we need to iterate over them to build up the objects
           JaxbServiceStatistics stats = statsMap.get(serviceRegistrationId.longValue());
-          if (stats == null)
-            continue;
->>>>>>> a7396a04
+          if (stats == null) {
+            return;
+          }
 
           // the status will be null if there are no jobs at all associated with this service registration
           if (status != null) {
@@ -1990,8 +1963,8 @@
                 break;
             }
           }
-        }
-      });
+        });
+      }
 
       List<ServiceStatistics> stats = new ArrayList<>(statsMap.values());
       stats.sort((o1, o2) -> {
