<?xml version="1.0" encoding="UTF-8"?>
<features name="opencast-${project.version}" xmlns="http://karaf.apache.org/xmlns/features/v1.3.0" xmlns:xsi="http://www.w3.org/2001/XMLSchema-instance" xsi:schemaLocation="http://karaf.apache.org/xmlns/features/v1.3.0">

  <feature name="query-dsl" version="${project.version}">
    <bundle>mvn:com.google.guava/guava/${guava.version}</bundle>
    <bundle>mvn:com.google.guava/failureaccess/${failureaccess.version}</bundle>
    <bundle>mvn:joda-time/joda-time/${joda-time.version}</bundle>
    <bundle>mvn:com.mysema.commons/mysema-commons-lang/0.2.4</bundle>
    <bundle>mvn:com.mysema.querydsl/querydsl-core/${querydsl.version}</bundle>
    <bundle>mvn:com.mysema.querydsl/querydsl-sql/${querydsl.version}</bundle>
    <bundle>mvn:com.mysema.querydsl/querydsl-jpa/${querydsl.version}</bundle>
  </feature>

  <feature name="ext-core" version="${project.version}">
    <!-- Base features -->
    <feature>http</feature>
    <feature>http-whiteboard</feature>
    <feature>pax-web-http-whiteboard</feature>
    <feature>scr</feature>
    <feature>cxf-jaxrs</feature>
    <feature>cxf-http-jetty</feature>

    <!-- httpclient needs to start before common so that it can get org.apache.commons.logging -->
    <bundle start-level="55">mvn:org.apache.httpcomponents/httpclient-osgi/${httpcomponents-httpclient.version}</bundle>
    <bundle start-level="55">mvn:org.apache.httpcomponents/httpcore-osgi/${httpcomponents-httpcore.version}</bundle>
    <bundle start-level="55">mvn:org.apache.servicemix.bundles/org.apache.servicemix.bundles.commons-httpclient/3.1_7</bundle>
    <bundle start-level="55">mvn:commons-codec/commons-codec/${commons-codec.version}</bundle>

    <!-- JPA -->
    <feature>jndi</feature>
    <feature>jpa</feature>
    <feature>eclipselink</feature>

    <!-- Query DSL-->
    <feature>query-dsl</feature>

    <!-- 3rd party libraries -->
    <bundle>mvn:com.entwinemedia.common/functional/${functional.version}</bundle>
    <bundle>mvn:com.fasterxml.jackson.core/jackson-core/${jackson.version}</bundle>
    <bundle>mvn:com.fasterxml.jackson.dataformat/jackson-dataformat-yaml/${jackson.version}</bundle>
    <bundle>mvn:com.fasterxml.jackson.dataformat/jackson-dataformat-xml/${jackson.version}</bundle>
    <bundle>mvn:com.fasterxml.jackson.module/jackson-module-jaxb-annotations/${jackson.version}</bundle>
    <bundle>mvn:org.yaml/snakeyaml/2.2</bundle>
    <bundle>mvn:com.google.guava/guava/${guava.version}</bundle>
    <bundle>mvn:com.google.guava/failureaccess/${failureaccess.version}</bundle>
    <bundle>mvn:com.google.code.gson/gson/${gson.version}</bundle>
    <bundle>mvn:com.sun.mail/jakarta.mail/${jakarta.mail.version}</bundle>
    <bundle>mvn:commons-fileupload/commons-fileupload/${commons-fileupload.version}</bundle>
    <bundle>mvn:commons-io/commons-io/${commons-io.version}</bundle>
    <!-- FIXME: commons-lang 2.6 only needed for org.springframework.ldap/1.3.1.RELEASE -->
    <bundle>mvn:commons-lang/commons-lang/2.6</bundle>
    <bundle>mvn:joda-time/joda-time/${joda-time.version}</bundle>
    <bundle>mvn:org.aopalliance/com.springsource.org.aopalliance/1.0.0</bundle>
    <bundle>mvn:org.apache.commons/commons-collections4/${commons-collections.version}</bundle>
    <bundle>mvn:org.apache.commons/commons-compress/${commons-compress.version}</bundle>
    <bundle>mvn:org.apache.commons/commons-csv/${commons-csv.version}</bundle>
    <bundle>mvn:org.apache.commons/commons-lang3/${commons-lang3.version}</bundle>
    <bundle>mvn:org.apache.commons/commons-text/${commons-text.version}</bundle>
    <bundle>mvn:org.apache.servicemix.bundles/org.apache.servicemix.bundles.xalan/2.7.2_3</bundle>
    <bundle>mvn:org.apache.servicemix.bundles/org.apache.servicemix.bundles.bcel/5.2_3</bundle>
    <bundle>mvn:org.apache.servicemix.bundles/org.apache.servicemix.bundles.batik/1.7_3</bundle>
    <bundle>mvn:org.apache.servicemix.bundles/org.apache.servicemix.bundles.cglib/3.2.4_1</bundle>
    <bundle>mvn:org.apache.servicemix.bundles/org.apache.servicemix.bundles.jakarta-regexp/1.4_1</bundle>
    <bundle>mvn:org.apache.servicemix.bundles/org.apache.servicemix.bundles.javax-inject/1_2</bundle>
    <bundle>mvn:org.apache.servicemix.bundles/org.apache.servicemix.bundles.quartz/1.8.5_1</bundle>
    <bundle>mvn:org.apache.servicemix.bundles/org.apache.servicemix.bundles.wsdl4j/1.6.3_1</bundle>
    <bundle>mvn:org.apache.servicemix.bundles/org.apache.servicemix.bundles.xerces/2.12.1_1</bundle>
    <bundle>mvn:org.apache.servicemix.bundles/org.apache.servicemix.bundles.xmlbeans/2.6.0_2</bundle>
    <bundle>mvn:org.apache.servicemix.bundles/org.apache.servicemix.bundles.xmlresolver/1.2_1</bundle>
    <bundle>mvn:org.apache.servicemix.bundles/org.apache.servicemix.bundles.xmlschema/1.4.3_1</bundle>
    <bundle>mvn:org.codehaus.jettison/jettison/${jettison.version}</bundle>
    <bundle>mvn:org.opencastproject/android-mms/1.2</bundle>
    <bundle>wrap:mvn:com.googlecode.json-simple/json-simple/${json-simple.version}</bundle>

    <!-- AWS Bits -->
    <bundle>mvn:com.fasterxml.jackson.core/jackson-annotations/${jackson.version}</bundle>
    <bundle>mvn:com.fasterxml.jackson.core/jackson-databind/${jackson.version}</bundle>
    <bundle>mvn:com.fasterxml.jackson.dataformat/jackson-dataformat-cbor/${jackson.version}</bundle>
    <bundle>mvn:org.apache.servicemix.bundles/org.apache.servicemix.bundles.aws-java-sdk/${aws.version}</bundle>

    <!-- Spring Framework / Security -->
    <bundle>mvn:org.springframework.ldap/org.springframework.ldap/1.3.1.RELEASE</bundle>
    <bundle>mvn:org.springframework.osgi/spring-osgi-core/1.2.1</bundle>
    <bundle>mvn:org.springframework.osgi/spring-osgi-extender/1.2.1</bundle>
    <bundle>mvn:org.springframework.osgi/spring-osgi-io/1.2.1</bundle>
    <bundle>mvn:org.springframework.security/spring-security-config/${spring-security.version}</bundle>
    <bundle>mvn:org.springframework.security/spring-security-core/${spring-security.version}</bundle>
    <bundle>mvn:org.springframework.security/spring-security-ldap/${spring-security.version}</bundle>
    <bundle>mvn:org.springframework.security/spring-security-web/${spring-security.version}</bundle>
    <bundle>mvn:org.springframework/spring-aop/${spring.version}</bundle>
    <bundle>mvn:org.springframework/spring-asm/${spring.version}</bundle>
    <bundle>mvn:org.springframework/spring-beans/${spring.version}</bundle>
    <bundle>mvn:org.springframework/spring-context-support/${spring.version}</bundle>
    <bundle>mvn:org.springframework/spring-context/${spring.version}</bundle>
    <bundle>mvn:org.springframework/spring-core/${spring.version}</bundle>
    <bundle>mvn:org.springframework/spring-expression/${spring.version}</bundle>
    <bundle>mvn:org.springframework/spring-tx/${spring.version}</bundle>
    <bundle>mvn:org.springframework/spring-web/${spring.version}</bundle>
  </feature>

  <feature name="opencast-core" version="${project.version}">
    <feature>ext-core</feature>

    <!-- Opencast -->
    <bundle start-level="82">mvn:org.opencastproject/opencast-asset-manager-api/${project.version}</bundle>
    <bundle start-level="82">mvn:org.opencastproject/opencast-asset-manager-static-file-authorization/${project.version}</bundle>
    <bundle start-level="82">mvn:org.opencastproject/opencast-shared-filesystem-utils/${project.version}</bundle>
    <bundle start-level="82">mvn:org.opencastproject/opencast-authorization-xacml/${project.version}</bundle>
    <bundle start-level="82">mvn:org.opencastproject/opencast-common/${project.version}</bundle>
    <bundle start-level="82">mvn:org.opencastproject/opencast-common-jpa-impl/${project.version}</bundle>
    <bundle start-level="81">mvn:org.opencastproject/opencast-db/${project.version}</bundle>
    <bundle start-level="82">mvn:org.opencastproject/opencast-dublincore/${project.version}</bundle>
    <bundle start-level="82">mvn:org.opencastproject/opencast-kernel/${project.version}</bundle>
    <bundle start-level="82">mvn:org.opencastproject/opencast-list-providers-service/${project.version}</bundle>
    <bundle start-level="82">mvn:org.opencastproject/opencast-metadata-api/${project.version}</bundle>
    <bundle start-level="82">mvn:org.opencastproject/opencast-metrics-exporter/${project.version}</bundle>
    <bundle start-level="82">mvn:org.opencastproject/opencast-mpeg7/${project.version}</bundle>
    <bundle start-level="82">mvn:org.opencastproject/opencast-redirect/${project.version}</bundle>
    <bundle start-level="82">mvn:org.opencastproject/opencast-runtime-info/${project.version}</bundle>
    <bundle start-level="82">mvn:org.opencastproject/opencast-scheduler-api/${project.version}</bundle>
    <bundle start-level="82">mvn:org.opencastproject/opencast-security-aai/${project.version}</bundle>
    <bundle start-level="82">mvn:org.opencastproject/opencast-security-lti/${project.version}</bundle>
    <bundle start-level="82">mvn:org.opencastproject/opencast-security-shibboleth/${project.version}</bundle>
    <bundle start-level="82">mvn:org.opencastproject/opencast-security-ldap/${project.version}</bundle>
    <bundle start-level="82">mvn:org.opencastproject/opencast-series-service-api/${project.version}</bundle>
    <bundle start-level="82">mvn:org.opencastproject/opencast-serviceregistry/${project.version}</bundle>
    <bundle start-level="82">mvn:org.opencastproject/opencast-static/${project.version}</bundle>
    <bundle start-level="82">mvn:org.opencastproject/opencast-static-file-service-api/${project.version}</bundle>
    <bundle start-level="82">mvn:org.opencastproject/opencast-static-file-service-impl/${project.version}</bundle>
    <bundle start-level="82">mvn:org.opencastproject/opencast-termination-state-api/${project.version}</bundle>
    <bundle start-level="82">mvn:org.opencastproject/opencast-termination-state-impl/${project.version}</bundle>
    <bundle start-level="82">mvn:org.opencastproject/opencast-userdirectory/${project.version}</bundle>
    <bundle start-level="82">mvn:org.opencastproject/opencast-userdirectory-ldap/${project.version}</bundle>
    <bundle start-level="82">mvn:org.opencastproject/opencast-user-interface-configuration/${project.version}</bundle>
    <bundle start-level="82">mvn:org.opencastproject/opencast-urlsigning-common/${project.version}</bundle>
    <bundle start-level="82">mvn:org.opencastproject/opencast-urlsigning-service-api/${project.version}</bundle>
    <bundle start-level="82">mvn:org.opencastproject/opencast-urlsigning-service-impl/${project.version}</bundle>
    <bundle start-level="82">mvn:org.opencastproject/opencast-urlsigning-verifier-service-api/${project.version}</bundle>
    <bundle start-level="82">mvn:org.opencastproject/opencast-urlsigning-verifier-service-impl/${project.version}</bundle>
    <bundle start-level="82">mvn:org.opencastproject/opencast-workflow-service-api/${project.version}</bundle>
    <bundle start-level="82">mvn:org.opencastproject/opencast-working-file-repository-service-api/${project.version}</bundle>
    <bundle start-level="82">mvn:org.opencastproject/opencast-working-file-repository-service-impl/${project.version}</bundle>
    <bundle start-level="82">mvn:org.opencastproject/opencast-workspace-api/${project.version}</bundle>
    <bundle start-level="82">mvn:org.opencastproject/opencast-workspace-impl/${project.version}</bundle>
  </feature>

  <feature name="opencast-allinone" version="${project.version}">
    <feature>opencast-core</feature>
    <feature>opencast-services-processing-heavy-load</feature>
    <feature>opencast-services-processing-light-load</feature>

    <bundle start-level="82">mvn:org.opencastproject/opencast-admin-ui/${project.version}</bundle>
    <bundle start-level="82">mvn:org.opencastproject/opencast-admin-ui-interface/${project.version}</bundle>
    <bundle start-level="82">mvn:org.opencastproject/opencast-analyze-mediapackage-workflowoperation/${project.version}</bundle>
    <bundle start-level="82">mvn:org.opencastproject/opencast-animate-workflowoperation/${project.version}</bundle>
    <bundle start-level="82">mvn:org.opencastproject/opencast-asset-manager-impl/${project.version}</bundle>
    <bundle start-level="82">mvn:org.opencastproject/opencast-asset-manager-storage-aws/${project.version}</bundle>
    <bundle start-level="82">mvn:org.opencastproject/opencast-asset-manager-storage-fs/${project.version}</bundle>
    <bundle start-level="82">mvn:org.opencastproject/opencast-asset-manager-workflowoperation/${project.version}</bundle>
    <bundle start-level="82">mvn:org.opencastproject/opencast-authorization-manager/${project.version}</bundle>
    <bundle start-level="82">mvn:org.opencastproject/opencast-capture-admin-service-api/${project.version}</bundle>
    <bundle start-level="82">mvn:org.opencastproject/opencast-capture-admin-service-impl/${project.version}</bundle>
    <bundle start-level="82">mvn:org.opencastproject/opencast-comments-workflowoperation/${project.version}</bundle>
    <bundle start-level="82">mvn:org.opencastproject/opencast-composer-workflowoperation/${project.version}</bundle>
    <bundle start-level="82">mvn:org.opencastproject/opencast-conductor/${project.version}</bundle>
    <bundle start-level="82">mvn:org.opencastproject/opencast-cover-image-workflowoperation/${project.version}</bundle>
    <bundle start-level="82">mvn:org.opencastproject/opencast-crop-api/${project.version}</bundle>
    <bundle start-level="82">mvn:org.opencastproject/opencast-crop-ffmpeg/${project.version}</bundle>
    <bundle start-level="82">mvn:org.opencastproject/opencast-crop-workflowoperation/${project.version}</bundle>
    <bundle start-level="82">mvn:org.opencastproject/opencast-dictionary-api/${project.version}</bundle>
    <bundle start-level="82">mvn:org.opencastproject/opencast-dictionary-regexp/${project.version}</bundle>
    <bundle start-level="82">mvn:org.opencastproject/opencast-distribution-service-api/${project.version}</bundle>
    <bundle start-level="82">mvn:org.opencastproject/opencast-distribution-service-aws-s3/${project.version}</bundle>
    <bundle start-level="82">mvn:org.opencastproject/opencast-distribution-service-aws-s3-api/${project.version}</bundle>
    <bundle start-level="82">mvn:org.opencastproject/opencast-distribution-service-download/${project.version}</bundle>
    <bundle start-level="82">mvn:org.opencastproject/opencast-distribution-service-streaming-wowza/${project.version}</bundle>
    <bundle start-level="82">mvn:org.opencastproject/opencast-distribution-workflowoperation/${project.version}</bundle>
    <bundle start-level="83">mvn:org.opencastproject/opencast-editor/${project.version}</bundle>
    <bundle start-level="83">mvn:org.opencastproject/opencast-editor-service/${project.version}</bundle>
    <bundle start-level="83">mvn:org.opencastproject/opencast-editor-service-api/${project.version}</bundle>
    <bundle start-level="82">mvn:org.opencastproject/opencast-email-template-service-api/${project.version}</bundle>
    <bundle start-level="82">mvn:org.opencastproject/opencast-email-template-service-impl/${project.version}</bundle>
    <bundle start-level="82">mvn:org.opencastproject/opencast-engage-paella-player-7/${project.version}</bundle>
    <bundle start-level="82">mvn:org.opencastproject/opencast-engage-ui/${project.version}</bundle>
    <bundle start-level="82">mvn:org.opencastproject/opencast-event-comment/${project.version}</bundle>
    <bundle start-level="82">mvn:org.opencastproject/opencast-execute-workflowoperation/${project.version}</bundle>
    <bundle start-level="82">mvn:org.opencastproject/opencast-external-api/${project.version}</bundle>
    <bundle start-level="82">mvn:org.opencastproject/opencast-fileupload/${project.version}</bundle>
    <bundle start-level="82">mvn:org.opencastproject/opencast-incident-workflowoperation/${project.version}</bundle>
    <bundle start-level="82">mvn:org.opencastproject/opencast-index-service/${project.version}</bundle>
    <bundle start-level="82">mvn:org.opencastproject/opencast-ingest-download-service-workflowoperation/${project.version}</bundle>
    <bundle start-level="82">mvn:org.opencastproject/opencast-ingest-service-api/${project.version}</bundle>
    <bundle start-level="82">mvn:org.opencastproject/opencast-ingest-service-impl/${project.version}</bundle>
    <bundle start-level="82">mvn:org.opencastproject/opencast-inspection-workflowoperation/${project.version}</bundle>
    <bundle start-level="82">mvn:org.opencastproject/opencast-live-schedule-api/${project.version}</bundle>
    <bundle start-level="82">mvn:org.opencastproject/opencast-live-schedule-impl/${project.version}</bundle>
    <bundle start-level="82">mvn:org.opencastproject/opencast-logging-workflowoperation/${project.version}</bundle>
    <bundle start-level="82">mvn:org.opencastproject/opencast-lti/${project.version}</bundle>
    <bundle start-level="82">mvn:org.opencastproject/opencast-lti-service-api/${project.version}</bundle>
    <bundle start-level="82">mvn:org.opencastproject/opencast-lti-service-impl/${project.version}</bundle>
    <bundle start-level="82">mvn:org.opencastproject/opencast-mattermost-notification-workflowoperation/${project.version}</bundle>
    <bundle start-level="82">mvn:org.opencastproject/opencast-message-broker-api/${project.version}</bundle>
    <bundle start-level="82">mvn:org.opencastproject/opencast-metadata/${project.version}</bundle>
    <bundle start-level="82">mvn:org.opencastproject/opencast-metadata-to-acl-workflowoperation/${project.version}</bundle>
    <bundle start-level="82">mvn:org.opencastproject/opencast-notification-workflowoperation/${project.version}</bundle>
    <bundle start-level="82">mvn:org.opencastproject/opencast-oaipmh/${project.version}</bundle>
    <bundle start-level="82">mvn:org.opencastproject/opencast-oaipmh-api/${project.version}</bundle>
    <bundle start-level="82">mvn:org.opencastproject/opencast-oaipmh-persistence/${project.version}</bundle>
    <bundle start-level="82">mvn:org.opencastproject/opencast-playlists/${project.version}</bundle>
    <bundle start-level="82">mvn:org.opencastproject/opencast-presets/${project.version}</bundle>
    <bundle start-level="82">mvn:org.opencastproject/opencast-publication-service-api/${project.version}</bundle>
    <bundle start-level="82">mvn:org.opencastproject/opencast-publication-service-configurable/${project.version}</bundle>
    <bundle start-level="82">mvn:org.opencastproject/opencast-publication-service-oaipmh/${project.version}</bundle>
    <bundle start-level="82">mvn:org.opencastproject/opencast-publication-service-youtube-v3/${project.version}</bundle>
    <bundle start-level="82">mvn:org.opencastproject/opencast-runtime-info-ui/${project.version}</bundle>
    <bundle start-level="82">mvn:org.opencastproject/opencast-rename-files-workflowoperation/${project.version}</bundle>
    <bundle start-level="82">mvn:org.opencastproject/opencast-scheduler-impl/${project.version}</bundle>
    <bundle start-level="82">mvn:org.opencastproject/opencast-schema/${project.version}</bundle>
    <bundle start-level="82">mvn:org.opencastproject/opencast-elasticsearch-impl/${project.version}</bundle>
    <bundle start-level="82">mvn:org.opencastproject/opencast-elasticsearch-api/${project.version}</bundle>
    <bundle start-level="82">mvn:org.opencastproject/opencast-elasticsearch-index/${project.version}</bundle>
    <bundle start-level="82">mvn:org.opencastproject/opencast-search-service-api/${project.version}</bundle>
    <bundle start-level="82">mvn:org.opencastproject/opencast-search-service-feeds/${project.version}</bundle>
    <!-- load search impl later than its optional index rebuilding resources to have maximium support during search index rebuild -->
    <bundle start-level="84">mvn:org.opencastproject/opencast-search-service-impl/${project.version}</bundle>
    <bundle start-level="82">mvn:org.opencastproject/opencast-series-service-impl/${project.version}</bundle>
    <bundle start-level="82">mvn:org.opencastproject/opencast-smil-workflowoperation/${project.version}</bundle>
    <bundle start-level="82">mvn:org.opencastproject/opencast-speech-to-text-workflowoperation/${project.version}</bundle>
    <bundle start-level="82">mvn:org.opencastproject/opencast-statistics-provider-influx/${project.version}</bundle>
    <bundle start-level="82">mvn:org.opencastproject/opencast-statistics-export-service-api/${project.version}</bundle>
    <bundle start-level="82">mvn:org.opencastproject/opencast-statistics-export-service-impl/${project.version}</bundle>
    <bundle start-level="82">mvn:org.opencastproject/opencast-statistics-provider-random/${project.version}</bundle>
    <bundle start-level="82">mvn:org.opencastproject/opencast-statistics-service-api/${project.version}</bundle>
    <bundle start-level="82">mvn:org.opencastproject/opencast-statistics-service-impl/${project.version}</bundle>
    <bundle start-level="82">mvn:org.opencastproject/opencast-statistics-writer-workflowoperation/${project.version}</bundle>
    <bundle start-level="82">mvn:org.opencastproject/opencast-studio/${project.version}</bundle>
    <bundle start-level="82">mvn:org.opencastproject/opencast-studio-service/${project.version}</bundle>
    <bundle start-level="82">mvn:org.opencastproject/opencast-solr/${project.version}</bundle>
    <bundle start-level="82">mvn:org.opencastproject/opencast-sox-workflowoperation/${project.version}</bundle>
    <bundle start-level="82">mvn:org.opencastproject/opencast-subtitle-parser/${project.version}</bundle>
    <bundle start-level="82">mvn:org.opencastproject/opencast-textanalyzer-workflowoperation/${project.version}</bundle>
    <bundle start-level="82">mvn:org.opencastproject/opencast-themes/${project.version}</bundle>
    <bundle start-level="82">mvn:org.opencastproject/opencast-themes-workflowoperation/${project.version}</bundle>
    <bundle start-level="82">mvn:org.opencastproject/opencast-timelinepreviews-workflowoperation/${project.version}</bundle>
    <bundle start-level="82">mvn:org.opencastproject/opencast-tobira/${project.version}</bundle>
    <bundle start-level="82">mvn:org.opencastproject/opencast-videoeditor-workflowoperation/${project.version}</bundle>
    <bundle start-level="82">mvn:org.opencastproject/opencast-videogrid-workflowoperation/${project.version}</bundle>
    <bundle start-level="82">mvn:org.opencastproject/opencast-videosegmenter-workflowoperation/${project.version}</bundle>
    <bundle start-level="82">mvn:org.opencastproject/opencast-waveform-workflowoperation/${project.version}</bundle>
    <bundle start-level="82">mvn:org.opencastproject/opencast-workflow-condition-parser/${project.version}</bundle>
    <bundle start-level="82">mvn:org.opencastproject/opencast-workflow-service-impl/${project.version}</bundle>
    <bundle start-level="82">mvn:org.opencastproject/opencast-workflow-workflowoperation/${project.version}</bundle>
    <bundle start-level="82">mvn:org.opencastproject/opencast-adopter-registration-impl/${project.version}</bundle>
    <bundle start-level="82">mvn:org.opencastproject/opencast-adopter-registration-api/${project.version}</bundle>
  </feature>

  <feature name="opencast-admin" version="${project.version}">
    <feature>opencast-core</feature>

    <bundle start-level="82">mvn:org.opencastproject/opencast-admin-ui/${project.version}</bundle>
    <bundle start-level="82">mvn:org.opencastproject/opencast-admin-ui-interface/${project.version}</bundle>
    <bundle start-level="82">mvn:org.opencastproject/opencast-animate-workflowoperation/${project.version}</bundle>
    <bundle start-level="82">mvn:org.opencastproject/opencast-analyze-mediapackage-workflowoperation/${project.version}</bundle>
    <bundle start-level="82">mvn:org.opencastproject/opencast-animate-api/${project.version}</bundle>
    <bundle start-level="82">mvn:org.opencastproject/opencast-animate-remote/${project.version}</bundle>
    <bundle start-level="82">mvn:org.opencastproject/opencast-asset-manager-impl/${project.version}</bundle>
    <bundle start-level="82">mvn:org.opencastproject/opencast-asset-manager-storage-aws/${project.version}</bundle>
    <bundle start-level="82">mvn:org.opencastproject/opencast-asset-manager-storage-fs/${project.version}</bundle>
    <bundle start-level="82">mvn:org.opencastproject/opencast-asset-manager-workflowoperation/${project.version}</bundle>
    <bundle start-level="82">mvn:org.opencastproject/opencast-authorization-manager/${project.version}</bundle>
    <bundle start-level="82">mvn:org.opencastproject/opencast-caption-api/${project.version}</bundle>
    <bundle start-level="82">mvn:org.opencastproject/opencast-caption-impl/${project.version}</bundle>
    <bundle start-level="82">mvn:org.opencastproject/opencast-capture-admin-service-api/${project.version}</bundle>
    <bundle start-level="82">mvn:org.opencastproject/opencast-capture-admin-service-impl/${project.version}</bundle>
    <bundle start-level="82">mvn:org.opencastproject/opencast-comments-workflowoperation/${project.version}</bundle>
    <bundle start-level="82">mvn:org.opencastproject/opencast-composer-service-api/${project.version}</bundle>
    <bundle start-level="82">mvn:org.opencastproject/opencast-composer-service-remote/${project.version}</bundle>
    <bundle start-level="82">mvn:org.opencastproject/opencast-composer-workflowoperation/${project.version}</bundle>
    <bundle start-level="82">mvn:org.opencastproject/opencast-conductor/${project.version}</bundle>
    <bundle start-level="82">mvn:org.opencastproject/opencast-cover-image-api/${project.version}</bundle>
    <bundle start-level="82">mvn:org.opencastproject/opencast-cover-image-remote/${project.version}</bundle>
    <bundle start-level="82">mvn:org.opencastproject/opencast-cover-image-workflowoperation/${project.version}</bundle>
    <bundle start-level="82">mvn:org.opencastproject/opencast-crop-api/${project.version}</bundle>
    <bundle start-level="82">mvn:org.opencastproject/opencast-crop-remote/${project.version}</bundle>
    <bundle start-level="82">mvn:org.opencastproject/opencast-crop-workflowoperation/${project.version}</bundle>
    <bundle start-level="82">mvn:org.opencastproject/opencast-distribution-service-api/${project.version}</bundle>
    <bundle start-level="82">mvn:org.opencastproject/opencast-distribution-service-aws-s3-api/${project.version}</bundle>
    <bundle start-level="82">mvn:org.opencastproject/opencast-distribution-service-aws-s3-remote/${project.version}</bundle>
    <bundle start-level="82">mvn:org.opencastproject/opencast-distribution-service-download-remote/${project.version}</bundle>
    <bundle start-level="82">mvn:org.opencastproject/opencast-distribution-service-streaming-remote/${project.version}</bundle>
    <bundle start-level="82">mvn:org.opencastproject/opencast-distribution-workflowoperation/${project.version}</bundle>
    <bundle start-level="83">mvn:org.opencastproject/opencast-editor/${project.version}</bundle>
    <bundle start-level="83">mvn:org.opencastproject/opencast-editor-service/${project.version}</bundle>
    <bundle start-level="83">mvn:org.opencastproject/opencast-editor-service-api/${project.version}</bundle>
    <bundle start-level="82">mvn:org.opencastproject/opencast-email-template-service-api/${project.version}</bundle>
    <bundle start-level="82">mvn:org.opencastproject/opencast-email-template-service-impl/${project.version}</bundle>
    <bundle start-level="82">mvn:org.opencastproject/opencast-event-comment/${project.version}</bundle>
    <bundle start-level="82">mvn:org.opencastproject/opencast-execute-api/${project.version}</bundle>
    <bundle start-level="82">mvn:org.opencastproject/opencast-execute-remote/${project.version}</bundle>
    <bundle start-level="82">mvn:org.opencastproject/opencast-execute-workflowoperation/${project.version}</bundle>
    <bundle start-level="82">mvn:org.opencastproject/opencast-external-api/${project.version}</bundle>
    <bundle start-level="82">mvn:org.opencastproject/opencast-fileupload/${project.version}</bundle>
    <bundle start-level="82">mvn:org.opencastproject/opencast-incident-workflowoperation/${project.version}</bundle>
    <bundle start-level="82">mvn:org.opencastproject/opencast-index-service/${project.version}</bundle>
    <bundle start-level="82">mvn:org.opencastproject/opencast-ingest-download-service-api/${project.version}</bundle>
    <bundle start-level="82">mvn:org.opencastproject/opencast-ingest-download-service-remote/${project.version}</bundle>
    <bundle start-level="82">mvn:org.opencastproject/opencast-ingest-download-service-workflowoperation/${project.version}</bundle>
    <bundle start-level="82">mvn:org.opencastproject/opencast-ingest-service-api/${project.version}</bundle>
    <bundle start-level="82">mvn:org.opencastproject/opencast-ingest-service-impl/${project.version}</bundle>
    <bundle start-level="82">mvn:org.opencastproject/opencast-inspection-service-api/${project.version}</bundle>
    <bundle start-level="82">mvn:org.opencastproject/opencast-inspection-service-remote/${project.version}</bundle>
    <bundle start-level="82">mvn:org.opencastproject/opencast-inspection-workflowoperation/${project.version}</bundle>
    <bundle start-level="82">mvn:org.opencastproject/opencast-statistics-writer-workflowoperation/${project.version}</bundle>
    <bundle start-level="82">mvn:org.opencastproject/opencast-live-schedule-api/${project.version}</bundle>
    <bundle start-level="82">mvn:org.opencastproject/opencast-live-schedule-impl/${project.version}</bundle>
    <bundle start-level="82">mvn:org.opencastproject/opencast-logging-workflowoperation/${project.version}</bundle>
    <bundle start-level="82">mvn:org.opencastproject/opencast-lti/${project.version}</bundle>
    <bundle start-level="82">mvn:org.opencastproject/opencast-lti-service-api/${project.version}</bundle>
    <bundle start-level="82">mvn:org.opencastproject/opencast-lti-service-impl/${project.version}</bundle>
    <bundle start-level="82">mvn:org.opencastproject/opencast-mattermost-notification-workflowoperation/${project.version}</bundle>
    <bundle start-level="82">mvn:org.opencastproject/opencast-message-broker-api/${project.version}</bundle>
    <bundle start-level="82">mvn:org.opencastproject/opencast-metadata/${project.version}</bundle>
    <bundle start-level="82">mvn:org.opencastproject/opencast-metadata-to-acl-workflowoperation/${project.version}</bundle>
    <bundle start-level="82">mvn:org.opencastproject/opencast-notification-workflowoperation/${project.version}</bundle>
    <bundle start-level="82">mvn:org.opencastproject/opencast-oaipmh-persistence/${project.version}</bundle>
    <bundle start-level="82">mvn:org.opencastproject/opencast-playlists/${project.version}</bundle>
    <bundle start-level="82">mvn:org.opencastproject/opencast-presets/${project.version}</bundle>
    <bundle start-level="82">mvn:org.opencastproject/opencast-publication-service-api/${project.version}</bundle>
    <bundle start-level="82">mvn:org.opencastproject/opencast-publication-service-configurable-remote/${project.version}</bundle>
    <bundle start-level="82">mvn:org.opencastproject/opencast-publication-service-oaipmh-remote/${project.version}</bundle>
    <bundle start-level="82">mvn:org.opencastproject/opencast-publication-service-youtube-remote/${project.version}</bundle>
    <bundle start-level="82">mvn:org.opencastproject/opencast-runtime-info-ui/${project.version}</bundle>
    <bundle start-level="82">mvn:org.opencastproject/opencast-rename-files-workflowoperation/${project.version}</bundle>
    <bundle start-level="82">mvn:org.opencastproject/opencast-scheduler-impl/${project.version}</bundle>
    <bundle start-level="82">mvn:org.opencastproject/opencast-schema/${project.version}</bundle>
    <bundle start-level="82">mvn:org.opencastproject/opencast-elasticsearch-impl/${project.version}</bundle>
    <bundle start-level="82">mvn:org.opencastproject/opencast-elasticsearch-api/${project.version}</bundle>
    <bundle start-level="82">mvn:org.opencastproject/opencast-elasticsearch-index/${project.version}</bundle>
    <bundle start-level="82">mvn:org.opencastproject/opencast-search-service-api/${project.version}</bundle>
    <bundle start-level="82">mvn:org.opencastproject/opencast-search-service-remote/${project.version}</bundle>
    <bundle start-level="82">mvn:org.opencastproject/opencast-series-service-impl/${project.version}</bundle>
    <bundle start-level="82">mvn:org.opencastproject/opencast-speech-to-text-api/${project.version}</bundle>
    <bundle start-level="82">mvn:org.opencastproject/opencast-speech-to-text-remote/${project.version}</bundle>
    <bundle start-level="82">mvn:org.opencastproject/opencast-speech-to-text-workflowoperation/${project.version}</bundle>
    <bundle start-level="82">mvn:org.opencastproject/opencast-statistics-provider-influx/${project.version}</bundle>
    <bundle start-level="82">mvn:org.opencastproject/opencast-statistics-export-service-api/${project.version}</bundle>
    <bundle start-level="82">mvn:org.opencastproject/opencast-statistics-export-service-impl/${project.version}</bundle>
    <bundle start-level="82">mvn:org.opencastproject/opencast-statistics-service-api/${project.version}</bundle>
    <bundle start-level="82">mvn:org.opencastproject/opencast-statistics-service-impl/${project.version}</bundle>
    <bundle start-level="82">mvn:org.opencastproject/opencast-studio/${project.version}</bundle>
    <bundle start-level="82">mvn:org.opencastproject/opencast-studio-service/${project.version}</bundle>
    <bundle start-level="82">mvn:org.opencastproject/opencast-silencedetection-api/${project.version}</bundle>
    <bundle start-level="82">mvn:org.opencastproject/opencast-silencedetection-remote/${project.version}</bundle>
    <bundle start-level="82">mvn:org.opencastproject/opencast-smil-api/${project.version}</bundle>
    <bundle start-level="82">mvn:org.opencastproject/opencast-smil-impl/${project.version}</bundle>
    <bundle start-level="82">mvn:org.opencastproject/opencast-smil-workflowoperation/${project.version}</bundle>
    <bundle start-level="82">mvn:org.opencastproject/opencast-sox-api/${project.version}</bundle>
    <bundle start-level="82">mvn:org.opencastproject/opencast-sox-remote/${project.version}</bundle>
    <bundle start-level="82">mvn:org.opencastproject/opencast-sox-workflowoperation/${project.version}</bundle>
    <bundle start-level="82">mvn:org.opencastproject/opencast-subtitle-parser/${project.version}</bundle>
    <bundle start-level="82">mvn:org.opencastproject/opencast-textanalyzer-api/${project.version}</bundle>
    <bundle start-level="82">mvn:org.opencastproject/opencast-textanalyzer-remote/${project.version}</bundle>
    <bundle start-level="82">mvn:org.opencastproject/opencast-textanalyzer-workflowoperation/${project.version}</bundle>
    <bundle start-level="82">mvn:org.opencastproject/opencast-themes/${project.version}</bundle>
    <bundle start-level="82">mvn:org.opencastproject/opencast-themes-workflowoperation/${project.version}</bundle>
    <bundle start-level="82">mvn:org.opencastproject/opencast-timelinepreviews-api/${project.version}</bundle>
    <bundle start-level="82">mvn:org.opencastproject/opencast-timelinepreviews-remote/${project.version}</bundle>
    <bundle start-level="82">mvn:org.opencastproject/opencast-timelinepreviews-workflowoperation/${project.version}</bundle>
    <bundle start-level="82">mvn:org.opencastproject/opencast-videoeditor-api/${project.version}</bundle>
    <bundle start-level="82">mvn:org.opencastproject/opencast-videoeditor-remote/${project.version}</bundle>
    <bundle start-level="82">mvn:org.opencastproject/opencast-videoeditor-workflowoperation/${project.version}</bundle>
    <bundle start-level="82">mvn:org.opencastproject/opencast-videogrid-service-api/${project.version}</bundle>
    <bundle start-level="82">mvn:org.opencastproject/opencast-videogrid-remote/${project.version}</bundle>
    <bundle start-level="82">mvn:org.opencastproject/opencast-videogrid-workflowoperation/${project.version}</bundle>
    <bundle start-level="82">mvn:org.opencastproject/opencast-videosegmenter-api/${project.version}</bundle>
    <bundle start-level="82">mvn:org.opencastproject/opencast-videosegmenter-remote/${project.version}</bundle>
    <bundle start-level="82">mvn:org.opencastproject/opencast-videosegmenter-workflowoperation/${project.version}</bundle>
    <bundle start-level="82">mvn:org.opencastproject/opencast-waveform-api/${project.version}</bundle>
    <bundle start-level="82">mvn:org.opencastproject/opencast-waveform-remote/${project.version}</bundle>
    <bundle start-level="82">mvn:org.opencastproject/opencast-waveform-workflowoperation/${project.version}</bundle>
    <bundle start-level="82">mvn:org.opencastproject/opencast-workflow-condition-parser/${project.version}</bundle>
    <bundle start-level="82">mvn:org.opencastproject/opencast-workflow-service-impl/${project.version}</bundle>
    <bundle start-level="82">mvn:org.opencastproject/opencast-workflow-workflowoperation/${project.version}</bundle>
    <bundle start-level="82">mvn:org.opencastproject/opencast-adopter-registration-impl/${project.version}</bundle>
    <bundle start-level="82">mvn:org.opencastproject/opencast-adopter-registration-api/${project.version}</bundle>
  </feature>

  <feature name="opencast-adminpresentation" version="${project.version}">
    <feature>opencast-core</feature>

    <bundle start-level="82">mvn:org.opencastproject/opencast-admin-ui/${project.version}</bundle>
    <bundle start-level="82">mvn:org.opencastproject/opencast-admin-ui-interface/${project.version}</bundle>
    <bundle start-level="82">mvn:org.opencastproject/opencast-analyze-mediapackage-workflowoperation/${project.version}</bundle>
    <bundle start-level="82">mvn:org.opencastproject/opencast-animate-api/${project.version}</bundle>
    <bundle start-level="82">mvn:org.opencastproject/opencast-animate-remote/${project.version}</bundle>
    <bundle start-level="82">mvn:org.opencastproject/opencast-animate-workflowoperation/${project.version}</bundle>
    <bundle start-level="82">mvn:org.opencastproject/opencast-asset-manager-impl/${project.version}</bundle>
    <bundle start-level="82">mvn:org.opencastproject/opencast-asset-manager-storage-aws/${project.version}</bundle>
    <bundle start-level="82">mvn:org.opencastproject/opencast-asset-manager-storage-fs/${project.version}</bundle>
    <bundle start-level="82">mvn:org.opencastproject/opencast-asset-manager-workflowoperation/${project.version}</bundle>
    <bundle start-level="82">mvn:org.opencastproject/opencast-authorization-manager/${project.version}</bundle>
    <bundle start-level="82">mvn:org.opencastproject/opencast-caption-api/${project.version}</bundle>
    <bundle start-level="82">mvn:org.opencastproject/opencast-caption-impl/${project.version}</bundle>
    <bundle start-level="82">mvn:org.opencastproject/opencast-capture-admin-service-api/${project.version}</bundle>
    <bundle start-level="82">mvn:org.opencastproject/opencast-capture-admin-service-impl/${project.version}</bundle>
    <bundle start-level="82">mvn:org.opencastproject/opencast-comments-workflowoperation/${project.version}</bundle>
    <bundle start-level="82">mvn:org.opencastproject/opencast-composer-service-api/${project.version}</bundle>
    <bundle start-level="82">mvn:org.opencastproject/opencast-composer-service-remote/${project.version}</bundle>
    <bundle start-level="82">mvn:org.opencastproject/opencast-composer-workflowoperation/${project.version}</bundle>
    <bundle start-level="82">mvn:org.opencastproject/opencast-conductor/${project.version}</bundle>
    <bundle start-level="82">mvn:org.opencastproject/opencast-cover-image-api/${project.version}</bundle>
    <bundle start-level="82">mvn:org.opencastproject/opencast-cover-image-remote/${project.version}</bundle>
    <bundle start-level="82">mvn:org.opencastproject/opencast-cover-image-workflowoperation/${project.version}</bundle>
    <bundle start-level="82">mvn:org.opencastproject/opencast-crop-api/${project.version}</bundle>
    <bundle start-level="82">mvn:org.opencastproject/opencast-crop-remote/${project.version}</bundle>
    <bundle start-level="82">mvn:org.opencastproject/opencast-crop-workflowoperation/${project.version}</bundle>
    <bundle start-level="82">mvn:org.opencastproject/opencast-distribution-service-api/${project.version}</bundle>
    <bundle start-level="82">mvn:org.opencastproject/opencast-distribution-service-aws-s3-api/${project.version}</bundle>
    <bundle start-level="82">mvn:org.opencastproject/opencast-distribution-service-aws-s3/${project.version}</bundle>
    <bundle start-level="82">mvn:org.opencastproject/opencast-distribution-service-download/${project.version}</bundle>
    <bundle start-level="82">mvn:org.opencastproject/opencast-distribution-service-streaming-wowza/${project.version}</bundle>
    <bundle start-level="82">mvn:org.opencastproject/opencast-distribution-workflowoperation/${project.version}</bundle>
    <bundle start-level="83">mvn:org.opencastproject/opencast-editor/${project.version}</bundle>
    <bundle start-level="83">mvn:org.opencastproject/opencast-editor-service/${project.version}</bundle>
    <bundle start-level="83">mvn:org.opencastproject/opencast-editor-service-api/${project.version}</bundle>
    <bundle start-level="82">mvn:org.opencastproject/opencast-email-template-service-api/${project.version}</bundle>
    <bundle start-level="82">mvn:org.opencastproject/opencast-email-template-service-impl/${project.version}</bundle>
    <bundle start-level="82">mvn:org.opencastproject/opencast-engage-paella-player-7/${project.version}</bundle>
    <bundle start-level="82">mvn:org.opencastproject/opencast-engage-ui/${project.version}</bundle>
    <bundle start-level="82">mvn:org.opencastproject/opencast-event-comment/${project.version}</bundle>
    <bundle start-level="82">mvn:org.opencastproject/opencast-execute-api/${project.version}</bundle>
    <bundle start-level="82">mvn:org.opencastproject/opencast-execute-remote/${project.version}</bundle>
    <bundle start-level="82">mvn:org.opencastproject/opencast-execute-workflowoperation/${project.version}</bundle>
    <bundle start-level="82">mvn:org.opencastproject/opencast-external-api/${project.version}</bundle>
    <bundle start-level="82">mvn:org.opencastproject/opencast-fileupload/${project.version}</bundle>
    <bundle start-level="82">mvn:org.opencastproject/opencast-incident-workflowoperation/${project.version}</bundle>
    <bundle start-level="82">mvn:org.opencastproject/opencast-index-service/${project.version}</bundle>
    <bundle start-level="82">mvn:org.opencastproject/opencast-ingest-download-service-api/${project.version}</bundle>
    <bundle start-level="82">mvn:org.opencastproject/opencast-ingest-download-service-remote/${project.version}</bundle>
    <bundle start-level="82">mvn:org.opencastproject/opencast-ingest-download-service-workflowoperation/${project.version}</bundle>
    <bundle start-level="82">mvn:org.opencastproject/opencast-ingest-service-api/${project.version}</bundle>
    <bundle start-level="82">mvn:org.opencastproject/opencast-ingest-service-impl/${project.version}</bundle>
    <bundle start-level="82">mvn:org.opencastproject/opencast-inspection-service-api/${project.version}</bundle>
    <bundle start-level="82">mvn:org.opencastproject/opencast-inspection-service-remote/${project.version}</bundle>
    <bundle start-level="82">mvn:org.opencastproject/opencast-inspection-workflowoperation/${project.version}</bundle>
    <bundle start-level="82">mvn:org.opencastproject/opencast-statistics-writer-workflowoperation/${project.version}</bundle>
    <bundle start-level="82">mvn:org.opencastproject/opencast-live-schedule-api/${project.version}</bundle>
    <bundle start-level="82">mvn:org.opencastproject/opencast-live-schedule-impl/${project.version}</bundle>
    <bundle start-level="82">mvn:org.opencastproject/opencast-logging-workflowoperation/${project.version}</bundle>
    <bundle start-level="82">mvn:org.opencastproject/opencast-lti/${project.version}</bundle>
    <bundle start-level="82">mvn:org.opencastproject/opencast-lti-service-api/${project.version}</bundle>
    <bundle start-level="82">mvn:org.opencastproject/opencast-lti-service-impl/${project.version}</bundle>
    <bundle start-level="82">mvn:org.opencastproject/opencast-mattermost-notification-workflowoperation/${project.version}</bundle>
    <bundle start-level="82">mvn:org.opencastproject/opencast-message-broker-api/${project.version}</bundle>
    <bundle start-level="82">mvn:org.opencastproject/opencast-metadata/${project.version}</bundle>
    <bundle start-level="82">mvn:org.opencastproject/opencast-metadata-to-acl-workflowoperation/${project.version}</bundle>
    <bundle start-level="82">mvn:org.opencastproject/opencast-notification-workflowoperation/${project.version}</bundle>
    <bundle start-level="82">mvn:org.opencastproject/opencast-oaipmh/${project.version}</bundle>
    <bundle start-level="82">mvn:org.opencastproject/opencast-oaipmh-api/${project.version}</bundle>
    <bundle start-level="82">mvn:org.opencastproject/opencast-oaipmh-persistence/${project.version}</bundle>
    <bundle start-level="82">mvn:org.opencastproject/opencast-playlists/${project.version}</bundle>
    <bundle start-level="82">mvn:org.opencastproject/opencast-presets/${project.version}</bundle>
    <bundle start-level="82">mvn:org.opencastproject/opencast-publication-service-api/${project.version}</bundle>
    <bundle start-level="82">mvn:org.opencastproject/opencast-publication-service-configurable/${project.version}</bundle>
    <bundle start-level="82">mvn:org.opencastproject/opencast-publication-service-oaipmh/${project.version}</bundle>
    <bundle start-level="82">mvn:org.opencastproject/opencast-publication-service-youtube-remote/${project.version}</bundle>
    <bundle start-level="82">mvn:org.opencastproject/opencast-runtime-info-ui/${project.version}</bundle>
    <bundle start-level="82">mvn:org.opencastproject/opencast-rename-files-workflowoperation/${project.version}</bundle>
    <bundle start-level="82">mvn:org.opencastproject/opencast-scheduler-impl/${project.version}</bundle>
    <bundle start-level="82">mvn:org.opencastproject/opencast-schema/${project.version}</bundle>
    <bundle start-level="82">mvn:org.opencastproject/opencast-elasticsearch-api/${project.version}</bundle>
    <bundle start-level="82">mvn:org.opencastproject/opencast-elasticsearch-index/${project.version}</bundle>
    <bundle start-level="82">mvn:org.opencastproject/opencast-search-service-api/${project.version}</bundle>
    <bundle start-level="82">mvn:org.opencastproject/opencast-search-service-feeds/${project.version}</bundle>
    <!-- load search impl later than its optional index rebuilding resources to have maximium support during search index rebuild -->
    <bundle start-level="84">mvn:org.opencastproject/opencast-search-service-impl/${project.version}</bundle>
    <bundle start-level="82">mvn:org.opencastproject/opencast-elasticsearch-impl/${project.version}</bundle>
    <bundle start-level="82">mvn:org.opencastproject/opencast-series-service-impl/${project.version}</bundle>
    <bundle start-level="82">mvn:org.opencastproject/opencast-speech-to-text-api/${project.version}</bundle>
    <bundle start-level="82">mvn:org.opencastproject/opencast-speech-to-text-remote/${project.version}</bundle>
    <bundle start-level="82">mvn:org.opencastproject/opencast-speech-to-text-workflowoperation/${project.version}</bundle>
    <bundle start-level="82">mvn:org.opencastproject/opencast-statistics-provider-influx/${project.version}</bundle>
    <bundle start-level="82">mvn:org.opencastproject/opencast-statistics-export-service-api/${project.version}</bundle>
    <bundle start-level="82">mvn:org.opencastproject/opencast-statistics-export-service-impl/${project.version}</bundle>
    <bundle start-level="82">mvn:org.opencastproject/opencast-statistics-service-api/${project.version}</bundle>
    <bundle start-level="82">mvn:org.opencastproject/opencast-statistics-service-impl/${project.version}</bundle>
    <bundle start-level="82">mvn:org.opencastproject/opencast-studio/${project.version}</bundle>
    <bundle start-level="82">mvn:org.opencastproject/opencast-studio-service/${project.version}</bundle>
    <bundle start-level="82">mvn:org.opencastproject/opencast-silencedetection-api/${project.version}</bundle>
    <bundle start-level="82">mvn:org.opencastproject/opencast-silencedetection-remote/${project.version}</bundle>
    <bundle start-level="82">mvn:org.opencastproject/opencast-smil-api/${project.version}</bundle>
    <bundle start-level="82">mvn:org.opencastproject/opencast-smil-impl/${project.version}</bundle>
    <bundle start-level="82">mvn:org.opencastproject/opencast-smil-workflowoperation/${project.version}</bundle>
    <bundle start-level="82">mvn:org.opencastproject/opencast-solr/${project.version}</bundle>
    <bundle start-level="82">mvn:org.opencastproject/opencast-sox-api/${project.version}</bundle>
    <bundle start-level="82">mvn:org.opencastproject/opencast-sox-remote/${project.version}</bundle>
    <bundle start-level="82">mvn:org.opencastproject/opencast-sox-workflowoperation/${project.version}</bundle>
    <bundle start-level="82">mvn:org.opencastproject/opencast-subtitle-parser/${project.version}</bundle>
    <bundle start-level="82">mvn:org.opencastproject/opencast-textanalyzer-api/${project.version}</bundle>
    <bundle start-level="82">mvn:org.opencastproject/opencast-textanalyzer-remote/${project.version}</bundle>
    <bundle start-level="82">mvn:org.opencastproject/opencast-textanalyzer-workflowoperation/${project.version}</bundle>
    <bundle start-level="82">mvn:org.opencastproject/opencast-themes-workflowoperation/${project.version}</bundle>
    <bundle start-level="82">mvn:org.opencastproject/opencast-themes/${project.version}</bundle>
    <bundle start-level="82">mvn:org.opencastproject/opencast-timelinepreviews-api/${project.version}</bundle>
    <bundle start-level="82">mvn:org.opencastproject/opencast-timelinepreviews-remote/${project.version}</bundle>
    <bundle start-level="82">mvn:org.opencastproject/opencast-timelinepreviews-workflowoperation/${project.version}</bundle>
    <bundle start-level="82">mvn:org.opencastproject/opencast-tobira/${project.version}</bundle>
    <bundle start-level="82">mvn:org.opencastproject/opencast-videoeditor-api/${project.version}</bundle>
    <bundle start-level="82">mvn:org.opencastproject/opencast-videoeditor-remote/${project.version}</bundle>
    <bundle start-level="82">mvn:org.opencastproject/opencast-videoeditor-workflowoperation/${project.version}</bundle>
    <bundle start-level="82">mvn:org.opencastproject/opencast-videogrid-service-api/${project.version}</bundle>
    <bundle start-level="82">mvn:org.opencastproject/opencast-videogrid-remote/${project.version}</bundle>
    <bundle start-level="82">mvn:org.opencastproject/opencast-videogrid-workflowoperation/${project.version}</bundle>
    <bundle start-level="82">mvn:org.opencastproject/opencast-videosegmenter-api/${project.version}</bundle>
    <bundle start-level="82">mvn:org.opencastproject/opencast-videosegmenter-remote/${project.version}</bundle>
    <bundle start-level="82">mvn:org.opencastproject/opencast-videosegmenter-workflowoperation/${project.version}</bundle>
    <bundle start-level="82">mvn:org.opencastproject/opencast-waveform-api/${project.version}</bundle>
    <bundle start-level="82">mvn:org.opencastproject/opencast-waveform-remote/${project.version}</bundle>
    <bundle start-level="82">mvn:org.opencastproject/opencast-waveform-workflowoperation/${project.version}</bundle>
    <bundle start-level="82">mvn:org.opencastproject/opencast-workflow-condition-parser/${project.version}</bundle>
    <bundle start-level="82">mvn:org.opencastproject/opencast-workflow-service-impl/${project.version}</bundle>
    <bundle start-level="82">mvn:org.opencastproject/opencast-workflow-workflowoperation/${project.version}</bundle>
    <bundle start-level="82">mvn:org.opencastproject/opencast-adopter-registration-impl/${project.version}</bundle>
    <bundle start-level="82">mvn:org.opencastproject/opencast-adopter-registration-api/${project.version}</bundle>
  </feature>

  <feature name="opencast-ingest" version="${project.version}">
    <feature>opencast-core</feature>

    <bundle start-level="82">mvn:org.opencastproject/opencast-inspection-service-api/${project.version}</bundle>
    <bundle start-level="82">mvn:org.opencastproject/opencast-inspection-service-remote/${project.version}</bundle>
    <bundle start-level="82">mvn:org.opencastproject/opencast-scheduler-remote/${project.version}</bundle>
    <bundle start-level="82">mvn:org.opencastproject/opencast-smil-api/${project.version}</bundle>
    <bundle start-level="82">mvn:org.opencastproject/opencast-smil-impl/${project.version}</bundle>
    <bundle start-level="82">mvn:org.opencastproject/opencast-ingest-service-api/${project.version}</bundle>
    <bundle start-level="82">mvn:org.opencastproject/opencast-ingest-service-impl/${project.version}</bundle>
    <bundle start-level="82">mvn:org.opencastproject/opencast-runtime-info-ui/${project.version}</bundle>
    <bundle start-level="82">mvn:org.opencastproject/opencast-series-service-remote/${project.version}</bundle>
    <bundle start-level="82">mvn:org.opencastproject/opencast-termination-state-aws/${project.version}</bundle>
    <bundle start-level="82">mvn:org.opencastproject/opencast-workflow-service-remote/${project.version}</bundle>
  </feature>

  <feature name="opencast-services-processing-heavy-load" version="${project.version}">
    <feature>opencast-core</feature>

    <bundle start-level="82">mvn:org.opencastproject/opencast-animate-api/${project.version}</bundle>
    <bundle start-level="82">mvn:org.opencastproject/opencast-animate-impl/${project.version}</bundle>
    <bundle start-level="82">mvn:org.opencastproject/opencast-composer-ffmpeg/${project.version}</bundle>
    <bundle start-level="82">mvn:org.opencastproject/opencast-composer-service-api/${project.version}</bundle>
    <bundle start-level="82">mvn:org.opencastproject/opencast-crop-api/${project.version}</bundle>
    <bundle start-level="82">mvn:org.opencastproject/opencast-crop-ffmpeg/${project.version}</bundle>
    <bundle start-level="82">mvn:org.opencastproject/opencast-inspection-service-api/${project.version}</bundle>
    <bundle start-level="82">mvn:org.opencastproject/opencast-inspection-service-ffmpeg/${project.version}</bundle>
    <bundle start-level="82">mvn:org.opencastproject/opencast-silencedetection-api/${project.version}</bundle>
    <bundle start-level="82">mvn:org.opencastproject/opencast-silencedetection-impl/${project.version}</bundle>
    <bundle start-level="82">mvn:org.opencastproject/opencast-smil-api/${project.version}</bundle>
    <bundle start-level="82">mvn:org.opencastproject/opencast-smil-impl/${project.version}</bundle>
    <bundle start-level="82">mvn:org.opencastproject/opencast-speech-to-text-api/${project.version}</bundle>
    <bundle start-level="82">mvn:org.opencastproject/opencast-speech-to-text-impl/${project.version}</bundle>
    <bundle start-level="82">mvn:org.opencastproject/opencast-subtitle-parser/${project.version}</bundle>
    <bundle start-level="82">mvn:org.opencastproject/opencast-videoeditor-api/${project.version}</bundle>
    <bundle start-level="82">mvn:org.opencastproject/opencast-videoeditor-ffmpeg-impl/${project.version}</bundle>
    <bundle start-level="82">mvn:org.opencastproject/opencast-videogrid-service-api/${project.version}</bundle>
    <bundle start-level="82">mvn:org.opencastproject/opencast-videogrid-service-impl/${project.version}</bundle>
    <bundle start-level="82">mvn:org.opencastproject/opencast-waveform-api/${project.version}</bundle>
    <bundle start-level="82">mvn:org.opencastproject/opencast-waveform-ffmpeg/${project.version}</bundle>
  </feature>

  <feature name="opencast-services-processing-light-load" version="${project.version}">
    <feature>opencast-core</feature>

    <bundle start-level="82">mvn:org.opencastproject/opencast-caption-api/${project.version}</bundle>
    <bundle start-level="82">mvn:org.opencastproject/opencast-caption-impl/${project.version}</bundle>
    <bundle start-level="82">mvn:org.opencastproject/opencast-cover-image-api/${project.version}</bundle>
    <bundle start-level="82">mvn:org.opencastproject/opencast-cover-image-impl/${project.version}</bundle>
    <bundle start-level="82">mvn:org.opencastproject/opencast-cover-image-workflowoperation/${project.version}</bundle>
    <bundle start-level="82">mvn:org.opencastproject/opencast-crop-api/${project.version}</bundle>
    <bundle start-level="82">mvn:org.opencastproject/opencast-crop-ffmpeg/${project.version}</bundle>
    <bundle start-level="82">mvn:org.opencastproject/opencast-dictionary-api/${project.version}</bundle>
    <bundle start-level="82">mvn:org.opencastproject/opencast-dictionary-regexp/${project.version}</bundle>
    <bundle start-level="82">mvn:org.opencastproject/opencast-execute-api/${project.version}</bundle>
    <bundle start-level="82">mvn:org.opencastproject/opencast-execute-impl/${project.version}</bundle>
    <bundle start-level="82">mvn:org.opencastproject/opencast-ingest-download-service-api/${project.version}</bundle>
    <bundle start-level="82">mvn:org.opencastproject/opencast-ingest-download-service-impl/${project.version}</bundle>
    <bundle start-level="82">mvn:org.opencastproject/opencast-inspection-service-api/${project.version}</bundle>
    <bundle start-level="82">mvn:org.opencastproject/opencast-inspection-service-ffmpeg/${project.version}</bundle>
    <bundle start-level="82">mvn:org.opencastproject/opencast-sox-api/${project.version}</bundle>
    <bundle start-level="82">mvn:org.opencastproject/opencast-sox-impl/${project.version}</bundle>
    <bundle start-level="82">mvn:org.opencastproject/opencast-subtitle-parser/${project.version}</bundle>
    <bundle start-level="82">mvn:org.opencastproject/opencast-textanalyzer-api/${project.version}</bundle>
    <bundle start-level="82">mvn:org.opencastproject/opencast-textanalyzer-impl/${project.version}</bundle>
    <bundle start-level="82">mvn:org.opencastproject/opencast-textextractor-tesseract/${project.version}</bundle>
    <bundle start-level="82">mvn:org.opencastproject/opencast-timelinepreviews-api/${project.version}</bundle>
    <bundle start-level="82">mvn:org.opencastproject/opencast-timelinepreviews-ffmpeg/${project.version}</bundle>
    <bundle start-level="82">mvn:org.opencastproject/opencast-videoeditor-api/${project.version}</bundle>
    <bundle start-level="82">mvn:org.opencastproject/opencast-videoeditor-ffmpeg-impl/${project.version}</bundle>
    <bundle start-level="82">mvn:org.opencastproject/opencast-videosegmenter-api/${project.version}</bundle>
    <bundle start-level="82">mvn:org.opencastproject/opencast-videosegmenter-ffmpeg/${project.version}</bundle>
  </feature>

  <feature name="opencast-worker" version="${project.version}">
    <feature>opencast-core</feature>
    <feature>opencast-services-processing-heavy-load</feature>
    <feature>opencast-services-processing-light-load</feature>

    <bundle start-level="82">mvn:org.opencastproject/opencast-publication-service-api/${project.version}</bundle>
    <bundle start-level="82">mvn:org.opencastproject/opencast-publication-service-youtube-v3/${project.version}</bundle>
    <bundle start-level="82">mvn:org.opencastproject/opencast-runtime-info-ui/${project.version}</bundle>
    <bundle start-level="82">mvn:org.opencastproject/opencast-series-service-remote/${project.version}</bundle>
    <bundle start-level="82">mvn:org.opencastproject/opencast-termination-state-aws/${project.version}</bundle>
    <bundle start-level="82">mvn:org.opencastproject/opencast-workflow-service-remote/${project.version}</bundle>
  </feature>

  <feature name="opencast-presentation" version="${project.version}">
    <feature>opencast-core</feature>

    <bundle start-level="82">mvn:org.opencastproject/opencast-distribution-service-api/${project.version}</bundle>
    <bundle start-level="82">mvn:org.opencastproject/opencast-distribution-service-aws-s3-api/${project.version}</bundle>
    <bundle start-level="82">mvn:org.opencastproject/opencast-distribution-service-aws-s3/${project.version}</bundle>
    <bundle start-level="82">mvn:org.opencastproject/opencast-distribution-service-download/${project.version}</bundle>
    <bundle start-level="82">mvn:org.opencastproject/opencast-distribution-service-streaming-wowza/${project.version}</bundle>
    <bundle start-level="83">mvn:org.opencastproject/opencast-editor/${project.version}</bundle>
    <bundle start-level="83">mvn:org.opencastproject/opencast-editor-service-remote/${project.version}</bundle>
    <bundle start-level="83">mvn:org.opencastproject/opencast-editor-service-api/${project.version}</bundle>
    <bundle start-level="82">mvn:org.opencastproject/opencast-engage-paella-player-7/${project.version}</bundle>
    <bundle start-level="82">mvn:org.opencastproject/opencast-engage-ui/${project.version}</bundle>
    <bundle start-level="82">mvn:org.opencastproject/opencast-lti/${project.version}</bundle>
    <bundle start-level="82">mvn:org.opencastproject/opencast-lti-service-api/${project.version}</bundle>
    <bundle start-level="82">mvn:org.opencastproject/opencast-lti-service-remote/${project.version}</bundle>
    <bundle start-level="82">mvn:org.opencastproject/opencast-oaipmh/${project.version}</bundle>
    <bundle start-level="82">mvn:org.opencastproject/opencast-oaipmh-api/${project.version}</bundle>
    <bundle start-level="82">mvn:org.opencastproject/opencast-oaipmh-persistence/${project.version}</bundle>
    <bundle start-level="82">mvn:org.opencastproject/opencast-playlists/${project.version}</bundle>
    <bundle start-level="82">mvn:org.opencastproject/opencast-publication-service-api/${project.version}</bundle>
    <bundle start-level="82">mvn:org.opencastproject/opencast-publication-service-configurable/${project.version}</bundle>
    <bundle start-level="82">mvn:org.opencastproject/opencast-publication-service-oaipmh/${project.version}</bundle>
    <bundle start-level="82">mvn:org.opencastproject/opencast-runtime-info-ui/${project.version}</bundle>
    <bundle start-level="82">mvn:org.opencastproject/opencast-search-service-api/${project.version}</bundle>
    <bundle start-level="82">mvn:org.opencastproject/opencast-search-service-feeds/${project.version}</bundle>
    <!-- load search impl later than its optional index rebuilding resources to have maximium support during search index rebuild -->
    <bundle start-level="84">mvn:org.opencastproject/opencast-search-service-impl/${project.version}</bundle>
    <bundle start-level="82">mvn:org.opencastproject/opencast-series-service-remote/${project.version}</bundle>
    <bundle start-level="82">mvn:org.opencastproject/opencast-solr/${project.version}</bundle>
    <bundle start-level="82">mvn:org.opencastproject/opencast-termination-state-aws/${project.version}</bundle>
    <bundle start-level="82">mvn:org.opencastproject/opencast-tobira/${project.version}</bundle>
    <bundle start-level="82">mvn:org.opencastproject/opencast-workflow-service-remote/${project.version}</bundle>
  </feature>

  <feature name="opencast-security-cas" version="${project.version}">
    <bundle start-level="82">mvn:commons-collections/commons-collections/3.2.1</bundle>
    <bundle start-level="82">mvn:org.apache.velocity/velocity/1.7</bundle>
    <bundle start-level="82">mvn:org.apache.santuario/xmlsec/${xmlsec.version}</bundle>
    <bundle start-level="82">mvn:org.bouncycastle/bcprov-jdk15on/1.51</bundle>
    <bundle start-level="82">mvn:org.opencastproject/opencast-security-cas-client-wrapper/${project.version}</bundle>
    <bundle start-level="82">mvn:org.springframework.security/spring-security-core/3.1.7.RELEASE</bundle>
    <bundle start-level="82">mvn:org.springframework.security/spring-security-web/3.1.7.RELEASE</bundle>
    <bundle start-level="82">mvn:org.springframework.security/spring-security-cas/3.1.7.RELEASE</bundle>
    <bundle start-level="82">mvn:org.opencastproject/opencast-security-cas/${project.version}</bundle>
  </feature>

  <feature name="opencast-security-jwt" version="${project.version}">
    <feature>opencast-core</feature>
    <bundle start-level="82">mvn:org.opencastproject/opencast-security-jwt/${project.version}</bundle>
  </feature>

  <feature name="opencast-plugin-userdirectory-moodle" version="${project.version}">
    <feature>opencast-core</feature>
    <bundle start-level="82">mvn:org.opencastproject/opencast-userdirectory-moodle/${project.version}</bundle>
  </feature>

  <feature name="opencast-plugin-userdirectory-sakai" version="${project.version}">
    <feature>opencast-core</feature>
    <bundle start-level="82">mvn:org.opencastproject/opencast-userdirectory-sakai/${project.version}</bundle>
  </feature>

  <feature name="opencast-plugin-userdirectory-brightspace" version="${project.version}">
    <feature>opencast-core</feature>
    <bundle start-level="82">mvn:org.opencastproject/opencast-userdirectory-brightspace/${project.version}</bundle>
  </feature>

  <feature name="opencast-plugin-userdirectory-canvas" version="${project.version}">
    <feature>opencast-core</feature>
    <bundle start-level="82">mvn:org.opencastproject/opencast-userdirectory-canvas/${project.version}</bundle>
  </feature>

  <feature name="opencast-plugin-userdirectory-studip" version="${project.version}">
    <feature>opencast-core</feature>
    <bundle start-level="82">mvn:org.opencastproject/opencast-userdirectory-studip/${project.version}</bundle>
  </feature>

  <feature name="opencast-plugin-transcription-services" version="${project.version}">
    <conditional>
      <condition>opencast-allinone</condition>
      <condition>opencast-admin</condition>
      <condition>opencast-adminpresentation</condition>
    </conditional>
    <bundle start-level="82">mvn:org.opencastproject/opencast-transcription-service-amberscript/${project.version}</bundle>
    <bundle start-level="82">mvn:org.opencastproject/opencast-transcription-service-api/${project.version}</bundle>
    <bundle start-level="82">mvn:org.opencastproject/opencast-transcription-service-google-speech-impl/${project.version}</bundle>
    <bundle start-level="82">mvn:org.opencastproject/opencast-transcription-service-ibm-watson-impl/${project.version}</bundle>
    <bundle start-level="82">mvn:org.opencastproject/opencast-transcription-service-microsoft-azure/${project.version}</bundle>
    <bundle start-level="82">mvn:org.opencastproject/opencast-transcription-service-persistence/${project.version}</bundle>
    <bundle start-level="82">mvn:org.opencastproject/opencast-transcription-service-workflowoperation/${project.version}</bundle>
  </feature>

  <feature name="opencast-plugin-usertracking" version="${project.version}">
    <conditional>
      <condition>opencast-allinone</condition>
      <condition>opencast-presentation</condition>
      <condition>opencast-adminpresentation</condition>
    </conditional>
    <bundle start-level="82">mvn:org.opencastproject/opencast-usertracking-api/${project.version}</bundle>
    <bundle start-level="82">mvn:org.opencastproject/opencast-usertracking-impl/${project.version}</bundle>
  </feature>

  <feature name="opencast-plugin-legacy-annotation" version="${project.version}">
    <conditional>
      <condition>opencast-allinone</condition>
      <condition>opencast-presentation</condition>
      <condition>opencast-adminpresentation</condition>
    </conditional>
    <bundle start-level="82">mvn:org.opencastproject/opencast-annotation-api/${project.version}</bundle>
    <bundle start-level="82">mvn:org.opencastproject/opencast-annotation-impl/${project.version}</bundle>
  </feature>

<<<<<<< HEAD
=======
  <feature name="opencast-plugin-paella-player-6" version="${project.version}">
    <conditional>
      <condition>opencast-allinone</condition>
      <condition>opencast-presentation</condition>
      <condition>opencast-adminpresentation</condition>
    </conditional>
    <bundle start-level="82">mvn:org.opencastproject/opencast-engage-paella-player/${project.version}</bundle>
  </feature>

  <feature name="opencast-plugin-admin-ng" version="${project.version}">
    <conditional>
      <condition>opencast-allinone</condition>
      <condition>opencast-admin</condition>
      <condition>opencast-adminpresentation</condition>
    </conditional>
    <bundle start-level="82">mvn:org.opencastproject/opencast-admin-ui-frontend/${project.version}</bundle>
  </feature>

>>>>>>> 6fa2fcec
  <feature name="opencast-pluginmanager" version="${project.version}">
    <feature>opencast-core</feature>
    <bundle start-level="86">mvn:org.opencastproject/opencast-plugin-manager/${project.version}</bundle>
  </feature>

</features><|MERGE_RESOLUTION|>--- conflicted
+++ resolved
@@ -723,17 +723,6 @@
     <bundle start-level="82">mvn:org.opencastproject/opencast-annotation-impl/${project.version}</bundle>
   </feature>
 
-<<<<<<< HEAD
-=======
-  <feature name="opencast-plugin-paella-player-6" version="${project.version}">
-    <conditional>
-      <condition>opencast-allinone</condition>
-      <condition>opencast-presentation</condition>
-      <condition>opencast-adminpresentation</condition>
-    </conditional>
-    <bundle start-level="82">mvn:org.opencastproject/opencast-engage-paella-player/${project.version}</bundle>
-  </feature>
-
   <feature name="opencast-plugin-admin-ng" version="${project.version}">
     <conditional>
       <condition>opencast-allinone</condition>
@@ -743,7 +732,6 @@
     <bundle start-level="82">mvn:org.opencastproject/opencast-admin-ui-frontend/${project.version}</bundle>
   </feature>
 
->>>>>>> 6fa2fcec
   <feature name="opencast-pluginmanager" version="${project.version}">
     <feature>opencast-core</feature>
     <bundle start-level="86">mvn:org.opencastproject/opencast-plugin-manager/${project.version}</bundle>
