import axios from "axios";
import {
    loadEventPoliciesInProgress,
    loadEventPoliciesSuccess,
    loadEventPoliciesFailure,
    loadEventCommentsInProgress,
    loadEventCommentsSuccess,
    loadEventCommentsFailure,
    saveCommentInProgress,
    saveCommentDone,
    saveCommentReplyInProgress,
<<<<<<< HEAD
    saveCommentReplyDone,
    loadEventWorkflowsInProgress,
    loadEventWorkflowsSuccess,
    loadEventWorkflowsFailure,
    setEventWorkflowDefinitions,
    setEventWorkflow,
    setEventWorkflowConfiguration,
    doEventWorkflowActionInProgress,
    doEventWorkflowActionSuccess,
    doEventWorkflowActionFailure,
    deleteEventWorkflowInProgress,
    deleteEventWorkflowFailure,
    deleteEventWorkflowSuccess,
=======
    saveCommentReplyDone, loadEventPublicationsInProgress, loadEventPublicationsSuccess, loadEventPublicationsFailure,
>>>>>>> 3b4c22d4
} from '../actions/eventDetailsActions';
import {addNotification} from "./notificationThunks";
import {createPolicy} from "../utils/resourceUtils";
import {NOTIFICATION_CONTEXT} from "../configs/modalConfig";
<<<<<<< HEAD
import {getBaseWorkflow, getWorkflow, getWorkflowDefinitions, getWorkflows} from "../selectors/eventDetailsSelectors";
import {fetchWorkflowDef} from "./workflowThunks";
import {getWorkflowDef} from "../selectors/workflowSelectors";
=======
import {logger} from "../utils/logger";
>>>>>>> 3b4c22d4

// prepare http headers for posting to resources
const getHttpHeaders = () => {
    return {
            headers: {
                'Content-Type': 'application/x-www-form-urlencoded'
            }
    };
}


// thunks for access policies
export const saveAccessPolicies = (eventId, policies) => async (dispatch) => {

    let headers = getHttpHeaders();

    let data = new URLSearchParams();
    data.append("acl", JSON.stringify(policies));
    data.append("override", true);

    return axios.post(`admin-ng/event/${eventId}/access`, data.toString(), headers)
        .then(response => {
            logger.info(response);
            dispatch(addNotification('info', 'SAVED_ACL_RULES', -1, null, NOTIFICATION_CONTEXT));
            return true;
        })
        .catch(response => {
            logger.error(response);
            dispatch(addNotification('error', 'ACL_NOT_SAVED', -1, null, NOTIFICATION_CONTEXT));
            return false;
        });
}

export const fetchAccessPolicies = (eventId) => async (dispatch) => {
    try {
        dispatch(loadEventPoliciesInProgress());

        const policyData = await axios.get(`admin-ng/event/${eventId}/access.json`);
        let accessPolicies = await policyData.data;

        let policies = [];
        if(!!accessPolicies.episode_access){
            const json = JSON.parse(accessPolicies.episode_access.acl).acl.ace;
            let newPolicies = {};
            let policyRoles = [];
            for(let i = 0; i < json.length; i++){
                const policy = json[i];
                if(!newPolicies[policy.role]){
                    newPolicies[policy.role] = createPolicy(policy.role);
                    policyRoles.push(policy.role);
                }
                if (policy.action === 'read' || policy.action === 'write') {
                    newPolicies[policy.role][policy.action] = policy.allow;
                } else if (policy.allow === true || policy.allow === 'true'){
                    newPolicies[policy.role].actions.push(policy.action);
                }
            }
            policies = policyRoles.map(role => newPolicies[role]);
        }

        dispatch(loadEventPoliciesSuccess(policies));
    } catch (e) {
        logger.error(e);
        dispatch(loadEventPoliciesFailure());
    }
}

export const fetchHasActiveTransactions = (eventId) => async () => {
    try {
        const transactionsData = await axios.get(`admin-ng/event/${eventId}/hasActiveTransaction`);
        const hasActiveTransactions = await transactionsData.data;
        return hasActiveTransactions;
    } catch (e) {
        logger.error(e);
    }
}


// thunks for comments

export const fetchComments = (eventId) => async (dispatch) => {
    try {
        dispatch(loadEventCommentsInProgress());

        const commentsData = await axios.get(`admin-ng/event/${eventId}/comments`);
        const comments = await commentsData.data;

        const commentReasonsData = await axios.get(`admin-ng/resources/components.json`);
        const commentReasons = (await commentReasonsData.data).eventCommentReasons;

        dispatch(loadEventCommentsSuccess(comments, commentReasons));
    } catch (e) {
        dispatch(loadEventCommentsFailure());
        logger.error(e);
    }
}

export const saveComment = (eventId, commentText, commentReason) => async (dispatch) => {
    try {
        dispatch(saveCommentInProgress());

        let headers = getHttpHeaders();

        let data = new URLSearchParams();
        data.append("text", commentText);
        data.append("reason", commentReason);

        const commentSaved = await axios.post(`admin-ng/event/${eventId}/comment`,
            data.toString(), headers );
        await commentSaved.data;

        dispatch(saveCommentDone());
        return true;
    } catch (e) {
        dispatch(saveCommentDone());
        logger.error(e);
        return false;
    }
}

export const deleteComment = (eventId, commentId) => async () => {
    try {
        const commentDeleted = await axios.delete(`admin-ng/event/${eventId}/comment/${commentId}`);
        await commentDeleted.data;
        return true;
    } catch (e) {
        logger.error(e);
        return false;
    }
}

export const saveCommentReply = (eventId, commentId, replyText, commentResolved) => async (dispatch) => {
    try {
        dispatch(saveCommentReplyInProgress());

        let headers = getHttpHeaders();

        let data = new URLSearchParams();
        data.append("text", replyText);
        data.append("resolved", commentResolved);

        const commentReply = await axios.post(`admin-ng/event/${eventId}/comment/${commentId}/reply`,
            data.toString(), headers );

        await commentReply.data;

        dispatch(saveCommentReplyDone());
        return true;
    } catch (e) {
        dispatch(saveCommentReplyDone());
        logger.error(e);
        return false;
    }
}

export const deleteCommentReply = (eventId, commentId, replyId) => async () => {
    try {
        const commentReplyDeleted = await axios.delete(`admin-ng/event/${eventId}/comment/${commentId}/${replyId}`);
        await commentReplyDeleted.data;

        return true;
    } catch (e) {
        logger.error(e);
        return false;
    }
}

<<<<<<< HEAD

// thunks for workflows

export const fetchWorkflows = (eventId) => async (dispatch, getState) => {
    try {
        dispatch(loadEventWorkflowsInProgress());

        // todo: show notification if there are active transactions
        // dispatch(addNotification('warning', 'ACTIVE_TRANSACTION', -1, null, NOTIFICATION_CONTEXT));

        const data = await axios.get(`admin-ng/event/${eventId}/workflows.json`);
        const workflowsData = await data.data;

        if(!!workflowsData.results){
            const workflows = {
                entries: workflowsData.results,
                scheduling: false,
                workflow: {
                    id: "",
                    description: ""
                }
            };

            dispatch(loadEventWorkflowsSuccess(workflows));
        } else {
            const workflows = {
                workflow: workflowsData,
                scheduling: true,
                entries: []
            };

            await dispatch(fetchWorkflowDef('event-details'));

            const state = getState();

            const workflowDefinitions = getWorkflowDef(state);

            dispatch(setEventWorkflowDefinitions(workflows, workflowDefinitions));
            dispatch(changeWorkflow(false));

            dispatch(loadEventWorkflowsSuccess(workflows));
        }
    } catch (e) {
        dispatch(loadEventWorkflowsFailure());
        console.log(e);
    }
}

const changeWorkflow = (saveWorkflow) => async (dispatch, getState) => {
    const state = getState();
    const workflow = getWorkflow(state);

    if(!!workflow.workflowId){
        dispatch(setEventWorkflowConfiguration(workflow));
    } else {
        dispatch(setEventWorkflowConfiguration(getBaseWorkflow(state)));
    }
    if(saveWorkflow){
        saveWorkflowConfig();
    }
}

export const updateWorkflow = (saveWorkflow, workflowId) => async (dispatch, getState) => {
    const state = getState();
    const workflowDefinitions = getWorkflowDefinitions(state);
    const workflowDef = workflowDefinitions.find(def => def.id === workflowId);
    await dispatch(setEventWorkflow({
        workflowId: workflowId,
        description: workflowDef.description,
        configuration: workflowDef.configuration
    }));
    dispatch(changeWorkflow(saveWorkflow));
}

const saveWorkflowConfig = () => {
    //todo
}

export const performWorkflowAction = (eventId, workflowId, action, close) => async (dispatch) => {
    dispatch(doEventWorkflowActionInProgress());

    let headers = {headers: {
        'Content-Type': 'application/json;charset=utf-8'
    }};

    let data = {
        "action": action,
        "id": eventId,
        "wfId": workflowId
    };

    axios.put(`admin-ng/event/${eventId}/workflows/${workflowId}/action/${action}`, data, headers)
        .then( response => {
            dispatch(addNotification('success', 'EVENTS_PROCESSING_ACTION_' + action, -1, null, NOTIFICATION_CONTEXT));
            close();
            dispatch(doEventWorkflowActionSuccess());
        })
        .catch( response => {
            dispatch(addNotification('error', 'EVENTS_PROCESSING_ACTION_NOT_' + action, -1, null, NOTIFICATION_CONTEXT));
            dispatch(doEventWorkflowActionFailure());
        });
}

export const deleteWorkflow = (eventId, workflowId) => async (dispatch, getState) => {
    dispatch(deleteEventWorkflowInProgress());

    axios.delete(`/admin-ng/event/${eventId}/workflows/${workflowId}`)
        .then( response => {
            dispatch(addNotification('success', 'EVENTS_PROCESSING_DELETE_WORKFLOW', -1, null, NOTIFICATION_CONTEXT));

            const state = getState();
            const workflows = getWorkflows(state);

            if(!!workflows.entries){
                dispatch(deleteEventWorkflowSuccess(workflows.entries.filter( wf => wf.id !== workflowId)));
            } else {
                dispatch(deleteEventWorkflowSuccess(workflows.entries));
            }
        })
        .catch( response => {
            dispatch(addNotification('error', 'EVENTS_PROCESSING_DELETE_WORKFLOW_FAILED', -1, null, NOTIFICATION_CONTEXT));
            dispatch(deleteEventWorkflowFailure());
        });
=======
export const fetchEventPublications = eventId => async dispatch => {
    try {
        dispatch(loadEventPublicationsInProgress());

        let data = await axios.get(`admin-ng/event/${eventId}/publications.json`);

        let publications = (await data.data);

        // get information about possible publication channels
        data = await axios.get('admin-ng/resources/PUBLICATION.CHANNELS.json');

        let publicationChannels = await data.data;

        let now = new Date();

        // fill publication objects with additional information
        publications.publications.forEach(publication => {

            publication.enabled =
                !(publication.id === 'engage-live' &&
                    (now < new Date(publications['start-date']) || now > new Date(publications['end-date'])));

            if (publicationChannels[publication.id]) {
                let channel = JSON.parse(publicationChannels[publication.id]);

                if (channel.label) {
                    publication.label = channel.label
                }
                if (channel.icon) {
                    publication.icon = channel.icon;
                }
                if (channel.hide) {
                    publication.hide = channel.hide;
                }
                if (channel.description) {
                    publication.description = channel.description;
                }
                if (channel.order) {
                    publication.order = channel.order;
                }
            }
        });

        dispatch(loadEventPublicationsSuccess(publications.publications));

    } catch (e) {
        dispatch(loadEventPublicationsFailure());
        logger.error(e);
    }
>>>>>>> 3b4c22d4
}<|MERGE_RESOLUTION|>--- conflicted
+++ resolved
@@ -9,7 +9,6 @@
     saveCommentInProgress,
     saveCommentDone,
     saveCommentReplyInProgress,
-<<<<<<< HEAD
     saveCommentReplyDone,
     loadEventWorkflowsInProgress,
     loadEventWorkflowsSuccess,
@@ -23,20 +22,17 @@
     deleteEventWorkflowInProgress,
     deleteEventWorkflowFailure,
     deleteEventWorkflowSuccess,
-=======
-    saveCommentReplyDone, loadEventPublicationsInProgress, loadEventPublicationsSuccess, loadEventPublicationsFailure,
->>>>>>> 3b4c22d4
+    loadEventPublicationsInProgress,
+    loadEventPublicationsSuccess,
+    loadEventPublicationsFailure,
 } from '../actions/eventDetailsActions';
 import {addNotification} from "./notificationThunks";
 import {createPolicy} from "../utils/resourceUtils";
 import {NOTIFICATION_CONTEXT} from "../configs/modalConfig";
-<<<<<<< HEAD
 import {getBaseWorkflow, getWorkflow, getWorkflowDefinitions, getWorkflows} from "../selectors/eventDetailsSelectors";
 import {fetchWorkflowDef} from "./workflowThunks";
 import {getWorkflowDef} from "../selectors/workflowSelectors";
-=======
 import {logger} from "../utils/logger";
->>>>>>> 3b4c22d4
 
 // prepare http headers for posting to resources
 const getHttpHeaders = () => {
@@ -204,7 +200,6 @@
     }
 }
 
-<<<<<<< HEAD
 
 // thunks for workflows
 
@@ -328,7 +323,11 @@
             dispatch(addNotification('error', 'EVENTS_PROCESSING_DELETE_WORKFLOW_FAILED', -1, null, NOTIFICATION_CONTEXT));
             dispatch(deleteEventWorkflowFailure());
         });
-=======
+}
+
+
+// thunks for publications
+
 export const fetchEventPublications = eventId => async dispatch => {
     try {
         dispatch(loadEventPublicationsInProgress());
@@ -378,5 +377,4 @@
         dispatch(loadEventPublicationsFailure());
         logger.error(e);
     }
->>>>>>> 3b4c22d4
 }