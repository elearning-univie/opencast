####
# Auxiliary movie and image profile definitions, mostly for the media analysis
# services.
#
# ATTENTION:
#
# Do not change the identifier of the formats below. Media analysis and other 
# services are relying on them.
#
# In order to understand how to configure a format, take a look a the
# documentation below:
#
# profile.<format>.name:
#     Name of the format, used in download dialogs of the frontend.
#
# profile.<format>.output:
#     Type of the distribution format.
#     [audio|visual|audiovisual|stream|enhancedaudio|image|imagesequence|cover|nothing]
#
# profile.<format>.suffix:
#     Extension that will be appended to the download.
#
# profile.<format>.mimetype:
#     Mime type used to provide proper content types.
#
# profile.<format>.input:
#     Track types for which this format is applicable.
#     [audio|visual|audiovisual|stream|enhancedaudio|image|imagesequence|cover|nothing]
##

# Re-mux audiovisual stream
#   This command will take both a video and an audio streams from one source
#   file and muxes them into the same kind of container they were in before. A
#   general re-encoding will not happen, but if the duration of both streams
#   differ, the longer one will be cut.
profile.av.work.name = Re-encode audiovisual track
profile.av.work.input = stream
profile.av.work.output = audiovisual
<<<<<<< HEAD
profile.av.work.suffix = -work.mp4
profile.av.work.ffmpeg.command = -strict unofficial -i #{in.video.path} -qscale 1 -shortest -vcodec mpeg4 #{out.dir}/#{out.name}#{out.suffix}
=======
profile.av.work.suffix = -work.#{in.video.suffix}
profile.av.work.ffmpeg.command = -i #{in.video.path} -shortest -c copy #{out.dir}/#{out.name}#{out.suffix}
>>>>>>> 64834982

# Mux one audio and one video stream
#   This command will take two files (video and audio) and mux the contained
#   streams.  The container format used is the same as it was for the source
#   video file. The streams will not be re-encoded, but if the duration of both
#   streams differ, the longer one will be cut.
profile.mux-av.work.name = mux audio and video
profile.mux-av.work.input = stream
profile.mux-av.work.output = visual
<<<<<<< HEAD
profile.mux-av.work.suffix = -work.mp4
profile.mux-av.work.ffmpeg.command =  -strict unofficial -i #{in.audio.path} -i #{in.video.path} -qscale 1 -shortest -vcodec mpeg4 #{out.dir}/#{out.name}#{out.suffix}
=======
profile.mux-av.work.suffix = -work.#{in.video.suffix}
profile.mux-av.work.ffmpeg.command = -i #{in.video.path} -i #{in.audio.path} -shortest -c copy #{out.dir}/#{out.name}#{out.suffix} 
>>>>>>> 64834982

# Trim a stream
#   This command will trim and input stream. Trimming will be fast, as no
#   re-encoding takes place. It will, however, not be frame accurate.
profile.trim.work.name = trim track
profile.trim.work.input = stream
profile.trim.work.output = visual
profile.trim.work.suffix = -trimmed.#{in.video.suffix}
profile.trim.work.ffmpeg.command = -ss #{trim.start} -i #{in.video.path} -t #{trim.duration} -c copy #{out.dir}/#{out.name}#{out.suffix}

# Audio only (strip video)
#   This command will copy the audio streams into a new container. The
#   container type will be the same as it was used for the source video.
profile.audio-only.work.name = audio only
profile.audio-only.work.input = visual
profile.audio-only.work.output = audio
profile.audio-only.work.suffix = -work.#{in.video.suffix}
profile.audio-only.work.ffmpeg.command = -i #{in.video.path} -c:a copy -vn #{out.dir}/#{out.name}#{out.suffix}

# Video only (strip audio)
#   This command will copy the video streams into a new container. The
#   container type will be the same as it was used for the source video.
profile.video-only.work.name = video only
profile.video-only.work.input = visual
profile.video-only.work.output = visual
profile.video-only.work.suffix = -work.#{in.video.suffix}
profile.video-only.work.ffmpeg.command = -i #{in.video.path} -c:v copy -an #{out.dir}/#{out.name}#{out.suffix}

# Format definition for mjpeg movies used by the video segmenter
#   This command will produce a motion jpeg steam with one frame per second and
#   a resolution of 320x240 (regardless of the input aspect ratio).
profile.video-segmentation.http.name = motion jpeg
profile.video-segmentation.http.input = visual
profile.video-segmentation.http.output = visual
profile.video-segmentation.http.suffix = -mjpeg.mov
profile.video-segmentation.http.mimetype = video/x-motion-jpeg
profile.video-segmentation.http.ffmpeg.command = -i #{in.video.path} -r 1 -c:v mjpeg -q:v 1 -s 320x240 -an #{out.dir}/#{out.name}#{out.suffix}

# Composite
#   This profile is used for the composite workflow operation which puts
#   several input videos on a single canvas. The new video is put into an MP4
#   container and encoded using libfaac and libx264 with high quality settings.
#   You can change the value of -preset (i.e. faster) if you want this to be
#   faster (it will cost you space) and the quality (-q:a and -crf).
profile.composite.http.name = composite
profile.composite.http.input = visual
profile.composite.http.output = visual
profile.composite.http.suffix = -compound.mp4
profile.composite.http.mimetype = video/mp4
profile.composite.http.ffmpeg.command = -i #{in.video.path} -filter:v #{compositeCommand} -c:a libfaac -q:a 100 -c:v libx264 -crf 18 -preset slow #{out.dir}/#{out.name}#{out.suffix}

# Concat
#   This profile is used for the concat workflow. Note that all concationation
#   operations done here are lossy. The new video is put into an MP4container
#   and encoded using libfaac and libx264 with high quality settings.  You can
#   change the value of -preset (i.e. faster) if you want this to be faster (it
#   will cost you space) and the quality (-q:a and -crf).
profile.concat.work.name = concat
profile.concat.work.input = visual
profile.concat.work.output = visual
profile.concat.work.suffix = -concatenated.mp4
profile.concat.work.mimetype = video/mp4
profile.concat.work.ffmpeg.command = #{concatCommand} -c:a libfaac -q:a 100 -c:v libx264 -crf 18 -preset slow #{out.dir}/#{out.name}#{out.suffix}<|MERGE_RESOLUTION|>--- conflicted
+++ resolved
@@ -36,13 +36,8 @@
 profile.av.work.name = Re-encode audiovisual track
 profile.av.work.input = stream
 profile.av.work.output = audiovisual
-<<<<<<< HEAD
 profile.av.work.suffix = -work.mp4
 profile.av.work.ffmpeg.command = -strict unofficial -i #{in.video.path} -qscale 1 -shortest -vcodec mpeg4 #{out.dir}/#{out.name}#{out.suffix}
-=======
-profile.av.work.suffix = -work.#{in.video.suffix}
-profile.av.work.ffmpeg.command = -i #{in.video.path} -shortest -c copy #{out.dir}/#{out.name}#{out.suffix}
->>>>>>> 64834982
 
 # Mux one audio and one video stream
 #   This command will take two files (video and audio) and mux the contained
@@ -52,13 +47,8 @@
 profile.mux-av.work.name = mux audio and video
 profile.mux-av.work.input = stream
 profile.mux-av.work.output = visual
-<<<<<<< HEAD
 profile.mux-av.work.suffix = -work.mp4
 profile.mux-av.work.ffmpeg.command =  -strict unofficial -i #{in.audio.path} -i #{in.video.path} -qscale 1 -shortest -vcodec mpeg4 #{out.dir}/#{out.name}#{out.suffix}
-=======
-profile.mux-av.work.suffix = -work.#{in.video.suffix}
-profile.mux-av.work.ffmpeg.command = -i #{in.video.path} -i #{in.audio.path} -shortest -c copy #{out.dir}/#{out.name}#{out.suffix} 
->>>>>>> 64834982
 
 # Trim a stream
 #   This command will trim and input stream. Trimming will be fast, as no
