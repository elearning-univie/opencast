--- conflicted
+++ resolved
@@ -222,16 +222,11 @@
           @RestResponse(responseCode = SC_NOT_FOUND, description = "Not found") })
   public Response restGet(@PathParam("mediaPackageID") final String mediaPackageID,
           @PathParam("mediaPackageElementID") final String mediaPackageElementID,
-<<<<<<< HEAD
-          @HeaderParam("If-None-Match") String ifNoneMatch) throws NotFoundException, IOException {
-
-=======
           @HeaderParam("If-None-Match") String ifNoneMatch) throws NotFoundException {
->>>>>>> f9626ee3
     // Check the If-None-Match header first
     String md5 = null;
     try {
-      final String md5 = getMediaPackageElementDigest(mediaPackageID, mediaPackageElementID);
+      md5 = getMediaPackageElementDigest(mediaPackageID, mediaPackageElementID);
       if (StringUtils.isNotBlank(ifNoneMatch) && md5.equals(ifNoneMatch)) {
         return Response.notModified(md5).build();
       }
@@ -247,13 +242,9 @@
         }
       }).orError(new NotFoundException()).get();
     } catch (IllegalStateException e) {
-<<<<<<< HEAD
-      throw new NotFoundException();
-=======
       logger.error("Unable to provide element '{}' from mediapackage '{}': {}", new Object[] { mediaPackageElementID,
               mediaPackageID, e });
       return Response.status(Response.Status.INTERNAL_SERVER_ERROR).build();
->>>>>>> f9626ee3
     }
   }
 
@@ -289,12 +280,8 @@
           @RestResponse(responseCode = SC_NOT_FOUND, description = "Not found") })
   public Response restGet(@PathParam("mediaPackageID") String mediaPackageID,
           @PathParam("mediaPackageElementID") String mediaPackageElementID, @PathParam("fileName") String fileName,
-<<<<<<< HEAD
-          @HeaderParam("If-None-Match") String ifNoneMatch, @HeaderParam("Range") String range) throws NotFoundException {
-=======
           @HeaderParam("If-None-Match") String ifNoneMatch, @HeaderParam("Range") String range)
           throws NotFoundException {
->>>>>>> f9626ee3
     String md5 = null;
     // Check the If-None-Match header first
     try {
@@ -307,31 +294,6 @@
               fileName });
     }
 
-<<<<<<< HEAD
-    if (StringUtils.isNotBlank(range)) {
-      logger.debug("trying to retrieve range: {}", range);
-      try {
-        Response response = partialFileResponse(getFile(mediaPackageID, mediaPackageElementID),
-            mimeMap.getContentType(fileName), some(fileName), range).tag(md5).build();
-
-        return response;
-      } catch (IllegalStateException e) {
-        logger.error(e.getMessage(), e);
-        return Response.status(Response.Status.INTERNAL_SERVER_ERROR).build();
-      } catch (IOException e) {
-        logger.error(e.getMessage(), e);
-        return Response.status(Response.Status.INTERNAL_SERVER_ERROR).build();
-      }
-    } else {
-      // No If-Non-Match header provided, or the file changed in the meantime
-      try {
-        return fileResponse(getFile(mediaPackageID, mediaPackageElementID),
-            mimeMap.getContentType(fileName), some(fileName)).tag(md5).build();
-      } catch (IllegalStateException e) {
-        logger.error(e.getMessage());
-        return Response.status(Response.Status.INTERNAL_SERVER_ERROR).build();
-      }
-=======
     try {
       if (StringUtils.isNotBlank(range)) {
         logger.debug("trying to retrieve range: {}", range);
@@ -347,7 +309,6 @@
       logger.error("Unable to provide element '{}' from mediapackage '{}': {}", new Object[] { mediaPackageElementID,
               mediaPackageID, e });
       return Response.status(Response.Status.INTERNAL_SERVER_ERROR).build();
->>>>>>> f9626ee3
     }
   }
 
@@ -359,11 +320,7 @@
           @RestResponse(responseCode = SC_OK, description = "File returned"),
           @RestResponse(responseCode = SC_NOT_FOUND, description = "Not found") })
   public Response restGetFromCollection(@PathParam("collectionId") String collectionId,
-<<<<<<< HEAD
-          @PathParam("fileName") String fileName) throws NotFoundException, IOException {
-=======
           @PathParam("fileName") String fileName) throws NotFoundException {
->>>>>>> f9626ee3
     return fileResponse(getFileFromCollection(collectionId, fileName), mimeMap.getContentType(fileName), some(fileName))
             .build();
   }
@@ -410,22 +367,10 @@
           @RestResponse(responseCode = SC_OK, description = "URLs returned"),
           @RestResponse(responseCode = SC_NOT_FOUND, description = "Collection not found") })
   public Response restGetCollectionContents(@PathParam("collectionId") String collectionId) throws NotFoundException {
-<<<<<<< HEAD
-    try {
-      URI[] uris = super.getCollectionContents(collectionId);
-      JSONArray jsonArray = new JSONArray();
-      for (URI uri : uris) {
-        jsonArray.add(uri.toString());
-      }
-      return Response.ok(jsonArray.toJSONString()).build();
-    } catch (Exception e) {
-      return Response.serverError().entity(e.getMessage()).build();
-=======
     URI[] uris = super.getCollectionContents(collectionId);
     JSONArray jsonArray = new JSONArray();
     for (URI uri : uris) {
       jsonArray.add(uri.toString());
->>>>>>> f9626ee3
     }
     return Response.ok(jsonArray.toJSONString()).build();
   }
