--- conflicted
+++ resolved
@@ -16,14 +16,6 @@
     interval: monthly
   open-pull-requests-limit: 10
 - package-ecosystem: npm
-<<<<<<< HEAD
-=======
-  directory: "/modules/runtime-info-ui-ng"
-  schedule:
-    interval: monthly
-  open-pull-requests-limit: 10
-- package-ecosystem: npm
->>>>>>> 0f6b717a
   directory: "/modules/runtime-info-ui"
   schedule:
     interval: monthly
