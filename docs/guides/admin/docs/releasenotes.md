--- conflicted
+++ resolved
@@ -80,14 +80,7 @@
 - [[#3002](https://github.com/opencast/opencast/pull/3002)] - Sign publication URL of events in External API
 - [[#3148](https://github.com/opencast/opencast/pull/3148)] - Allow empty track duration
 
-<<<<<<< HEAD
-Additional Notes about 11.1
-=======
-- Rename value for `sort` parameter in search API from `DATE_PUBLISHED` to `DATE_MODIFIED`.
-- [[#2644](https://github.com/opencast/opencast/pull/2644)]: Use millisecond precision in Solr date range queries
-
-
-Additional Notes about 10.8
+Additional Notes about 11.2
 ---------------------------
 
 This release contains a security fix:
@@ -99,8 +92,7 @@
 also entirely removes the replaced bundles from Opencast's assemblies to avoid confusion if people do find the old,
 vulnerable version of Log4J somewhere on the filesystem, even though it is not used.
 
-Additional Notes about 10.7
->>>>>>> 3e751bee
+Additional Notes about 11.1
 ---------------------------
 
 This release contains an updated version of Pax Logging, which provides Opencast's Log4j functionality.  Earlier
