--- conflicted
+++ resolved
@@ -53,12 +53,8 @@
 
         }
 
-<<<<<<< HEAD
-        //check whether a user is logged in and show logout link
-=======
         // get configuration
         var defaultPlayer = '/engage/theodul/ui/core.html';
->>>>>>> c1a4f900
         $.ajax({
           url: '/info/me.json',
           type: 'GET',
@@ -69,52 +65,6 @@
             {
                 $('#logout').show();
             }
-<<<<<<< HEAD
-          }
-        });
-
-        restEndpoint = restEndpoint + "limit=10";
-
-        restEndpoint = restEndpoint + "&offset=" + (page - 1) * 10;
-
-        restEndpoint = restEndpoint + "&_=" + new Date().getTime(); // workaround for IE ajax caching problem
-        $('#stage').xslt(restEndpoint, "xsl/episodes.xsl", function(){
-          Opencast.pager.renderPager();
-
-          var total = $('#oc-episodes-total').html();
-          var toIndex = parseInt($('#oc-episodes-limit').html()) + (page - 1) * 10;
-          var fromIndex = Math.min(parseInt($('#oc-episodes-offset').html()) + 1, toIndex);
-
-          if (total > 0) {
-            $('.title').text("Results " + fromIndex + "-" + toIndex + " of " + total + keywordString).html();
-
-            $('.timeDate').each(function(){
-              var timeDate = $(this).text();
-              if (timeDate) {
-                //JavaScript parseInt(string, radix)
-                var sd = new Date();
-                sd.setFullYear(parseInt(timeDate.substring(0, 4), 10));
-                sd.setMonth(parseInt(timeDate.substring(5, 7), 10) - 1);
-                sd.setDate(parseInt(timeDate.substring(8, 10), 10));
-                sd.setHours(parseInt(timeDate.substring(11, 13), 10));
-                sd.setMinutes(parseInt(timeDate.substring(14, 16), 10));
-                sd.setSeconds(parseInt(timeDate.substring(17, 19), 10));
-                $(this).html(sd.toLocaleString());
-              }
-              else {
-                $(this).html("n.a.");
-              }
-            });
-            $(".thumb").each(function(index){
-              var src = $(this).attr("src");
-              if (src === undefined || src === "") {
-                $(this).attr("src", "img/thumbnail.png");
-              }
-            });
-            $(".search-item").each(function(index){
-              if (index % 2 == 1) {
-                $(this).css('background-color', '#F7FBFC');
-=======
             defaultPlayer = data.org.properties.player;
 
             restEndpoint = restEndpoint + "limit=10";
@@ -167,7 +117,6 @@
                     $(this).css('background-color', '#EFF7F9');
                   }
                 });
->>>>>>> c1a4f900
               }
               else {
                 if (Opencast.pager.getCurrentSearchQuery() != null) {
@@ -186,29 +135,11 @@
               $('#atomlink').attr("href", "/feeds/atom/0.3/custom/" + searchQuery);
             }
             else {
-<<<<<<< HEAD
-              $('.title').text("No recordings published yet.");
-
-            }
-          }
-
-        });
-
-        if (searchQuery != null && searchQuery != "") {
-          $('#rsslink').attr("href", "/feeds/rss/2.0/custom/" + searchQuery);
-          $('#atomlink').attr("href", "/feeds/atom/0.3/custom/" + searchQuery);
-        }
-        else {
-          $('#rsslink').attr("href", "/feeds/rss/2.0/latest");
-          $('#atomlink').attr("href", "/feeds/atom/0.3/latest");
-        }
-=======
               $('#rsslink').attr("href", "/feeds/rss/2.0/latest");
               $('#atomlink').attr("href", "/feeds/atom/0.3/latest");
             }
           }
         });
->>>>>>> c1a4f900
       });
     </script>
   </head>
