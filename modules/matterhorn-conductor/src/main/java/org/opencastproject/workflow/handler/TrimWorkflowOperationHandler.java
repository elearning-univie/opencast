/**
 *  Copyright 2009, 2010 The Regents of the University of California
 *  Licensed under the Educational Community License, Version 2.0
 *  (the "License"); you may not use this file except in compliance
 *  with the License. You may obtain a copy of the License at
 *
 *  http://www.osedu.org/licenses/ECL-2.0
 *
 *  Unless required by applicable law or agreed to in writing,
 *  software distributed under the License is distributed on an "AS IS"
 *  BASIS, WITHOUT WARRANTIES OR CONDITIONS OF ANY KIND, either express
 *  or implied. See the License for the specific language governing
 *  permissions and limitations under the License.
 *
 */
package org.opencastproject.workflow.handler;

import org.opencastproject.composer.api.ComposerService;
import org.opencastproject.job.api.Job;
import org.opencastproject.job.api.JobContext;
import org.opencastproject.mediapackage.MediaPackage;
import org.opencastproject.mediapackage.MediaPackageElementFlavor;
import org.opencastproject.mediapackage.MediaPackageElementParser;
import org.opencastproject.mediapackage.MediaPackageReference;
import org.opencastproject.mediapackage.Track;
import org.opencastproject.util.data.Function0;
import org.opencastproject.util.data.Predicate;
import org.opencastproject.workflow.api.WorkflowInstance;
import org.opencastproject.workflow.api.WorkflowOperationException;
import org.opencastproject.workflow.api.WorkflowOperationInstance;
import org.opencastproject.workflow.api.WorkflowOperationResult;
import org.opencastproject.workflow.api.WorkflowOperationResult.Action;
import org.opencastproject.workspace.api.Workspace;
import org.osgi.service.component.ComponentContext;
import org.slf4j.Logger;
import org.slf4j.LoggerFactory;

import java.net.URI;
import java.util.List;
import java.util.Map;
import java.util.SortedMap;
import java.util.TreeMap;

import static org.opencastproject.mediapackage.MediaPackageElementFlavor.flavor;
import static org.opencastproject.mediapackage.MediaPackageElementFlavor.parseFlavor;
import static org.opencastproject.util.EqualsUtil.eq;
import static org.opencastproject.util.data.Monadics.mlist;
import static org.opencastproject.util.data.Option.option;
import static org.opencastproject.util.data.functions.Misc.error;

/**
 * Simple implementation that holds for user-entered trim points.
 */
public class TrimWorkflowOperationHandler extends ResumableWorkflowOperationHandlerBase {

  private static final Logger logger = LoggerFactory.getLogger(TrimWorkflowOperationHandler.class);

  /** The configuration options for this handler */
  private static final SortedMap<String, String> CONFIG_OPTIONS;

  /** Path to the hold ui resources */
  private static final String HOLD_UI_PATH = "/ui/operation/trim/index.html";

  /** Name of the configuration option that provides the source flavors we are looking for */
  private static final String SOURCE_FLAVOR_PROPERTY = "source-flavor";

  /** Name of the configuration option that provides the target flavors we will produce */
  private static final String TARGET_FLAVOR_SUBTYPE_PROPERTY = "target-flavor-subtype";

  /** Name of the configuration option that provides the encoding profile */
  private static final String ENCODING_PROFILE_PROPERTY = "encoding-profile";

  /** Name of the configuration option that specified the maximum threshold
   * between duration differences */
  private static final String DURATION_THRESHOLD_PROPERTY = "duration-threshold";

  /** The composer service */
  private ComposerService composerService;

  /** The workspace */
  private Workspace workspace;

  static {
    CONFIG_OPTIONS = new TreeMap<String, String>();
    CONFIG_OPTIONS.put(SOURCE_FLAVOR_PROPERTY, "The flavors to trim");
    CONFIG_OPTIONS.put(TARGET_FLAVOR_SUBTYPE_PROPERTY,
            "The flavor subtype of the target track.  If this is set to \"trimmed\", "
                    + "a source track of \"presenter/work\" would become \"presenter/trimmed\"");
    CONFIG_OPTIONS.put(DURATION_THRESHOLD_PROPERTY,
            "The maximum allowed difference (in milliseconds) between the trimming \"out point\""
                    + "and the actual duration of each track. "
                    + "If specified, the trimming duration can be shortened by as many milliseconds"
                    + " as this parameter indicates.");
  }

  /**
   * {@inheritDoc}
   *
   * @see org.opencastproject.workflow.api.WorkflowOperationHandler#getConfigurationOptions()
   */
  @Override
  public SortedMap<String, String> getConfigurationOptions() {
    return CONFIG_OPTIONS;
  }

  public void activate(ComponentContext cc) {
    super.activate(cc);
    setHoldActionTitle("Review / Trim");
    registerHoldStateUserInterface(HOLD_UI_PATH);
    logger.info("Registering review / trim hold state ui from classpath {}", HOLD_UI_PATH);
  }

  /**
   * {@inheritDoc}
   *
   * @see org.opencastproject.workflow.api.WorkflowOperationHandler#start(org.opencastproject.workflow.api.WorkflowInstance,
   *      JobContext)
   */
  @Override
  public WorkflowOperationResult start(WorkflowInstance workflowInstance, JobContext context)
          throws WorkflowOperationException {
    logger.info("Holding for review / trim...");

    return createResult(Action.PAUSE);
  }

  private static final Function0<WorkflowOperationException> noSourceFlavor =
          error(WorkflowOperationException.class, SOURCE_FLAVOR_PROPERTY + " missing");

  private static final Function0<WorkflowOperationException> noTargetFlavorSubtype =
          error(WorkflowOperationException.class, TARGET_FLAVOR_SUBTYPE_PROPERTY + " missing");

  /**
   * {@inheritDoc}
   *
   * @see org.opencastproject.workflow.api.AbstractWorkflowOperationHandler#skip(org.opencastproject.workflow.api.WorkflowInstance,
   *      JobContext)
   */
  @Override
  public WorkflowOperationResult skip(WorkflowInstance workflowInstance, JobContext context)
          throws WorkflowOperationException {
    // If we do not hold for trim, we still need to put tracks in the mediapackage with the right flavor
    final MediaPackage mediaPackage = workflowInstance.getMediaPackage();
    final WorkflowOperationInstance op = workflowInstance.getCurrentOperation();
    final MediaPackageElementFlavor sourceFlavor =
            option(op.getConfiguration(SOURCE_FLAVOR_PROPERTY)).map(parseFlavor).orError(noSourceFlavor).get();
    final String targetFlavorSubtype =
            option(op.getConfiguration(TARGET_FLAVOR_SUBTYPE_PROPERTY)).orError(noTargetFlavorSubtype).get();
    // iterate tracks
    for (final Track t : workflowInstance.getMediaPackage().getTracks()) {
      for (final MediaPackageElementFlavor trackFlavor : option(t.getFlavor())) {
        // only create trimmed track if none exists
        if (trackFlavor.matches(sourceFlavor) && findDerived(mediaPackage, targetFlavorSubtype, t).isEmpty()) {
          Track clonedTrack = (Track) t.clone();
          clonedTrack.setIdentifier(null);
          clonedTrack.setURI(t.getURI()); // use the same URI as the original
          clonedTrack.setFlavor(new MediaPackageElementFlavor(trackFlavor.getType(), targetFlavorSubtype));
          mediaPackage.addDerived(clonedTrack, t);
        }
      }
    }
    return createResult(mediaPackage, Action.SKIP);
  }

  private List<Track> findDerived(final MediaPackage mp, final String targetFlavorSubtype, final Track source) {
    return mlist(mp.getTracks()).filter(new Predicate<Track>() {
      @Override public Boolean apply(Track t) {
        for (final MediaPackageReference ref : option(t.getReference())) {
          for (final MediaPackageElementFlavor flavor : option(t.getFlavor())) {
            if (eq(MediaPackageReference.TYPE_TRACK, ref.getType())
                    && eq(source.getIdentifier(), ref.getIdentifier())
                    && flavor.matches(flavor("*", targetFlavorSubtype))) {
              return true;
            }
          }
        }
        return false;
      }
    }).value();
  }

  /**
   * {@inheritDoc}
   *
   * @see org.opencastproject.workflow.api.ResumableWorkflowOperationHandler#resume(org.opencastproject.workflow.api.WorkflowInstance,
   *      JobContext, java.util.Map)
   */
  @Override
  public WorkflowOperationResult resume(WorkflowInstance workflowInstance, JobContext context,
          Map<String, String> properties) throws WorkflowOperationException {
    logger.info("Trimming workflow {} using {}", workflowInstance.getId(), properties);

    // Validate the trimming arguments
    long trimStart = Long.parseLong(properties.get("trimin"));
    long initialTrimDuration = Long.parseLong(properties.get("newduration"));
    Long recordingDuration = workflowInstance.getMediaPackage().getDuration();

    if (recordingDuration == null || recordingDuration <= 0)
      throw new WorkflowOperationException("Mediapackage must have a duration");
    if (initialTrimDuration <= 0)
      throw new WorkflowOperationException("Trimming duration must be a positive integer");
    else if (trimStart > recordingDuration)
      throw new WorkflowOperationException("Trimming start is outside of recording");
    else if (trimStart + initialTrimDuration > recordingDuration)
      throw new WorkflowOperationException("Trimming end is outside of recording");

    // Get the source flavor to match
    WorkflowOperationInstance currentOperation = workflowInstance.getCurrentOperation();
    String configuredSourceFlavor = currentOperation.getConfiguration(SOURCE_FLAVOR_PROPERTY);
    String configuredTargetFlavorSubtype = currentOperation.getConfiguration(TARGET_FLAVOR_SUBTYPE_PROPERTY);
    MediaPackageElementFlavor matchingFlavor = MediaPackageElementFlavor.parseFlavor(configuredSourceFlavor);

    // Get the duration threshold, if specified, and adjust trimming duration accordingly
    String strThreshold = currentOperation.getConfiguration(DURATION_THRESHOLD_PROPERTY);

    long durationThreshold = 0L;
    if (strThreshold != null)
      durationThreshold = Long.parseLong(strThreshold);

    long trimEnd = trimStart + initialTrimDuration;

    for (Track source : workflowInstance.getMediaPackage().getTracks()) {
      // By default we should trim at the indicated point
      long trimDuration = initialTrimDuration;

      if (strThreshold != null) {
        // Check track duration and adjust trim point accordingly
        if (source.getDuration() < trimEnd) {
          // The track duration is shorter than the trim point
          String notice = String.format(
                  "Trim point (%1$d) exceeds track %2$s duration (%3$d ms.)",
                  trimEnd,
<<<<<<< HEAD
                  t.getIdentifier(),
                  t.getDuration());
          if (t.getDuration() >= trimEnd - durationThreshold) {
            // The track duration is, however, within the specified threshold interval
            trimDuration = t.getDuration() - trimStart;
=======
                  source.getIdentifier(),
                  source.getDuration());
          if (source.getDuration() >= trimEnd - durationThreshold) {
            // The track duration is, however, within the specified threshold interval 
            trimDuration = source.getDuration() - trimStart;
>>>>>>> 4e237502
            logger.warn(String.format(
                    "%1$s, but is within the %2$d ms. threshold. "
                            + "Adjusting trim point to track duration...",
                            notice,
                            durationThreshold));
          } else {
            if (durationThreshold > 0L)
              notice = String.format(
                      "%1$s and it's outside the %2$d ms. thresdhold",
                      notice,
                      durationThreshold);

            // The track duration is outside the allowed threshold, fail!
            throw new WorkflowOperationException(notice);
          }
        }
      }

      MediaPackageElementFlavor trackFlavor = source.getFlavor();
      if (trackFlavor != null && matchingFlavor.matches(trackFlavor)) {
        String profileId = currentOperation.getConfiguration(ENCODING_PROFILE_PROPERTY);

        logger.info("Trimming {} to ({}, {})",
                new String[] { source.toString(), properties.get("trimin"), Long.toString(trimStart + trimDuration) });

        Track trimmedTrack = null;
        try {
          // Trim the track
          Job job = composerService.trim(source, profileId, trimStart, trimDuration);
          if (!waitForStatus(job).isSuccess()) {
            throw new WorkflowOperationException("Trimming of " + source + " failed");
          }

          trimmedTrack = (Track) MediaPackageElementParser.getFromXml(job.getPayload());
          if (trimmedTrack == null) {
            throw new WorkflowOperationException("Trimming failed to produce a track");
          }

          // remove all existing trimmed versions of the source
          for (Track t : findDerived(workflowInstance.getMediaPackage(),
                                     configuredTargetFlavorSubtype,
                                     source)) {
            workflowInstance.getMediaPackage().remove(t);
          }

          // Put the new track in the mediapackage area of the workspace
          String fileName = getFileNameFromElements(source, trimmedTrack);
          URI uri = workspace.moveTo(trimmedTrack.getURI(), workflowInstance.getMediaPackage().getIdentifier()
                  .compact(), trimmedTrack.getIdentifier(), fileName);
          trimmedTrack.setURI(uri);

          // Fix the flavor
          MediaPackageElementFlavor trimmedFlavor = new MediaPackageElementFlavor(source.getFlavor().getType(),
                  configuredTargetFlavorSubtype);
          trimmedTrack.setFlavor(trimmedFlavor);

          // Add the trimmed track to the mediapackage
          workflowInstance.getMediaPackage().addDerived(trimmedTrack, source);
        } catch (Exception e) {
          logger.warn("Unable to trim: {}", e);
          throw new WorkflowOperationException(e);
        }
      }
    }
    return super.resume(workflowInstance, context, properties);
  }

  /**
   * Sets the composer service.
   *
   * @param composerService
   *          the composer service
   */
  public void setComposerService(ComposerService composerService) {
    this.composerService = composerService;
  }

  /**
   * Sets the workspace
   *
   * @param workspace
   *          the workspace
   */
  public void setWorkspace(Workspace workspace) {
    this.workspace = workspace;
  }
}<|MERGE_RESOLUTION|>--- conflicted
+++ resolved
@@ -230,19 +230,11 @@
           String notice = String.format(
                   "Trim point (%1$d) exceeds track %2$s duration (%3$d ms.)",
                   trimEnd,
-<<<<<<< HEAD
-                  t.getIdentifier(),
-                  t.getDuration());
-          if (t.getDuration() >= trimEnd - durationThreshold) {
-            // The track duration is, however, within the specified threshold interval
-            trimDuration = t.getDuration() - trimStart;
-=======
                   source.getIdentifier(),
                   source.getDuration());
           if (source.getDuration() >= trimEnd - durationThreshold) {
-            // The track duration is, however, within the specified threshold interval 
+            // The track duration is, however, within the specified threshold interval
             trimDuration = source.getDuration() - trimStart;
->>>>>>> 4e237502
             logger.warn(String.format(
                     "%1$s, but is within the %2$d ms. threshold. "
                             + "Adjusting trim point to track duration...",
