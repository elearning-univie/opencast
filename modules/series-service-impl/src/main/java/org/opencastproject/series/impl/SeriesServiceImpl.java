--- conflicted
+++ resolved
@@ -189,15 +189,6 @@
         if (current % 100 == 0) {
           logger.info("Indexing series {}/{} ({} percent done)", current, total, current * 100 / total);
         }
-<<<<<<< HEAD
-      } catch (Exception e) {
-        logger.warn("Unable to index series instances:", e);
-        throw new ServiceException(e.getMessage());
-      } finally {
-        securityService.setOrganization(null);
-        securityService.setUser(null);
-=======
->>>>>>> c1a4f900
       }
       logger.info("Finished populating series search index");
     } catch (Exception e) {
