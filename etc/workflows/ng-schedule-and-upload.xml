<?xml version="1.0" encoding="UTF-8" ?>
<definition xmlns="http://workflow.opencastproject.org">

  <id>ng-schedule-and-upload</id>
  <title>Process upon upload and schedule</title>
  <tags>
    <tag>upload-ng</tag>
    <tag>schedule-ng</tag>
  </tags>
  <description/>
  <configuration_panel>
<<<<<<< HEAD
      <![CDATA[
        <style type="text/css">
        <!--
            #workflow-configuration legend { padding-top:20px; padding-bottom:5px }
            #workflow-configuration li { padding-top:5px; padding-bottom:5px; line-height:14px }
            #workflow-configuration input[type="radio"] { padding-top:10px; padding-bottom:5px }
            #workflow-configuration .workflow-configuration-subpanel { padding-top:5px; padding-left:28px; padding-bottom:5px }
        -->
        </style>
        <div id="workflow-configuration">
          <fieldset>
            <legend>Add a comment that the recording needs:</legend>
            <ul>
              <li>
                <span>
                  <input id="flagForCutting" name="flagForCutting" type="checkbox" class="configField" value="true" />
                  <span>&nbsp;Cutting</span>
                </span>
              </li>
              <li>
                <span>
                  <input id="flagForReview" name="flagForReview" type="checkbox" class="configField" value="true" />
                  <span>&nbsp;Review</span>
                </span>
              </li>
            </ul>
          </fieldset>
          <fieldset>
            <legend>After upload and ingest:</legend>
            <ul>
              <li>
                <span>
                  <input type="radio" name="holdOrPublishToggle" value="hold" />
                  <span>&nbsp;Hold</span>
                </span>
              </li>
              <li>
                <span>
                  <input type="radio" name="holdOrPublishToggle" value="publish" checked="checked" />
                  <span>&nbsp;Publish right away to</span>
                  <!-- Publication configuration panel -->
                  <div id="publicationConfigurationPanel" class="workflow-configuration-subpanel">
                    <ul>
                    <li>
                      <span>
                        <input id="publishToEngage" name="publishToEngage" type="checkbox" checked="checked" class="configField" value="true" />
                        <span>&nbsp;Opencast Media Module</span>
                      </span>
                    </li>
                    <li>
                      <span>
                        <input id="publishToApi" name="publishToApi" type="checkbox" checked="checked" class="configField" value="true" />
                        <span>&nbsp;External Applications</span>
                      </span>
                    </li>
                    <li>
                      <span>
                        <input id="publishToYouTube" name="publishToYouTube" type="checkbox" class="configField" value="true" />
                        <span>&nbsp;YouTube</span>
                      </span>
                    </li>
                    </ul>
                  </div>
                </span>
              </li>
            </ul>
            <!-- Place to keep the hold vs. publication state -->
            <input type="hidden" id="straightToPublishing" class="configField" value="true" />
          </fieldset>
        </div>

        <!-- Show or hide the hold and publication configuration panel -->
        <script type="text/javascript">
          $('input[name="holdOrPublishToggle"]').change(function(){
              var selection = $(this).val();
              if (selection == 'publish') {
                  $('#publicationConfigurationPanel').show();
                  $('#straightToPublishing').val(true);
              } else {
                  $('#publicationConfigurationPanel').hide();
                  $('#straightToPublishing').val(false);
              }
          });
      ]]>
=======
    <![CDATA[
      <style type="text/css">
      <!--
        #workflow-configuration legend { padding-top:20px; padding-bottom:5px }
        #workflow-configuration li { padding:2px 20px;}
        #workflow-configuration input[type=checkbox] { padding: 0px; }
        #workflow-configuration label { display: inline-block; padding: 0px 5px; }
        #workflow-configuration input:disabled+label{ opacity: 0.5; }
      -->
      </style>
      <div id="workflow-configuration">
        <fieldset>
          <legend>Add a comment that the recording needs:</legend>
          <ul>
            <li>
              <input id="flagForCutting" name="flagForCutting" type="checkbox" class="configField" value="true" />
              <label for="flagForCutting">Cutting</label>
            </li>
            <li>
              <input id="flagForReview" name="flagForReview" type="checkbox" class="configField" value="true" />
              <label for="flagForReview">Review</label>
            </li>
          </ul>
        </fieldset>
        <fieldset>
          <legend>After upload and ingest:</legend>
          <ul>
            <li>
              <input id="holdOrPublishToggle_hold" type="radio" name="holdOrPublishToggle" value="hold" />
              <label for="holdOrPublishToggle_hold">Hold</label>
            </li>
            <li>
              <input id="holdOrPublishToggle_publish" type="radio" name="holdOrPublishToggle" value="publish" checked="checked" />
              <label for="holdOrPublishToggle_publish">Publish right away to</label>
              <ul id="publicationConfigurationPanel" class="workflow-configuration-subpanel">
                <li>
                  <input id="publishToEngage" name="publishToEngage" type="checkbox" checked="checked" class="configField" value="true" />
                  <label for="publishToEngage">Opencast Media Module</label>
                </li>
                <li>
                  <input id="publishToYouTube" name="publishToYouTube" type="checkbox" class="configField" value="true" disabled="disabled" />
                  <label for="publishToYouTube">YouTube</label>
                </li>
              </ul>
            </li>
          </ul>
          <!-- Place to keep the hold vs. publication state -->
          <input type="hidden" id="straightToPublishing" class="configField" value="true" />
        </fieldset>
      </div>

      <!-- Show or hide the hold and publication configuration panel -->
      <script type="text/javascript">
        $('input[name="holdOrPublishToggle"]').change(function(){
            var show = $(this).val() == 'publish';
            $('#publicationConfigurationPanel').toggle(show);
            $('#straightToPublishing').val(show);
        });
      </script>
    ]]>
>>>>>>> 69b50c6e
  </configuration_panel>

  <operations>

    <!-- Apply the default workflow configuration -->

    <operation
      id="defaults"
      description="Applying default configuration values">
      <configurations>
        <configuration key="straightToPublishing">true</configuration>
        <configuration key="flagForCutting">false</configuration>
        <configuration key="flagForReview">false</configuration>
        <configuration key="publishToEngage">true</configuration>
        <configuration key="publishToApi">true</configuration>
        <configuration key="publishToYouTube">false</configuration>
      </configurations>
    </operation>

    <!-- - - - - - - - - - - - - - - - - - - - - - - - - - - - - - - - - - -->
    <!-- Prepare asset                                                     -->
    <!--                                                                   -->
    <!-- Prepare the recording for asset management, including creation of -->
    <!-- previews, audio waveforms and storing of the recording data in    -->
    <!-- the asset area for further processing.                            -->
    <!-- - - - - - - - - - - - - - - - - - - - - - - - - - - - - - - - - - -->

    <!-- Make sure all elements are downloaded from external sources and   -->
    <!-- inside of Opencast                                                -->

    <operation
      id="include"
      description="Finalize upload and ingest">
      <configurations>
        <configuration key="workflow-id">ng-partial-ingest</configuration>
      </configurations>
    </operation>

    <!-- Archive the source material -->

    <operation
      id="archive"
      description="Archive raw recording after ingest">
      <configurations>
        <configuration key="source-tags">archive</configuration>
      </configurations>
    </operation>

    <!-- Prepare work versions of the source material for further processing -->

    <operation
      id="include"
      description="Prepare the recording for further processing">
      <configurations>
        <configuration key="workflow-id">ng-partial-work</configuration>
      </configurations>
    </operation>

    <!-- Create preview artifacts -->

    <operation
      id="include"
      description="Prepare preview versions of the recording">
      <configurations>
        <configuration key="workflow-id">ng-partial-preview</configuration>
      </configurations>
    </operation>

    <!-- Archive with previews generated -->

    <operation
      id="archive"
      description="Archive preview information">
      <configurations>
        <configuration key="source-tags">archive</configuration>
      </configurations>
    </operation>

    <!-- - - - - - - - - - - - - - - - - - - - - - - - - - - - - - - - - - -->
    <!-- Tag for review and cutting                                        -->
    <!--                                                                   -->
    <!-- Add comments in order to mark the recording for preview and/or    -->
    <!-- cutting.                                                          -->
    <!-- - - - - - - - - - - - - - - - - - - - - - - - - - - - - - - - - - -->

    <!-- Mark the recording for cutting -->

    <operation
      id="comment"
      if="${flagForCutting}"
      description="Mark the recording for cutting">
      <configurations>
        <configuration key="description">Recording has not been cut yet.</configuration>
        <configuration key="reason">EVENTS.COMMENTS.REASONS.CUTTING</configuration>
        <configuration key="action">create</configuration>
      </configurations>
    </operation>

    <!-- Mark the recording for review -->

    <operation
      id="comment"
      if="${flagForReview}"
      description="Mark the recording for review">
      <configurations>
        <configuration key="description">Recording has not been reviewed yet.</configuration>
        <configuration key="reason">EVENTS.COMMENTS.REASONS.REVIEW</configuration>
        <configuration key="action">create</configuration>
      </configurations>
    </operation>

    <!-- - - - - - - - - - - - - - - - - - - - - - - - - - - - - - - - - - -->
    <!-- Publish                                                           -->
    <!--                                                                   -->
    <!-- Encode and publish the recording to the selected publication      -->
    <!-- channels, unless review for cutting has been selected.            -->
    <!-- - - - - - - - - - - - - - - - - - - - - - - - - - - - - - - - - - -->

    <!-- Encode and publish -->

    <operation
      id="include"
      if="${straightToPublishing}"
      description="Publish the recording">
      <configurations>
        <configuration key="workflow-id">ng-partial-publish</configuration>
      </configurations>
    </operation>

    <!-- - - - - - - - - - - - - - - - - - - - - - - - - - - - - - - - - - -->
    <!-- Archive                                                           -->
    <!--                                                                   -->
    <!-- Download from external ingest nodes, tag, inspect and and prepare -->
    <!-- source recording and metadata catalogs.                           -->
    <!-- - - - - - - - - - - - - - - - - - - - - - - - - - - - - - - - - - -->

    <!-- Archive the recording -->

    <operation
      id="archive"
      if="${straightToPublishing}"
      description="Archive publishing information">
      <configurations>
        <configuration key="source-tags">archive</configuration>
      </configurations>
    </operation>

    <!-- - - - - - - - - - - - - - - - - - - - - - - - - - - - - - - - - - -->
    <!-- Cleanup                                                           -->
    <!--                                                                   -->
    <!-- Remove work artifacts.                                            -->
    <!-- - - - - - - - - - - - - - - - - - - - - - - - - - - - - - - - - - -->

    <!-- Clean the system from work artifacts -->

    <operation
      id="include"
      description="Remove temporary processing artifacts">
      <configurations>
        <configuration key="workflow-id">ng-partial-cleanup</configuration>
      </configurations>
    </operation>

  </operations>

</definition><|MERGE_RESOLUTION|>--- conflicted
+++ resolved
@@ -9,92 +9,6 @@
   </tags>
   <description/>
   <configuration_panel>
-<<<<<<< HEAD
-      <![CDATA[
-        <style type="text/css">
-        <!--
-            #workflow-configuration legend { padding-top:20px; padding-bottom:5px }
-            #workflow-configuration li { padding-top:5px; padding-bottom:5px; line-height:14px }
-            #workflow-configuration input[type="radio"] { padding-top:10px; padding-bottom:5px }
-            #workflow-configuration .workflow-configuration-subpanel { padding-top:5px; padding-left:28px; padding-bottom:5px }
-        -->
-        </style>
-        <div id="workflow-configuration">
-          <fieldset>
-            <legend>Add a comment that the recording needs:</legend>
-            <ul>
-              <li>
-                <span>
-                  <input id="flagForCutting" name="flagForCutting" type="checkbox" class="configField" value="true" />
-                  <span>&nbsp;Cutting</span>
-                </span>
-              </li>
-              <li>
-                <span>
-                  <input id="flagForReview" name="flagForReview" type="checkbox" class="configField" value="true" />
-                  <span>&nbsp;Review</span>
-                </span>
-              </li>
-            </ul>
-          </fieldset>
-          <fieldset>
-            <legend>After upload and ingest:</legend>
-            <ul>
-              <li>
-                <span>
-                  <input type="radio" name="holdOrPublishToggle" value="hold" />
-                  <span>&nbsp;Hold</span>
-                </span>
-              </li>
-              <li>
-                <span>
-                  <input type="radio" name="holdOrPublishToggle" value="publish" checked="checked" />
-                  <span>&nbsp;Publish right away to</span>
-                  <!-- Publication configuration panel -->
-                  <div id="publicationConfigurationPanel" class="workflow-configuration-subpanel">
-                    <ul>
-                    <li>
-                      <span>
-                        <input id="publishToEngage" name="publishToEngage" type="checkbox" checked="checked" class="configField" value="true" />
-                        <span>&nbsp;Opencast Media Module</span>
-                      </span>
-                    </li>
-                    <li>
-                      <span>
-                        <input id="publishToApi" name="publishToApi" type="checkbox" checked="checked" class="configField" value="true" />
-                        <span>&nbsp;External Applications</span>
-                      </span>
-                    </li>
-                    <li>
-                      <span>
-                        <input id="publishToYouTube" name="publishToYouTube" type="checkbox" class="configField" value="true" />
-                        <span>&nbsp;YouTube</span>
-                      </span>
-                    </li>
-                    </ul>
-                  </div>
-                </span>
-              </li>
-            </ul>
-            <!-- Place to keep the hold vs. publication state -->
-            <input type="hidden" id="straightToPublishing" class="configField" value="true" />
-          </fieldset>
-        </div>
-
-        <!-- Show or hide the hold and publication configuration panel -->
-        <script type="text/javascript">
-          $('input[name="holdOrPublishToggle"]').change(function(){
-              var selection = $(this).val();
-              if (selection == 'publish') {
-                  $('#publicationConfigurationPanel').show();
-                  $('#straightToPublishing').val(true);
-              } else {
-                  $('#publicationConfigurationPanel').hide();
-                  $('#straightToPublishing').val(false);
-              }
-          });
-      ]]>
-=======
     <![CDATA[
       <style type="text/css">
       <!--
@@ -135,6 +49,10 @@
                   <label for="publishToEngage">Opencast Media Module</label>
                 </li>
                 <li>
+                  <input id="publishToApi" name="publishToApi" type="checkbox" checked="checked" class="configField" value="true" />
+                  <label for="publishToApi">External Applications</label>
+                </li>
+                <li>
                   <input id="publishToYouTube" name="publishToYouTube" type="checkbox" class="configField" value="true" disabled="disabled" />
                   <label for="publishToYouTube">YouTube</label>
                 </li>
@@ -155,7 +73,6 @@
         });
       </script>
     ]]>
->>>>>>> 69b50c6e
   </configuration_panel>
 
   <operations>
