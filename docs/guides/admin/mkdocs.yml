--- conflicted
+++ resolved
@@ -2,16 +2,11 @@
 repo_url: https://github.com/opencast/opencast
 edit_uri: edit/develop/docs/guides/admin/docs/
 
-<<<<<<< HEAD
 markdown_extensions:
   - markdown_inline_graphviz
 
-# Default theme used is readthedocs
-theme: readthedocs
-=======
 # Default theme used is windmill
 theme: windmill
->>>>>>> 5507fca5
 
 # The directory that contain the source .md files
 docs_dir: 'docs'
