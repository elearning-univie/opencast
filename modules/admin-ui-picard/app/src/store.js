import {persistReducer} from "redux-persist";
import storage from 'redux-persist/lib/storage';
import autoMergeLevel2 from "redux-persist/lib";
import thunk from "redux-thunk";
import {composeWithDevTools} from "redux-devtools-extension";
import {applyMiddleware, combineReducers, createStore} from "redux";
import tableFilters from './reducers/tableFilterReducers';
import tableFilterProfiles from './reducers/tableFilterProfilesReducer';
import events from './reducers/eventReducers';
import table from './reducers/tableReducers';
import series from "./reducers/seriesReducer";
import recordings from "./reducers/recordingReducer";
import jobs from "./reducers/jobReducer";
import servers from "./reducers/serverReducer";
import services from "./reducers/serviceReducer";
import users from "./reducers/userReducers";
import groups from "./reducers/groupReducers";
import acls from "./reducers/aclReducers";
import themes from "./reducers/themeReducers";
import health from "./reducers/healthReducers";
import {notifications} from "./reducers/notificationReducers";
import workflows from "./reducers/workflowReducers";
import eventDetails from "./reducers/eventDeatilsReducers";
<<<<<<< HEAD
import seriesDetails from "./reducers/seriesDetailsReducers";
=======
import recordingDetails from "./reducers/recordingDetailsReducer";
>>>>>>> 4e00591f

/**
 * This File contains the configuration for the store used by the reducers all over the app
 */

// form reducer and all other reducers used in this app
const reducers = {
    tableFilters,
    tableFilterProfiles,
    events,
    series,
    table,
    recordings,
    jobs,
    servers,
    services,
    users,
    groups,
    acls,
    themes,
    health,
    notifications,
    workflows,
    eventDetails,
<<<<<<< HEAD
    seriesDetails
=======
    recordingDetails
>>>>>>> 4e00591f
};

// Configuration for persisting store
const persistConfig = {
    key: 'opencast',
    storage,
    stateReconciler: autoMergeLevel2
};

const rootReducer = combineReducers(reducers);
const persistedReducer = persistReducer(persistConfig, rootReducer);

// Store configuration, store holds the current state of the app
// Todo: Change rootReducer to persistedReducer for actually saving state even if reloads occur. At the moment it is
//  commented out because of debugging purposes.
export const configureStore = () => createStore(
    rootReducer,
    composeWithDevTools(
        applyMiddleware(thunk)
    )
);<|MERGE_RESOLUTION|>--- conflicted
+++ resolved
@@ -21,11 +21,8 @@
 import {notifications} from "./reducers/notificationReducers";
 import workflows from "./reducers/workflowReducers";
 import eventDetails from "./reducers/eventDeatilsReducers";
-<<<<<<< HEAD
 import seriesDetails from "./reducers/seriesDetailsReducers";
-=======
 import recordingDetails from "./reducers/recordingDetailsReducer";
->>>>>>> 4e00591f
 
 /**
  * This File contains the configuration for the store used by the reducers all over the app
@@ -50,11 +47,8 @@
     notifications,
     workflows,
     eventDetails,
-<<<<<<< HEAD
-    seriesDetails
-=======
+    seriesDetails,
     recordingDetails
->>>>>>> 4e00591f
 };
 
 // Configuration for persisting store
