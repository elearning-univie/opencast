--- conflicted
+++ resolved
@@ -117,11 +117,8 @@
         <configuration>
           <instructions>
             <Bundle-SymbolicName>${project.artifactId}</Bundle-SymbolicName>
-<<<<<<< HEAD
-=======
             <Build-Number>${buildNumber}</Build-Number>
             <Import-Package>org.opencastproject.rest;version=${project.version}</Import-Package>
->>>>>>> 64d32be2
             <Private-Package>ui.*</Private-Package>
             <Http-Alias>/mediapackage-editor</Http-Alias>
             <Http-Classpath>/ui</Http-Classpath>
