--- conflicted
+++ resolved
@@ -442,11 +442,7 @@
     var author = ' ';
     var author_search = '';
     if(recording.dcCreator) {
-<<<<<<< HEAD
-      author = paella.dictionary.translate('by:') + recording.dcCreator;
-=======
       author = paella.utils.dictionary.translate('by:') + recording.dcCreator;
->>>>>>> b8634915
       author_search = recording.dcCreator;
     }
     var divResultAuthorText = document.createElement('div');
