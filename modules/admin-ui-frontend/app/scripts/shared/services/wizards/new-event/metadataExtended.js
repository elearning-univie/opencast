--- conflicted
+++ resolved
@@ -114,21 +114,16 @@
           me.updateRequiredMetadata(field.id, field.value);
         }
 
-        me.ud[target].fields[field.tabindex - 1] = field;
+        var i = me.ud[target].fields.findIndex(function (f) {
+          return f.id === field.id;
+        });
+        me.ud[target].fields[i] = field;
       };
 
-<<<<<<< HEAD
       this.reset = function () {
         me.ud = {};
         me.metadata = NewEventMetadataResource.get(me.postProcessMetadata);
       };
-=======
-      var i = me.ud[target].fields.findIndex(function(f) {
-        return f.id === field.id;
-      });
-      me.ud[target].fields[i] = field;
-    };
->>>>>>> 97806cfa
 
       this.getFiledCatalogs = function () {
         var catalogs = [];
