--- conflicted
+++ resolved
@@ -135,8 +135,6 @@
         });
     });
 
-<<<<<<< HEAD
-=======
     describe('#onBlur', function () {
 
         var scope;
@@ -166,7 +164,6 @@
         });
     });
 
->>>>>>> f7b1ca72
     describe('#keyUp', function () {
         var event = { target: { value: 'a' } };
         var scope;
