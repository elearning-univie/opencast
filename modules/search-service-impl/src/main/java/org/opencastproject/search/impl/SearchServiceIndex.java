--- conflicted
+++ resolved
@@ -361,19 +361,10 @@
   private void checkMPWritePermission(final String mediaPackageId) throws SearchException {
     User user = securityService.getUser();
     try {
-<<<<<<< HEAD
       MediaPackage mp = persistence.getMediaPackage(mediaPackageId);
       AccessControlList acl = persistence.getAccessControlList(mediaPackageId);
       if (!authorizationService.hasPermission(mp, Permissions.Action.WRITE.toString())) {
-        boolean isAdmin = securityService.getUser().getRoles().stream()
-=======
-      if (!persistence.isAvailable(mediaPackageId)) {
-        throw new NotFoundException();
-      }
-      AccessControlList acl = persistence.getAccessControlList(mediaPackageId);
-      if (!authorizationService.hasPermission(acl, Permissions.Action.WRITE.toString())) {
         boolean isAdmin = user.getRoles().stream()
->>>>>>> 44298a0c
             .map(Role::getName)
             .anyMatch(r -> r.equals(SecurityConstants.GLOBAL_ADMIN_ROLE));
         if (!isAdmin) {
