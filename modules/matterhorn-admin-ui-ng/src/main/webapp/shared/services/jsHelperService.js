/**
 * Licensed to The Apereo Foundation under one or more contributor license
 * agreements. See the NOTICE file distributed with this work for additional
 * information regarding copyright ownership.
 *
 *
 * The Apereo Foundation licenses this file to you under the Educational
 * Community License, Version 2.0 (the "License"); you may not use this file
 * except in compliance with the License. You may obtain a copy of the License
 * at:
 *
 *   http://opensource.org/licenses/ecl2.txt
 *
 * Unless required by applicable law or agreed to in writing, software
 * distributed under the License is distributed on an "AS IS" BASIS, WITHOUT
 * WARRANTIES OR CONDITIONS OF ANY KIND, either express or implied.  See the
 * License for the specific language governing permissions and limitations under
 * the License.
 *
 */

'use strict';

// Provides general utility functions
angular.module('adminNg.services')
.factory('JsHelper', [
    function () {
        return {
            getWeekDays: function () {
                return [
                    { key: 'MO', translation: 'EVENTS.EVENTS.NEW.WEEKDAYS.MO' },
                    { key: 'TU', translation: 'EVENTS.EVENTS.NEW.WEEKDAYS.TU' },
                    { key: 'WE', translation: 'EVENTS.EVENTS.NEW.WEEKDAYS.WE' },
                    { key: 'TH', translation: 'EVENTS.EVENTS.NEW.WEEKDAYS.TH' },
                    { key: 'FR', translation: 'EVENTS.EVENTS.NEW.WEEKDAYS.FR' },
                    { key: 'SA', translation: 'EVENTS.EVENTS.NEW.WEEKDAYS.SA' },
                    { key: 'SU', translation: 'EVENTS.EVENTS.NEW.WEEKDAYS.SU' }
                ];
            },

            map: function (array, key) {
                var i, result = [];
                for (i = 0; i < array.length; i++) {
                    result.push(array[i][key]);
                }
                return result;
            },

            /*
             * Creates an array containing the numberOfElements, starting from zero.
             */
            initArray: function (numberOfElements) {
                var i, result = [];
                for (i = 0; i < numberOfElements; i++) {
                    if (i < 10) {
                        result.push({
                            index: i,
                            value: '0' + i
                        });
                    }
                    else {
                        result.push({
                            index: i,
                            value: '' + i
                        });
                    }
                }
                return result;
            },

            /**
             * Finds nested properties in object literals in a graceful manner.
             * Usage: JsHelper.getNested(r, 'mediapackage', 'creators', 'creator');
             * @param r: The object which should contain the nested property.
             * all other params are the path to the wanted object.
             */
            getNested: function (targetObject, pathToProperty) {
                if (angular.isUndefined(targetObject)) {
                    throw 'illegal method call, I need at least two arguments';
                }
                var pathAsArray = pathToProperty.split('.'), i = 0, obj = targetObject;

                for (; i < pathAsArray.length; i++) {
                    if (!obj.hasOwnProperty(pathAsArray[i])) {
                        return null;
                    }
                    obj = obj[pathAsArray[i]];
                }
                return obj;
            },

            isEmpty: function (object) {
                var result = true;
                angular.forEach(object, function () {
                    result = false;
                    return;
                });
                return result;
            },

            /**
             * Checks if a potentially nested property exists in the targetObject.
             * Example: isPropertyDefined({inner: {property: 'prop'}}, 'inner.property') should return true.
             */
            isPropertyDefined: function (targetObject, pathToProperty) {
                var result = this.getNested(targetObject, pathToProperty);
                return (result !== null && angular.isDefined(result));
            },

            calculateStopTime: function (dateTimeString, duration) {
                if (!angular.isString(duration)) {
                    return '';
                }
                var d = new Date(dateTimeString),
                    unix = d.getTime(),
                    newUnix = unix + parseInt(duration, 10),
                    newDate = new Date(newUnix);
                return newDate.toISOString();
            },

            secondsToTime: function (duration) {
                var hours, minutes, seconds;
                hours   = Math.floor(duration / 3600);
                minutes = Math.floor((duration - (hours * 3600)) / 60);
                seconds = duration % 60;

                if (hours < 10)   { hours = '0' + hours; }
                if (minutes < 10) { minutes = '0' + minutes; }
                if (seconds < 10) { seconds = '0' + seconds; }

                return hours + ':' + minutes + ':' + seconds;
            },

            humanizeTime: function (hour, minute) {
                return moment().hour(hour).minute(minute).format('LT');
            },

            /**
             * Transform the UTC time string ('HH:mm') to a date object
             * @param  {String} utcTimeString the UTC time string
             * @return {Date}               the date object based on the string
             */
            parseUTCTimeString: function (utcTimeString) {
                    var dateUTC = new Date(0),
                        timeParts;

                    timeParts = utcTimeString.split(':');
                    if (timeParts.length === 2) {
                        dateUTC.setUTCHours(parseInt(timeParts[0]));
                        dateUTC.setUTCMinutes(parseInt(timeParts[1]));
                    }

                    return dateUTC;
            },

            /**
             * Converts obj to a Zulu Time String representation.
             *
             *  @param obj:
             *     { date: '2014-07-08',
             *       hour: '11',
             *       minute: '33'
             *     }
             *
             *  @param duration:
             *      Optionally, a duration { hour: '02', minute: '10' } can be added
             *      to the obj's time.
             */
            toZuluTimeString: function (obj, duration) {
                var momentDate,
                    dateParts = this.getDateParts(obj);
                    
                if (obj.hour) {
                    dateParts.hour = obj.hour;
                    dateParts.minute = obj.minute;
                }

                momentDate = moment(dateParts);

                if (duration) {
                    momentDate.add(parseInt(duration.hour, 10), 'h').add(parseInt(duration.minute, 10), 'm');
                }

                return momentDate.toISOString().replace('.000', '');
            },

            /**
             * Splits a string or object with a date member into its year, month and day parts.
             * Months lose 1 to keep it consistent with Javascript date object.
             *
             *  @param obj:
             *     { date: '2015-01-02' } or "2015-01-02"
             */
            getDateParts: function(obj) {
                var dateStr = obj,
                    dateParts;

                if (angular.isDefined(obj.date) ) {
                    dateStr = obj.date;
                }

                dateParts = dateStr.split('-');

                return {
                    year  : parseInt(dateParts[0], 10),
                    month : parseInt(dateParts[1], 10) - 1,
                    day   : parseInt(dateParts[2], 10)
                };
            },

            /**
             * Checks a string to see if it is empty or undefined.
             */
            stringIsEmpty: function(str) {
                return (!str || (angular.isString(str) && 0 === str.length));
            },

            /**
             * Assembles an iCalendar RRULE (repetition instruction) for the
             * given user input.
             */
            assembleRrule: function (data) {
<<<<<<< HEAD
                var date, 
=======
                var date,
>>>>>>> b02d0d55
                    weekdays = '',
                    weekdaysOffset = 0,
                    indexWeekdays = {},
                    weekdaysList = this.getWeekDays(),
                    dateParts = this.getDateParts(data.start);

                // Create a date object to translate it to UTC
                date = new Date(dateParts.year, dateParts.month, dateParts.day, data.start.hour, data.start.minute);

                if (data.weekdays) {
                    angular.forEach(weekdaysList, function(day, index) {
                        indexWeekdays[day.key] = index;
                    });

                    // Check if the weekdays need to be shifted because of timezone change
                    if (date.getUTCDate() > dateParts.day) {
<<<<<<< HEAD
                        weekdaysOffset = +1; 
=======
                        weekdaysOffset = +1;
>>>>>>> b02d0d55
                    } else if (date.getUTCDate() < dateParts.day) {
                        weekdaysOffset = -1;
                    }

                    angular.forEach(data.weekdays, function (active, weekday) {
                        if (active) {
                            if (weekdays.length !== 0) {
                                weekdays += ',';
                            }
                            var idx = indexWeekdays[weekday.length > 2 ? weekday.substr(-2) : weekday] + weekdaysOffset;

<<<<<<< HEAD
                            // Check Sunday to Monday, Monday to Sunday 
=======
                            // Check Sunday to Monday, Monday to Sunday
>>>>>>> b02d0d55
                            idx = (idx > 6 ? 0 : (idx < 0 ? 6 : idx));

                            weekdays += weekdaysList[idx].key.substr(-2);
                        }
                    });
                }

                return 'FREQ=WEEKLY;BYDAY=' + weekdays +
                        ';BYHOUR=' + date.getUTCHours() +
                        ';BYMINUTE=' + date.getUTCMinutes();
            },

            replaceBooleanStrings: function (metadata) {
                angular.forEach(metadata, function (md) {
                    angular.forEach(md.fields, function (field) {
                        if (field.type === 'boolean') {
                            if (field.value === 'true') {
                                field.value = true;
                            }
                            else if (field.value === 'false') {
                                field.value = false;
                            }
                            else {
                                throw 'unknown boolean value';
                            }
                        }
                    });
                });
            }
        };
    }
]);<|MERGE_RESOLUTION|>--- conflicted
+++ resolved
@@ -220,11 +220,7 @@
              * given user input.
              */
             assembleRrule: function (data) {
-<<<<<<< HEAD
-                var date, 
-=======
                 var date,
->>>>>>> b02d0d55
                     weekdays = '',
                     weekdaysOffset = 0,
                     indexWeekdays = {},
@@ -241,11 +237,7 @@
 
                     // Check if the weekdays need to be shifted because of timezone change
                     if (date.getUTCDate() > dateParts.day) {
-<<<<<<< HEAD
-                        weekdaysOffset = +1; 
-=======
                         weekdaysOffset = +1;
->>>>>>> b02d0d55
                     } else if (date.getUTCDate() < dateParts.day) {
                         weekdaysOffset = -1;
                     }
@@ -257,11 +249,7 @@
                             }
                             var idx = indexWeekdays[weekday.length > 2 ? weekday.substr(-2) : weekday] + weekdaysOffset;
 
-<<<<<<< HEAD
-                            // Check Sunday to Monday, Monday to Sunday 
-=======
                             // Check Sunday to Monday, Monday to Sunday
->>>>>>> b02d0d55
                             idx = (idx > 6 ? 0 : (idx < 0 ? 6 : idx));
 
                             weekdays += weekdaysList[idx].key.substr(-2);
