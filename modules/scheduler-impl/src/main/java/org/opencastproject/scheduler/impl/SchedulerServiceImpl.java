--- conflicted
+++ resolved
@@ -827,15 +827,9 @@
       updateLiveEvent(mpId, changedAclOpt, changedDublinCoreOpt, startDateTime, endDateTime, Opt.some(agentId),
               finalCaProperties);
 
-<<<<<<< HEAD
       // Update Elasticsearch index
-      updateEventInIndex(mpId, acl, dublinCore, startDateTime, endDateTime, userIds, Opt.some(agentId),
-              finalCaProperties, Opt.none());
-=======
-      // Update API index
       updateEventInIndex(mpId, changedAclOpt, changedDublinCoreOpt, startDateTime, endDateTime, userIds,
               Opt.some(agentId), finalCaProperties, Opt.none());
->>>>>>> 1a85efe9
 
       // Update last modified
       if (propertiesChanged || dublinCoreChanged || startDateTime.isSome() || endDateTime.isSome()) {
