/**
 * Licensed to The Apereo Foundation under one or more contributor license
 * agreements. See the NOTICE file distributed with this work for additional
 * information regarding copyright ownership.
 *
 *
 * The Apereo Foundation licenses this file to you under the Educational
 * Community License, Version 2.0 (the "License"); you may not use this file
 * except in compliance with the License. You may obtain a copy of the License
 * at:
 *
 *   http://opensource.org/licenses/ecl2.txt
 *
 * Unless required by applicable law or agreed to in writing, software
 * distributed under the License is distributed on an "AS IS" BASIS, WITHOUT
 * WARRANTIES OR CONDITIONS OF ANY KIND, either express or implied.  See the
 * License for the specific language governing permissions and limitations under
 * the License.
 *
 */
/*jslint browser: true, nomen: true*/
/*global define*/
define(["require", "jquery", "underscore", "backbone", "basil", "bootbox", "engage/core"], function(require, $, _, Backbone, Basil, Bootbox, Engage) {
    "use strict";

    var insertIntoDOM = true;
    var PLUGIN_NAME = "Engage Controls";
    var PLUGIN_TYPE = "engage_controls";
    var PLUGIN_VERSION = "1.0";
    var PLUGIN_TEMPLATE_DESKTOP = Engage.controls_top ? "templates/desktop_top.html" : "templates/desktop_bottom.html";
    // provide this additional template if the controls are below the video to have content above the video
    var PLUGIN_TEMPLATE_DESKTOP_TOP_IFBOTTOM = Engage.controls_top ? "none" : "templates/desktop_top_ifbottom.html";
    var PLUGIN_TEMPLATE_EMBED = "templates/embed.html";
    var PLUGIN_TEMPLATE_MOBILE = "templates/mobile.html";
    var PLUGIN_STYLES_DESKTOP = [
        Engage.controls_top ? "styles/desktop_top.css" : "styles/desktop_bottom.css",
        "lib/bootstrap/css/bootstrap.css",
        "lib/jqueryui/themes/base/jquery-ui.css"
    ];
    var PLUGIN_STYLES_EMBED = [
        "styles/embed.css"
    ];
    var PLUGIN_STYLES_MOBILE = [
        "styles/mobile.css"
    ];

    var basilOptions = {
        namespace: "mhStorage"
    };
    Basil = new window.Basil(basilOptions);

    var plugin;
    var events = {
        play: new Engage.Event("Video:play", "plays the video", "both"),
        pause: new Engage.Event("Video:pause", "pauses the video", "both"),
        fullscreenEnable: new Engage.Event("Video:fullscreenEnable", "", "both"),
        mute: new Engage.Event("Video:mute", "", "both"),
        unmute: new Engage.Event("Video:unmute", "", "both"),
        muteToggle: new Engage.Event("Video:muteToggle", "", "both"),
        segmentMouseover: new Engage.Event("Segment:mouseOver", "the mouse is over a segment", "both"),
        segmentMouseout: new Engage.Event("Segment:mouseOut", "the mouse is off a segment", "both"),
        volumeSet: new Engage.Event("Video:volumeSet", "", "both"),
        playbackRateChanged: new Engage.Event("Video:playbackRateChanged", "The video playback rate changed", "both"),
        fullscreenCancel: new Engage.Event("Video:fullscreenCancel", "", "trigger"),
        sliderStart: new Engage.Event("Slider:start", "", "trigger"),
        sliderStop: new Engage.Event("Slider:stop", "", "trigger"),
        sliderMousein: new Engage.Event("Slider:mouseIn", "the mouse entered the slider", "trigger"),
        sliderMouseout: new Engage.Event("Slider:mouseOut", "the mouse is off the slider", "trigger"),
        sliderMousemove: new Engage.Event("Slider:mouseMoved", "the mouse is moving over the slider", "trigger"),
        seek: new Engage.Event("Video:seek", "seek video to a given position in seconds", "trigger"),
        customOKMessage: new Engage.Event("Notification:customOKMessage", "a custom message with an OK button", "trigger"),
        customSuccess: new Engage.Event("Notification:customSuccess", "a custom success message", "trigger"),
        customError: new Engage.Event("Notification:customError", "an error occurred", "trigger"),
        qualitySet: new Engage.Event("Video:qualitySet", "", "trigger"),
        volumeUp: new Engage.Event("Video:volumeUp", "", "handler"),
        volumeDown: new Engage.Event("Video:volumeDown", "", "handler"),
        plugin_load_done: new Engage.Event("Core:plugin_load_done", "", "handler"),
        fullscreenChange: new Engage.Event("Video:fullscreenChange", "notices a fullscreen change", "handler"),
        ready: new Engage.Event("Video:ready", "all videos loaded successfully", "handler"),
        timeupdate: new Engage.Event("Video:timeupdate", "notices a timeupdate", "handler"),
        ended: new Engage.Event("Video:ended", "end of the video", "handler"),
        usingFlash: new Engage.Event("Video:usingFlash", "flash is being used", "handler"),
        mediaPackageModelError: new Engage.Event("MhConnection:mediaPackageModelError", "", "handler"),
        aspectRatioSet: new Engage.Event("Video:aspectRatioSet", "the aspect ratio has been calculated", "handler"),
        isAudioOnly: new Engage.Event("Video:isAudioOnly", "whether it's audio only or not", "handler"),
        videoFormatsFound: new Engage.Event("Video:videoFormatsFound", "", "handler"),
        numberOfVideodisplaysSet: new Engage.Event("Video:numberOfVideodisplaysSet", "the number of videodisplays has been set", "trigger"),
        focusVideo: new Engage.Event("Video:focusVideo", "increases the size of one video", "handler"),
        resetLayout: new Engage.Event("Video:resetLayout", "resets the layout of the videodisplays", "handler"),
        movePiP: new Engage.Event("Video:movePiP", "moves the smaller picture over the larger to the different corners", "handler"),
        togglePiP: new Engage.Event("Video:togglePiP", "switches between PiP and next to each other layout", "handler"),
        setZoomLevel: new Engage.Event("Video:setZoomLevel", "sets the zoom level", "trigger"),
        zoomReset: new Engage.Event("Video:resetZoom", "resets position and zoom level", "trigger"),
        zoomChange: new Engage.Event("Video:zoomChange", "zoom level has changed", "handler")
    };

    var isDesktopMode = false;
    var isEmbedMode = false;
    var isMobileMode = false;
    
    var $headerLogo = "#headerLogo";
    var $mediaModuleLink = "#mediamodulelink";

    // desktop, embed and mobile logic
    switch (Engage.model.get("mode")) {
        case "embed":
            plugin = {
                insertIntoDOM: insertIntoDOM,
                name: PLUGIN_NAME,
                type: PLUGIN_TYPE,
                version: PLUGIN_VERSION,
                styles: PLUGIN_STYLES_EMBED,
                template: PLUGIN_TEMPLATE_EMBED,
                events: events
            };
            isEmbedMode = true;
            break;
        case "mobile":
            plugin = {
                insertIntoDOM: insertIntoDOM,
                name: PLUGIN_NAME,
                type: PLUGIN_TYPE,
                version: PLUGIN_VERSION,
                styles: PLUGIN_STYLES_MOBILE,
                template: PLUGIN_TEMPLATE_MOBILE,
                events: events
            };
            isMobileMode = true;
            break;
        case "desktop":
        default:
            plugin = {
                insertIntoDOM: insertIntoDOM,
                name: PLUGIN_NAME,
                type: PLUGIN_TYPE,
                version: PLUGIN_VERSION,
                styles: PLUGIN_STYLES_DESKTOP,
                template: PLUGIN_TEMPLATE_DESKTOP,
                template_topIfBottom: PLUGIN_TEMPLATE_DESKTOP_TOP_IFBOTTOM,
                events: events
            };
            isDesktopMode = true;
            break;
    }

    /* change these variables */
    var embedHeightOne = 280;
    var embedHeightTwo = 315;
    var embedHeightThree = 360;
    var embedHeightFour = 480;
    var embedHeightFive = 720;
    var min_segment_duration = 5000;
    var logoLink = false;
    var logo = plugin_path + "images/logo.png";
    var showEmbed = true;

    /* don't change these variables */
    var Utils;
    var volUpDown = 5.0;
    var storage_volume = "volume";
    var storage_lastvolume = "lastvolume";
    var storage_muted = "muted";
    var storage_pip = "pictureinpicture";
    var storage_pip_pos = "pictureinpictureposition";
    var storage_focus_video = "focusvideo";
    var bootstrapPath = "lib/bootstrap/js/bootstrap";
    var jQueryUIPath = "lib/jqueryui/jquery-ui";
    var storage_zoomLevel = "zoomLevel";
    var id_zoomLevelIndicator = "zoomLevelIndicator";
    var id_zoomReset = "resetZoom";
    var id_zoomLevel1 = "zoomLevel1";
    var id_zoomLevel15 = "zoomLevel15";
    var id_zoomLevel2 = "zoomLevel2";
    var id_engage_controls = "engage_controls";
    var id_engage_controls_topIfBottom = "engage_controls_second";
    var id_slider = "slider";
    var id_volume = "volume";
    var id_volumeIcon = "volumeIcon";
    var id_dropdownMenuPlaybackRate = "dropdownMenuPlaybackRate";
    var id_playbackRate050 = "playback050";
    var id_playbackRate075 = "playback075";
    var id_playbackRate100 = "playback100";
    var id_playbackRate125 = "playback125";
    var id_playbackRate150 = "playback150";
    var id_pipIndicator = "pipIndicator";
    var id_pipLeft = "pipLeft";
    var id_pipRight = "pipRight";
    var id_pipOff = "pipOff";
    var id_qualityLow = "qualityLow";
    var id_qualityMedium = "qualityMedium";
    var id_qualityHigh = "qualityHigh";
    var id_qualityIndicator = "qualityIndicator";
    var id_playpause_controls = "playpause_controls";
    var id_fullscreen_button = "fullscreen_button";
    var id_embed_button = "embed_button";
    var id_backward_button = "backward_button";
    var id_forward_button = "forward_button";
    var id_navigation_time = "navigation_time";
    var id_navigation_time_current = "navigation_time_current";
    var id_play_button = "play_button";
    var id_pause_button = "pause_button";
    var id_unmute_button = "unmute_button";
    var id_mute_button = "mute_button";
    var id_segmentNo = "segment_";
    var id_embed0 = "embed0";
    var id_embed1 = "embed1";
    var id_embed2 = "embed2";
    var id_embed3 = "embed3";
    var id_embed4 = "embed4";
    var id_playbackRateIndicator = "playbackRateIndicator";
    var id_playbackRemTime050 = "playbackRemTime050";
    var id_playbackRemTime075 = "playbackRemTime075";
    var id_playbackRemTime100 = "playbackRemTime100";
    var id_playbackRemTime125 = "playbackRemTime125";
    var id_playbackRemTime150 = "playbackRemTime150";
    var id_loggedInNotLoggedIn = "loggedInNotLoggedIn";
    var id_loginlogout = "loginlogout";
    var id_str_loginlogout = "str_loginlogout";
    var id_dropdownMenuLoginInfo = "dropdownMenuLoginInfo";
    var class_dropdown = "dropdown-toggle";
    var videosReady = false;
    var enableFullscreenButton = false;
    var currentTime = 0;
    var videoDataModelChange = "change:videoDataModel";
    var infoMeChange = "change:infoMe";
    var mediapackageChange = "change:mediaPackage";
    var event_slidestart = "slidestart";
    var event_slidestop = "slidestop";
    var plugin_path = "";
    var plugin_path_topIfBottom = "";
    var initCount = 7;
    var isPlaying = false;
    var isSliding = false;
    var duration;
    var usingFlash = false;
    var isAudioOnly = false;
    var segments = {};
    var mediapackageError = false;
    var aspectRatioTriggered = false;
    var aspectRatioWidth;
    var aspectRatioHeight;
    var aspectRatio;
    var embedWidthOne;
    var embedWidthTwo;
    var embedWidthThree;
    var embedWidthFour;
    var embedWidthFive;
    var loggedIn = false;
    var username = "Anonymous";
    var translations = new Array();
    var askedForLogin = false;
    var springSecurityLoginURL = "/j_spring_security_check";
    var springSecurityLogoutURL = "/j_spring_security_logout";
    var springLoggedInStrCheck = "<title>Opencast – Login Page</title>";
    var controlsViewTopIfBottom = undefined;
    var controlsView = undefined;
    var resolutions = undefined;
    var pipPos = "left";
    var pipStatus = true;
    var numberVideos = 1;
    var currentFocusFlavor = "focus.none";
    var videosInitialReadyness = true;

    function initTranslate(language, funcSuccess, funcError) {
        var path = Engage.getPluginPath("EngagePluginControls").replace(/(\.\.\/)/g, "");
        var jsonstr = window.location.origin + "/engage/theodul/" + path; // this solution is really bad, fix it...

        Engage.log("Controls: selecting language " + language);
        jsonstr += "language/" + language + ".json";

        $.ajax({
            url: jsonstr,
            dataType: "json",
            async: false,
            success: function(data) {
                if (data) {
                    data.value_locale = language;
                    translations = data;
                    if (funcSuccess) {
                        funcSuccess(translations);
                    }
                } else {
                    if (funcError) {
                        funcError();
                    }
                }
            },
            error: function(jqXHR, textStatus, errorThrown) {
                if (funcError) {
                    funcError();
                }
            }
        });
    }

    function translate(str, strIfNotFound) {
        return (translations[str] != undefined) ? translations[str] : strIfNotFound;
    }

    function login() {
        if (!askedForLogin) {
            askedForLogin = true;
            var username = "User";
            var password = "Password";

            Bootbox.dialog({
                title: translate("loginInformation", "Log in"),
                message: '<form class="form-signin">' +
                    '<h2 class="form-signin-heading">' + translate("enterUsernamePassword", "Please enter your username and password") + '</h2>' +
                    '<input id="username" type="text" class="form-control form-control-custom" name="username" placeholder="' + translate("username", "Username") + '" required="true" autofocus="" />' +
                    '<input id="password" type="password" class="form-control form-control-custom" name="password" placeholder="' + translate("password", "Password") + '" required="true" />' +
                    '<label class="checkbox">' +
                    '<input type="checkbox" value="' + translate("rememberMe", "Remember me") + '" id="rememberMe" name="rememberMe" checked> ' + translate("rememberMe", "Remember me") +
                    '</label>' +
                    '</form>',
                buttons: {
                    cancel: {
                        label: translate("cancel", "Cancel"),
                        className: "btn-default",
                        callback: function() {
                            askedForLogin = false;
                        }
                    },
                    login: {
                        label: translate("login", "Log in"),
                        className: "btn-success",
                        callback: function() {
                            var username = $("#username").val().trim();
                            var password = $("#password").val().trim();
                            if ((username !== null) && (username.length > 0) && (password !== null) && (password.length > 0)) {
                                $.ajax({
                                    type: "POST",
                                    url: springSecurityLoginURL,
                                    data: {
                                        "j_username": username,
                                        "j_password": password,
                                        "_spring_security_remember_me": $("#rememberMe").is(":checked")
                                    }
                                }).done(function(msg) {
                                    password = "";
                                    if (msg.indexOf(springLoggedInStrCheck) == -1) {
                                        Engage.trigger(events.customSuccess.getName(), translate("loginSuccessful", "Successfully logged in. Please reload the page if the page does not reload automatically."));
                                        location.reload();
                                    } else {
                                        Engage.trigger(events.customSuccess.getName(), translate("loginFailed", "Failed to log in."));
                                    }
                                    askedForLogin = false;
                                }).fail(function(msg) {
                                    password = "";
                                    Engage.trigger(events.customSuccess.getName(), translate("loginFailed", "Failed to log in."));
                                    askedForLogin = false;
                                });
                            } else {
                                askedForLogin = false;
                            }
                        }
                    }
                },
                className: "usernamePassword-modal",
                onEscape: function() {
                    askedForLogin = false;
                },
                closeButton: false
            });
        }
    }

    function logout() {
        Engage.trigger(events.customSuccess.getName(), translate("loggingOut", "You are being logged out, please wait a moment."));
        $.ajax({
            type: "GET",
            url: springSecurityLogoutURL,
        }).done(function(msg) {
            location.reload();
            Engage.trigger(events.customSuccess.getName(), translate("logoutSuccessful", "Successfully logged out. Please reload the page if the page does not reload automatically."));
        }).fail(function(msg) {
            Engage.trigger(events.customSuccess.getName(), translate("logoutFailed", "Failed to log out."));
        });
    }

    function checkLoginStatus() {
        $("#" + id_loginlogout).unbind("click");
        if (Engage.model.get("infoMe").loggedIn) {
            loggedIn = true;
            username = Engage.model.get("infoMe").username;
            $("#" + id_loggedInNotLoggedIn).html(username);
            $("#" + id_str_loginlogout).html(translate("logout", "Log out"));
            $("#" + id_loginlogout).click(logout);
        } else {
            loggedIn = false;
            username = "Anonymous";
            $("#" + id_loggedInNotLoggedIn).html(translate("loggedOut", "Logged out"));
            $("#" + id_str_loginlogout).html(translate("login", "Log in"));
            $("#" + id_loginlogout).click(login);
        }
        $("#" + id_dropdownMenuLoginInfo).removeClass("disabled");
    }

    var ControlsView = Backbone.View.extend({
        el: $("#" + id_engage_controls), // every view has an element associated with it
        initialize: function(videoDataModel, template, plugin_path) {
            this.setElement($(plugin.container));
            this.model = videoDataModel;
            this.template = template;
            this.pluginPath = plugin_path;

            // bind the render function always to the view
            _.bindAll(this, "render");
            // listen for changes of the model and bind the render function to this
            this.model.bind("change", this.render);
            this.render();
        },
        render: function() {
            if (!mediapackageError) {
                duration = parseInt(this.model.get("duration"));
                segments = Engage.model.get("mediaPackage").get("segments");
                
                var pipPosition = pipPos;
                if (!pipStatus) {
                    pipPosition = "off";
                }
                
                segments = Utils.repairSegmentLength(segments, duration, min_segment_duration);
                
                if (Engage.model.get("meInfo")) {
                    if (Engage.model.get("meInfo").get("logo_player")) {
                        logo = Engage.model.get("meInfo").get("logo_player");
                    }
                    if (Engage.model.get("meInfo").get("link_mediamodule")) {
                        logoLink = window.location.protocol + "//" + window.location.host + "/engage/ui/index.html"; // link to the media module
                    }
                    if (! Engage.model.get("meInfo").get("show_embed_links")) {
                        showEmbed = false;
                    }               
                }
                var translatedQualites = new Array();
                if (resolutions) {
                    for (var i = 0; i < resolutions.length; i++) {
                        translatedQualites[resolutions[i]] = translate(resolutions[i], resolutions[i]);
                    }
                }

                var tempVars = {
                    plugin_path: this.pluginPath,
                    startTime: Utils.formatSeconds(0),
                    durationMS: (duration && (duration > 0)) ? duration : 1, // duration in ms
                    duration: (duration ? Utils.formatSeconds(duration / 1000) : Utils.formatSeconds(0)), // formatted duration
                    logoLink: logoLink,
                    segments: segments,
                    str_prevChapter: translate("prevChapter", "Go to previous chapter"),
                    str_nextChapter: translate("nextChapter", "Go to next chapter"),
                    str_playPauseVideo: translate("playPauseVideo", "Play or pause the video"),
                    str_playVideo: translate("playVideo", "Play the video"),
                    str_pauseVideo: translate("pauseVideo", "Pause the video"),
                    str_volumeSlider: translate("volumeSlider", "Volume slider"),
                    str_muteVolume: translate("muteVolume", "Mute volume"),
                    str_unmuteVolume: translate("unmuteVolume", "Unmute Volume"),
                    str_message_inputField: translate("message_inputField", "Input field shows current video time. Can be edited."),
                    str_totalVideoLength: translate("totalVideoLength", "Total length of the video:"),
                    str_openMediaModule: translate("openMediaModule", "Go to Media Module"),
                    str_playbackRateButton: translate("playbackRateButton", "Playback rate button. Select playback rate from dropdown."),
                    str_playbackRate: translate("playbackRate", "Playback rate"),
                    str_remainingTime: translate("remainingTime", "remaining time"),
                    str_embedButton: translate("embedButton", "Embed Button. Select embed size from dropdown."),
                    loggedIn: false,
                    str_checkingStatus: translate("checkingLoginStatus", "Checking login status..."),
                    str_loginLogout: translate("loginLogout", "Login/Logout"),
                    str_fullscreen: translate("fullscreen", "Fullscreen"),
                    str_qualityButton: translate("quality", "Quality"),
                    str_quality: translate("quality", "Quality"),
                    str_layoutButton: translate("layout", "Layout"),
                    str_pictureInPicture: translate("pictureInPicture", "Picture in Picture"),
                    str_left: translate("left", "left"),
                    str_right: translate("right", "right"),
                    str_off: translate("off", "off"),
                    pip_position: translate(pipPosition, pipPosition),
                    translatedqualities: translatedQualites,
                    hasqualities: resolutions !== undefined,
                    hasmultiplevideos: numberVideos > 1,
                    controlsTop: Engage.controls_top,
<<<<<<< HEAD
                    pip_position: translate(pipPosition, pipPosition),
                    str_zoomlevel: "1.0"
=======
                    logo: logo,
                    show_embed: showEmbed
>>>>>>> f3837e48
                };

                // compile template and load it
                this.$el.html(_.template(this.template, tempVars));
                if (isDesktopMode) {
                    initControlsEvents();
                    if (aspectRatioTriggered) {
                        calculateEmbedAspectRatios();
                        addEmbedRatioEvents();
                    }
                    if (tempVars.hasqualities) {
                        addQualityChangeEvents();
                    }
                    if (tempVars.hasmultiplevideos) {
                        addLayoutEvents();
                    }
                    ready();
                    playPause();
                    timeUpdate();
                    // init dropdown menus
                    $("." + class_dropdown).dropdown();
                    addNonFlashEvents();
                    checkLoginStatus();
                }
            }
        }
    });

    // provide this additional view if the controls are below the video to have content above the video
    var ControlsViewTop_ifBottom = Backbone.View.extend({
        el: $("#" + id_engage_controls_topIfBottom), // every view has an element associated with it
        initialize: function(videoDataModel, template, plugin_path) {
            this.setElement($(plugin.containerSecondIfBottom));
            this.model = videoDataModel;
            this.template = template;
            this.pluginPath = plugin_path;

            // bind the render function always to the view
            _.bindAll(this, "render");
            // listen for changes of the model and bind the render function to this
            this.model.bind("change", this.render);
            this.render();
        },
        render: function() {
            if (!mediapackageError) {
                if (Engage.model.get("meInfo")) {
                    if (Engage.model.get("meInfo").get("logo_player")) {
                        logo = Engage.model.get("meInfo").get("logo_player");
                    }
                    if (Engage.model.get("meInfo").get("link_mediamodule")) {
                        logoLink = window.location.protocol + "//" + window.location.host + "/engage/ui/index.html"; // link to the media module
                    }
                    if (! Engage.model.get("meInfo").get("show_embed_links")) {
                        showEmbed = false;
                    }               
                }                
                var tempVars = {
                    plugin_path: this.pluginPath,
                    logoLink: logoLink,
                    str_openMediaModule: translate("openMediaModule", "Go to Media Module"),
                    str_embedButton: translate("embedButton", "Embed Button. Select embed size from dropdown."),
                    str_fullscreen: translate("fullscreen", "Fullscreen"),
                    loggedIn: false,
                    str_checkingStatus: translate("checkingLoginStatus", "Checking login status..."),
                    str_loginLogout: translate("loginLogout", "Login/Logout"),
                    logo: logo,
                    show_embed: showEmbed
                };

                // compile template and load into the html
                this.$el.html(_.template(this.template, tempVars));
            }
        }
    });

    function addNonFlashEvents() {
        if (!mediapackageError && !usingFlash && !isAudioOnly) {
            // setup listeners for the playback rate
            $("#" + id_playbackRate050).click(function(e) {
                e.preventDefault();
                $("#" + id_playbackRateIndicator).html(Utils.getFormattedPlaybackRate(0.5));
                Engage.trigger(plugin.events.playbackRateChanged.getName(), 0.5);
            });
            $("#" + id_playbackRate075).click(function(e) {
                e.preventDefault();
                $("#" + id_playbackRateIndicator).html(Utils.getFormattedPlaybackRate(0.75));
                Engage.trigger(plugin.events.playbackRateChanged.getName(), 0.75);
            });
            $("#" + id_playbackRate100).click(function(e) {
                e.preventDefault();
                $("#" + id_playbackRateIndicator).html(Utils.getFormattedPlaybackRate(1.0));
                Engage.trigger(plugin.events.playbackRateChanged.getName(), 1.0);
            });
            $("#" + id_playbackRate125).click(function(e) {
                e.preventDefault();
                $("#" + id_playbackRateIndicator).html(Utils.getFormattedPlaybackRate(1.25));
                Engage.trigger(plugin.events.playbackRateChanged.getName(), 1.25);
            });
            $("#" + id_playbackRate150).click(function(e) {
                e.preventDefault();
                $("#" + id_playbackRateIndicator).html(Utils.getFormattedPlaybackRate(1.5));
                Engage.trigger(plugin.events.playbackRateChanged.getName(), 1.5);
            });
        }
    }

    function addQualityChangeEvents() {
        if (!mediapackageError) {
            for (var i = 0; i < resolutions.length; i++) {
                var quality = resolutions[i];
                addQualityListener(quality);
            }
            var q = Engage.model.get("quality");
            $("#" + id_qualityIndicator).html(q.charAt(0).toUpperCase() + q.substring(1));
        }
    }

<<<<<<< HEAD
=======
    function addQualityListener(quality) {
        $("#quality" + quality).click(function(element) {
                    element.preventDefault();
                    $("#" + id_qualityIndicator).html(translate(quality, quality));
                    Engage.trigger(plugin.events.qualitySet.getName(), quality);
        });
    }
    
>>>>>>> f3837e48
    function addLayoutEvents() {
        $("#" + id_pipLeft).click(function(e) {
            e.preventDefault();
            $("#" + id_pipIndicator).html(translate("left", "left"));
            Engage.trigger(plugin.events.movePiP.getName(), "left");
            Engage.trigger(plugin.events.togglePiP.getName(), true);
        });
        $("#" + id_pipRight).click(function(e) {
            e.preventDefault();
            $("#" + id_pipIndicator).html(translate("right", "right"));
            Engage.trigger(plugin.events.movePiP.getName(), "right");
            Engage.trigger(plugin.events.togglePiP.getName(), true);
        });
        $("#" + id_pipOff).click(function(e) {
            e.preventDefault();
            $("#" + id_pipIndicator).html(translate("off", "off"));
            Engage.trigger(plugin.events.togglePiP.getName(), false);
        });
    }

    function addZoomEvents() {
        var zoom = Basil.get(storage_zoomLevel);

        if (!zoom) {
            $("#" + id_zoomLevelIndicator).html(zoom);
            Engage.trigger(plugin.events.setZoomLevel.getName(), [zoom, true]);
        } else {
            Basil.set(storage_zoomLevel, "1.0");
            $("#" + id_zoomLevelIndicator).html("1.0");
            Engage.trigger(plugin.events.setZoomLevel.getName(), [1.0, true]);
        }

        /* Events for Button */
        $("#" + id_zoomLevel1).click(function(event) {
            event.preventDefault();
            Engage.trigger(plugin.events.setZoomLevel.getName(), [1.0, true]);
        });

        $("#" + id_zoomLevel15).click(function(event) {
            event.preventDefault();
            Engage.trigger(plugin.events.setZoomLevel.getName(), [1.5, true]);
        });

        $("#" + id_zoomLevel2).click(function(event) {
            event.preventDefault();
            Engage.trigger(plugin.events.setZoomLevel.getName(), [2.0, true]);
        });

        $("#" + id_zoomReset).click(function(event) {
            event.preventDefault();
            Engage.trigger(plugin.events.zoomReset.getName(), true);
        });

        Engage.on(plugin.events.zoomChange.getName(), function(level){
            $("#" + id_zoomLevelIndicator).html(String(Number(level).toFixed(1)));
        });
        /* Events for Keys */

    }
    function triggerEmbedMessage(ratioWidth, ratioHeight) {
        var str = window.location.href;
        if (str.indexOf("mode=desktop") == -1) {
            str += "&mode=embed";
        } else {
            str = Utils.replaceAll(str, "mode=desktop", "mode=embed");
        }
        var code = "<iframe src=\"" + str + "\" style=\"border:0px #FFFFFF none;\" name=\"Opencast media player\" scrolling=\"no\" frameborder=\"0\" marginheight=\"0px\" marginwidth=\"0px\" width=\"" + ratioWidth + "\" height=\"" + ratioHeight + "\" allowfullscreen=\"true\" webkitallowfullscreen=\"true\" mozallowfullscreen=\"true\"></iframe>";
        code = Utils.escapeHtml(code);
        Engage.trigger(plugin.events.customOKMessage.getName(), "Copy the following code and paste it to the body of your html page: <div class=\"well well-sm well-alert\">" + code + "</div>");
    }

    function addEmbedRatioEvents() {
        if (!mediapackageError) {
            // setup listeners for the embed buttons
            $("#" + id_embed0).click(function(e) {
                e.preventDefault();
                triggerEmbedMessage(embedWidthOne, embedHeightOne);
            });
            $("#" + id_embed1).click(function(e) {
                e.preventDefault();
                triggerEmbedMessage(embedWidthTwo, embedHeightTwo);
            });
            $("#" + id_embed2).click(function(e) {
                e.preventDefault();
                triggerEmbedMessage(embedWidthThree, embedHeightThree);
            });
            $("#" + id_embed3).click(function(e) {
                e.preventDefault();
                triggerEmbedMessage(embedWidthFour, embedHeightFour);
            });
            $("#" + id_embed4).click(function(e) {
                e.preventDefault();
                triggerEmbedMessage(embedWidthFive, embedHeightFive);
            });
        }
    }

    function loadStoredInitialValues() {
        var vol = Basil.get(storage_volume);
        if (vol) {
            Basil.set(storage_lastvolume, vol);
            Engage.trigger(plugin.events.volumeSet.getName(), vol / 100);
        }

        var muted = Basil.get(storage_muted);
        if (muted == "true") {
            Engage.trigger(plugin.events.mute.getName());
        } else {
            Engage.trigger(plugin.events.unmute.getName());
        }

        var pipPos = Basil.get(storage_pip_pos);
        if (pipPos !== undefined) {
            Engage.trigger(plugin.events.movePiP.getName(), pipPos);
        }
        var pip = Basil.get(storage_pip);
        if (pip !== undefined && pip === false) {
            Engage.trigger(plugin.events.togglePiP.getName(), pip);
        }
        var focusVideo = Basil.get(storage_focus_video);
        if (focusVideo !== undefined ) {
//            Engage.trigger(plugin.events.focusVideo.getName(), focusVideo);
            currentFocusFlavor = focusVideo;
        }
    }

    function initControlsEvents() {
        if (!mediapackageError) {
            // disable not used buttons
            Utils.disable(id_backward_button);
            Utils.disable(id_forward_button);
            Utils.disable(id_play_button);
            Utils.greyOut(id_backward_button);
            Utils.greyOut(id_forward_button);
            Utils.greyOut(id_play_button);
            Utils.disable(id_navigation_time);
            $("#" + id_navigation_time_current).keyup(function(e) {
                e.preventDefault();
                // enter
                if (e.keyCode == 13) {
                    $(this).blur();
                    try {
                        var time = Utils.getTimeInMilliseconds($(this).val());
                        if (!isNaN(time)) {
                            Engage.trigger(plugin.events.seek.getName(), time / 1000);
                        }
                    } catch (e) {
                        Engage.trigger(plugin.events.seek.getName(), 0);
                    }
                }
            });

            $("#" + id_slider).slider({
                range: "min",
                min: 0,
                max: 1000,
                value: 0
            });

            $("#" + id_volume).slider({
                range: "min",
                min: 1,
                max: 100,
                value: 100,
                change: function(event, ui) {}
            });

            $("#" + id_volumeIcon).click(function() {
                var isMute = Basil.get(storage_muted);
                if (isMute == "true") {
                    Engage.trigger(plugin.events.unmute.getName());
                    Basil.set(storage_muted, "false");
                } else {
                    Engage.trigger(plugin.events.mute.getName());
                    Basil.set(storage_muted, "true");
                }
            });

            $("#" + id_playpause_controls).click(function() {
                if (isPlaying) {
                    Engage.trigger(plugin.events.pause.getName(), false);
                } else {
                    Engage.trigger(plugin.events.play.getName(), false);
                }
            });

            $("#" + id_fullscreen_button).click(function(e) {
                e.preventDefault();
                var isInFullScreen = document.fullScreen ||
                    document.mozFullScreen ||
                    document.webkitIsFullScreen;
                if (!isInFullScreen) {
                    Engage.trigger(plugin.events.fullscreenEnable.getName());
                }
            });

            // slider events
            $("#" + id_slider).on(event_slidestart, function(event, ui) {
                isSliding = true;
                Engage.trigger(plugin.events.sliderStart.getName(), ui.value);
            });
            $("#" + id_slider).on(event_slidestop, function(event, ui) {
                isSliding = false;
                Engage.trigger(plugin.events.sliderStop.getName(), ui.value);
            });
            $("#" + id_slider).mouseover(function(e) {
                e.preventDefault();
                Engage.trigger(plugin.events.sliderMousein.getName());
            }).mouseout(function(e) {
                e.preventDefault();
                Engage.trigger(plugin.events.sliderMouseout.getName());
            }).mousemove(function(e) {
                e.preventDefault();
                var currPos = e.clientX / ($("#" + id_slider).width() + $("#" + id_slider).offset().left);
                var dur = (duration && (duration > 0)) ? duration : 1;
                currPos = (currPos < 0) ? 0 : ((currPos > 1) ? 1 : currPos);
                Engage.trigger(plugin.events.sliderMousemove.getName(), currPos * dur);
            });
            // volume event
            $("#" + id_volume).on(event_slidestop, function(event, ui) {
                Engage.trigger(plugin.events.volumeSet.getName(), ui.value / 100);
            });
            // check segments
            if (segments && (segments.length > 0)) {
                Engage.log("Controls: " + segments.length + " segments are available.");
                $.each(segments, function(i, v) {
                    $("#" + id_segmentNo + i).click(function(e) {
                        e.preventDefault();
                        var time = parseInt($(this).children().html());
                        if (!isNaN(time)) {
                            Engage.trigger(plugin.events.seek.getName(), time / 1000);
                        }
                    });
                    $("#" + id_segmentNo + i).mouseover(function(e) {
                        e.preventDefault();
                        Engage.trigger(plugin.events.segmentMouseover.getName(), i);
                    }).mouseout(function(e) {
                        e.preventDefault();
                        Engage.trigger(plugin.events.segmentMouseout.getName(), i);
                    });
                });
            }
        }
    }

    function getVolume() {
        var isMute = Basil.get(storage_muted);
        if (isMute == "true") {
            return 0;
        } else {
            var vol = $("#" + id_volume).slider("option", "value");
            return vol;
        }
    }

    function calculateEmbedAspectRatios() {
        if ((aspectRatioWidth > 0) && (aspectRatioHeight > 0)) {
            embedWidthOne = Utils.getAspectRatioWidth(aspectRatioWidth, aspectRatioHeight, embedHeightOne);
            embedWidthTwo = Utils.getAspectRatioWidth(aspectRatioWidth, aspectRatioHeight, embedHeightTwo);
            embedWidthThree = Utils.getAspectRatioWidth(aspectRatioWidth, aspectRatioHeight, embedHeightThree);
            embedWidthFour = Utils.getAspectRatioWidth(aspectRatioWidth, aspectRatioHeight, embedHeightFour);
            embedWidthFive = Utils.getAspectRatioWidth(aspectRatioWidth, aspectRatioHeight, embedHeightFive);

            $("#" + id_embed0).html("Embed " + embedWidthOne + "x" + embedHeightOne);
            $("#" + id_embed1).html("Embed " + embedWidthTwo + "x" + embedHeightTwo);
            $("#" + id_embed2).html("Embed " + embedWidthThree + "x" + embedHeightThree);
            $("#" + id_embed3).html("Embed " + embedWidthFour + "x" + embedHeightFour);
            $("#" + id_embed4).html("Embed " + embedWidthFive + "x" + embedHeightFive);
        } else {
            embedWidthOne = 310;
            embedHeightOne = 70;

            $("#" + id_embed0).html("Embed " + embedWidthOne + "x" + embedHeightOne);
            Utils.removeParentIfElementExists(id_embed1);
            Utils.removeParentIfElementExists(id_embed2);
            Utils.removeParentIfElementExists(id_embed3);
            Utils.removeParentIfElementExists(id_embed4);
        }

        $("#" + id_embed_button).removeClass("disabled");
    }

    function ready() {
        if (videosReady) {
            Utils.greyIn(id_play_button);
            Utils.enable(id_play_button);
            if (!isAudioOnly) {
                enableFullscreenButton = true;
                $("#" + id_fullscreen_button).removeClass("disabled");
            }
            Engage.trigger(plugin.events.movePiP.getName(), pipPos);
            Engage.trigger(plugin.events.togglePiP.getName(), pipStatus);
            if (videosInitialReadyness) {
                Engage.trigger(plugin.events.focusVideo.getName(), currentFocusFlavor);
                videosInitialReadyness = false;
            }
        }
    }

    function playPause() {
        if (isPlaying) {
            $("#" + id_play_button).hide();
            $("#" + id_pause_button).show();
            if (!usingFlash && !isAudioOnly) {
                $("#" + id_dropdownMenuPlaybackRate).removeClass("disabled");
            }
        } else {
            $("#" + id_play_button).show();
            $("#" + id_pause_button).hide();
        }
    }

    function mute() {
        $("#" + id_unmute_button).hide();
        $("#" + id_mute_button).show();
        Engage.trigger(plugin.events.volumeSet.getName(), 0);
    }

    function unmute() {
        $("#" + id_unmute_button).show();
        $("#" + id_mute_button).hide();
        var vol = Basil.get(storage_lastvolume);
        if (vol) {
            Engage.trigger(plugin.events.volumeSet.getName(), vol / 100);
        } else {
            Engage.trigger(plugin.events.volumeSet.getName(), 1);
        }
    }

    function timeUpdate() {
        if (videosReady) {
            // set slider
            var duration = parseInt(Engage.model.get("videoDataModel").get("duration"));
            if (!isSliding && duration) {
                var normTime = (currentTime / (duration / 1000)) * 1000;
                $("#" + id_slider).slider("option", "value", normTime);
                if (!$("#" + id_navigation_time_current).is(":focus")) {
                    $("#" + id_navigation_time_current).val(Utils.formatSeconds(currentTime));
                }
            }
            var val = Math.round((duration / 1000) - currentTime);
            val = ((val >= 0) && (val <= (duration / 1000))) ? val : "-";
            $("#" + id_playbackRemTime050).html(Utils.formatSeconds(!isNaN(val) ? (val / 0.5) : val));
            $("#" + id_playbackRemTime075).html(Utils.formatSeconds(!isNaN(val) ? (val / 0.75) : val));
            $("#" + id_playbackRemTime100).html(Utils.formatSeconds(!isNaN(val) ? (val) : val));
            $("#" + id_playbackRemTime125).html(Utils.formatSeconds(!isNaN(val) ? (val / 1.25) : val));
            $("#" + id_playbackRemTime150).html(Utils.formatSeconds(!isNaN(val) ? (val / 1.5) : val));
        } else {
            $("#" + id_slider).slider("option", "value", 0);
        }
    }

    /**
     * Initializes the plugin
     */
    function initPlugin() {
        // only init if plugin template was inserted into the DOM
        if (isDesktopMode && plugin.inserted) {
            if (!Engage.controls_top && plugin.template_topIfBottom && (plugin.template_topIfBottom != "none")) {
                controlsViewTopIfBottom = new ControlsViewTop_ifBottom(Engage.model.get("videoDataModel"), plugin.template_topIfBottom, plugin.pluginPath_topIfBottom);
            }
            controlsView = new ControlsView(Engage.model.get("videoDataModel"), plugin.template, plugin.pluginPath);
            Engage.on(plugin.events.videoFormatsFound.getName(), function(formatarr) {
                if (formatarr) {
                    resolutions = formatarr;
                    if (controlsViewTopIfBottom) {
                        controlsViewTopIfBottom.render();
                    }
                    if (controlsView) {
                        controlsView.render();
                    }
                    addQualityChangeEvents();
                }
            });

            Engage.on(plugin.events.numberOfVideodisplaysSet.getName(), function(number) {
                numberVideos = number;

                if (number > 1) {
                    if (controlsViewTopIfBottom) {
                        controlsViewTopIfBottom.render();
                    }
                    if (controlsView) {
                        controlsView.render();
                    }
                    addLayoutEvents();
                }
            });
            Engage.on(plugin.events.aspectRatioSet.getName(), function(as) {
                if (as) {
                    aspectRatioWidth = as[0] || 0;
                    aspectRatioHeight = as[1] || 0;
                    aspectRatio = as[2] || 0;
                    aspectRatioTriggered = true;
                    if (isDesktopMode) {
                        calculateEmbedAspectRatios();
                        addEmbedRatioEvents();
                    }
                }
            });
            Engage.on(plugin.events.mediaPackageModelError.getName(), function(msg) {
                mediapackageError = true;
            });
            Engage.on(plugin.events.usingFlash.getName(), function(flash) {
                usingFlash = flash;
                addNonFlashEvents();
            });
            Engage.on(plugin.events.isAudioOnly.getName(), function(audio) {
                isAudioOnly = audio;
            });
            Engage.on(plugin.events.playbackRateChanged.getName(), function(pbr) {
                if ((pbr > 0) && (pbr < 2)) {
                    $("#" + id_playbackRateIndicator).html(Utils.getFormattedPlaybackRate(pbr));
                }
            });
            Engage.on(plugin.events.volumeSet.getName(), function(volume) {
                $("#" + id_volume).slider("value", volume * 100);
                if ((volume * 100) > 1) {
                    Basil.set(storage_lastvolume, volume * 100);
                }
                Basil.set(storage_volume, volume * 100);
                if (volume > 0) {
                    Basil.set(storage_muted, "false");
                } else {
                    Basil.set(storage_muted, "true");
                }
            });
            Engage.on(plugin.events.volumeUp.getName(), function(audio) {
                var vol = getVolume();
                if ((vol + volUpDown) <= 100) {
                    Engage.trigger(plugin.events.volumeSet.getName(), (vol + volUpDown) / 100);
                } else {
                    Engage.trigger(plugin.events.volumeSet.getName(), 1);
                }
                unmute();
            });
            Engage.on(plugin.events.volumeDown.getName(), function(audio) {
                var vol = getVolume();
                if ((vol - volUpDown) > 0) {
                    Engage.trigger(plugin.events.volumeSet.getName(), (vol - volUpDown) / 100);
                    unmute();
                } else {
                    Engage.trigger(plugin.events.mute.getName());
                }
            });
            Engage.on(plugin.events.ready.getName(), function() {
                addZoomEvents();
                if (!mediapackageError) {
                    videosReady = true;
                    ready();
                }
            });
            Engage.on(plugin.events.play.getName(), function() {
                if (!mediapackageError && videosReady) {
                    isPlaying = true;
                    playPause();
                    loadStoredInitialValues();
                }
            });
            Engage.on(plugin.events.pause.getName(), function() {
                if (!mediapackageError && videosReady) {
                    isPlaying = false;
                    playPause();
                }
            });
            Engage.on(plugin.events.mute.getName(), function() {
                if (!mediapackageError) {
                    mute();
                }
            });
            Engage.on(plugin.events.unmute.getName(), function() {
                if (!mediapackageError) {
                    unmute();
                }
            });
            Engage.on(plugin.events.muteToggle.getName(), function() {
                if (!mediapackageError) {
                    var muted = Basil.get(storage_muted);
                    if (muted == "true") {
                        Engage.trigger(plugin.events.unmute.getName());
                    } else {
                        Engage.trigger(plugin.events.mute.getName());
                    }
                }
            });
            Engage.on(plugin.events.fullscreenChange.getName(), function() {
                var isInFullScreen = document.fullScreen || document.mozFullScreen || document.webkitIsFullScreen;
                if (!isInFullScreen) {
                    Engage.trigger(plugin.events.fullscreenCancel.getName());
                }
            });
            Engage.on(plugin.events.timeupdate.getName(), function(_currentTime) {
                if (!mediapackageError) {
                    currentTime = _currentTime;
                    timeUpdate();
                }
            });
            Engage.on(plugin.events.ended.getName(), function() {
                if (!mediapackageError && videosReady) {
                    Engage.trigger(plugin.events.pause);
                }
            });
            Engage.on(plugin.events.segmentMouseover.getName(), function(no) {
                if (!mediapackageError) {
                    $("#" + id_segmentNo + no).addClass("segmentHover");
                }
            });
            Engage.on(plugin.events.segmentMouseout.getName(), function(no) {
                if (!mediapackageError) {
                    $("#" + id_segmentNo + no).removeClass("segmentHover");
                }
            });
            Engage.on(plugin.events.togglePiP.getName(), function(pip) {
                if (pip !== undefined) {
                    Basil.set(storage_pip, pip);
                    if (! pip) {
                        $("#" + id_pipIndicator).html(translate("off", "off"));
                    } else {
                        if (pipPos === "left") {
                            $("#" + id_pipIndicator).html(translate("left", "left"));
                        } else {
                            $("#" + id_pipIndicator).html(translate("right", "right"));
                        }
                    }
                    pipStatus = pip;
                }
            });
            Engage.on(plugin.events.focusVideo.getName(), function(flavor) {
                if (flavor !== undefined && flavor !== null && flavor.indexOf("focus.") < 1) {
                    Basil.set(storage_focus_video, flavor);
                    currentFocusFlavor = flavor;
                }
            });
            Engage.on(plugin.events.resetLayout.getName(), function() {
                Basil.set(storage_focus_video, "focus.none1");
                currentFocusFlavor = "focus.none2";
            });

            Engage.on(plugin.events.movePiP.getName(), function(pos) {
                if (pos !== undefined) {
                    Basil.set(storage_pip_pos, pos);
                    if (pos === "left") {
                        $("#" + id_pipIndicator).html(translate("left", "left"));
                    } else {
                        $("#" + id_pipIndicator).html(translate("right", "right"));
                    }
                    pipPos = pos;
                }
            });

            loadStoredInitialValues();
        }
    }

    if (isDesktopMode) {
        // init event
        Engage.log("Controls: Init");
        var relative_plugin_path = Engage.getPluginPath("EngagePluginControls");

        // listen on a change/set of the video data model
        Engage.model.on(videoDataModelChange, function() {
            initCount -= 1;
            if (initCount == 0) {
                initPlugin();
            }
        });

        // listen on a change/set of the InfoMe model
        Engage.model.on(infoMeChange, function() {
            initCount -= 1;
            if (initCount == 0) {
                initPlugin();
            }
        });

        // listen on a change/set of the mediaPackage model
        Engage.model.on(mediapackageChange, function() {
            initCount -= 1;
            if (initCount == 0) {
                initPlugin();
            }
        });

        // all plugins loaded
        Engage.on(plugin.events.plugin_load_done.getName(), function() {
            Engage.log("Controls: Plugin load done");
            initCount -= 1;
            if (initCount <= 0) {
                initPlugin();
            }
        });

        // load jquery-ui lib
        require([relative_plugin_path + jQueryUIPath], function() {
            Engage.log("Controls: Lib jQuery UI loaded");
            initCount -= 1;
            if (initCount <= 0) {
                initPlugin();
            }
        });

        // load bootstrap lib
        require([relative_plugin_path + bootstrapPath], function() {
            Engage.log("Controls: Lib bootstrap loaded");
            initCount -= 1;
            if (initCount <= 0) {
                initPlugin();
            }
        });

        // load utils class
        require([relative_plugin_path + "utils"], function(utils) {
            Engage.log("Controls: Utils class loaded");
            Utils = new utils();
            initTranslate(Utils.detectLanguage(), function() {
                Engage.log("Controls: Successfully translated.");
                initCount -= 1;
                if (initCount <= 0) {
                    initPlugin();
                }
            }, function() {
                Engage.log("Controls: Error translating...");
                initCount -= 1;
                if (initCount <= 0) {
                    initPlugin();
                }
            });
        });
    }

    return plugin;
});<|MERGE_RESOLUTION|>--- conflicted
+++ resolved
@@ -97,7 +97,7 @@
     var isDesktopMode = false;
     var isEmbedMode = false;
     var isMobileMode = false;
-    
+
     var $headerLogo = "#headerLogo";
     var $mediaModuleLink = "#mediamodulelink";
 
@@ -414,14 +414,14 @@
             if (!mediapackageError) {
                 duration = parseInt(this.model.get("duration"));
                 segments = Engage.model.get("mediaPackage").get("segments");
-                
+
                 var pipPosition = pipPos;
                 if (!pipStatus) {
                     pipPosition = "off";
                 }
-                
+
                 segments = Utils.repairSegmentLength(segments, duration, min_segment_duration);
-                
+
                 if (Engage.model.get("meInfo")) {
                     if (Engage.model.get("meInfo").get("logo_player")) {
                         logo = Engage.model.get("meInfo").get("logo_player");
@@ -431,7 +431,7 @@
                     }
                     if (! Engage.model.get("meInfo").get("show_embed_links")) {
                         showEmbed = false;
-                    }               
+                    }
                 }
                 var translatedQualites = new Array();
                 if (resolutions) {
@@ -478,13 +478,10 @@
                     hasqualities: resolutions !== undefined,
                     hasmultiplevideos: numberVideos > 1,
                     controlsTop: Engage.controls_top,
-<<<<<<< HEAD
-                    pip_position: translate(pipPosition, pipPosition),
+                    //pip_position: translate(pipPosition, pipPosition),
                     str_zoomlevel: "1.0"
-=======
                     logo: logo,
                     show_embed: showEmbed
->>>>>>> f3837e48
                 };
 
                 // compile template and load it
@@ -539,8 +536,8 @@
                     }
                     if (! Engage.model.get("meInfo").get("show_embed_links")) {
                         showEmbed = false;
-                    }               
-                }                
+                    }
+                }
                 var tempVars = {
                     plugin_path: this.pluginPath,
                     logoLink: logoLink,
@@ -602,8 +599,6 @@
         }
     }
 
-<<<<<<< HEAD
-=======
     function addQualityListener(quality) {
         $("#quality" + quality).click(function(element) {
                     element.preventDefault();
@@ -611,8 +606,7 @@
                     Engage.trigger(plugin.events.qualitySet.getName(), quality);
         });
     }
-    
->>>>>>> f3837e48
+
     function addLayoutEvents() {
         $("#" + id_pipLeft).click(function(e) {
             e.preventDefault();
