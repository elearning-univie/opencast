--- conflicted
+++ resolved
@@ -248,10 +248,6 @@
     this.form = form;
   }
 
-<<<<<<< HEAD
-
-=======
->>>>>>> 4e237502
   /**
    * @param pathFormat
    *          the pathFormat to set
