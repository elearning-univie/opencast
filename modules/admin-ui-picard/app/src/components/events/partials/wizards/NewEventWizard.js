--- conflicted
+++ resolved
@@ -21,11 +21,8 @@
 import {initialFormValuesNewEvents} from "../../../../configs/modalConfig";
 import {NewEventSchema} from "../../../../utils/validate";
 import {logger} from "../../../../utils/logger";
-<<<<<<< HEAD
 import {getInitialMetadataFieldValues} from "../../../../utils/resourceUtils";
-=======
 import WizardStepperEvent from '../../../shared/wizard/WizardStepperEvent';
->>>>>>> 4894ca2c
 
 
 // Get info about the current language and its date locale
@@ -136,7 +133,6 @@
                                                  formik={formik}
                                                  metadataFields={metadataFields}
                                                  header={steps[page].translation} />
-<<<<<<< HEAD
                             )}
                             {page === 1 && (
                                 <NewMetadataExtendedPage previousPage={previousPage}
@@ -145,17 +141,6 @@
                                                          extendedMetadataFields={extendedMetadata} />
                             )}
                             {page === 2 && (
-=======
-                              )}
-                              {page === 1 && (
-                                // todo: finish implementation when information about endpoints and structure are gathered
-                                <NewMetadataExtendedPage previousPage={previousPage}
-                                                         nextPage={nextPage}
-                                                         formik={formik}
-                                                         header={steps[page].translation} />
-                              )}
-                              {page === 2 && (
->>>>>>> 4894ca2c
                                 <NewSourcePage previousPage={previousPage}
                                                nextPage={nextPage}
                                                formik={formik} />
