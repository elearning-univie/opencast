/**
 * Licensed to The Apereo Foundation under one or more contributor license
 * agreements. See the NOTICE file distributed with this work for additional
 * information regarding copyright ownership.
 *
 *
 * The Apereo Foundation licenses this file to you under the Educational
 * Community License, Version 2.0 (the "License"); you may not use this file
 * except in compliance with the License. You may obtain a copy of the License
 * at:
 *
 *   http://opensource.org/licenses/ecl2.txt
 *
 * Unless required by applicable law or agreed to in writing, software
 * distributed under the License is distributed on an "AS IS" BASIS, WITHOUT
 * WARRANTIES OR CONDITIONS OF ANY KIND, either express or implied.  See the
 * License for the specific language governing permissions and limitations under
 * the License.
 *
 */
'use strict';

// Controller for all single series screens.
angular.module('adminNg.controllers')
.controller('ScheduleTaskCtrl', ['$scope', 'Table', 'NewEventProcessing', 'TaskResource',
    'Notifications', 'decorateWithTableRowSelection',
function ($scope, Table, NewEventProcessing, TaskResource, Notifications, decorateWithTableRowSelection) {
    $scope.rows = Table.copySelected();
    $scope.allSelected = true; // by default, all rows are selected
    $scope.test = false;
    $scope.currentForm = 'generalForm';
    $scope.processing = NewEventProcessing.get('tasks');

    $scope.valid = function () {
        return $scope.getSelectedIds().length > 0;
    };

    var onSuccess = function () {
        $scope.submitButton = false;
        $scope.close();
        Notifications.add('success', 'TASK_CREATED');
        Table.deselectAll();
    };

    var onFailure = function () {
        $scope.submitButton = false;
        $scope.close();
        Notifications.add('error', 'TASK_NOT_CREATED', 'global', -1);
    };

    $scope.submitButton = false;
    $scope.submit = function () {
        $scope.submitButton = true;
        if ($scope.valid()) {
            var eventIds = $scope.getSelectedIds(), payload;
            payload = {
<<<<<<< HEAD
                workflow: $scope.processing.ud.workflow.id,
                configuration: $scope.processing.ud.workflow.selection.configuration,
=======
                workflows: $scope.processing.ud.workflow.id,
                configuration: $scope.processing.getWorkflowConfig(),
>>>>>>> fce96d91
                eventIds: eventIds
            };
            TaskResource.save(payload, onSuccess, onFailure);
        }
    };
    decorateWithTableRowSelection($scope);
}]);<|MERGE_RESOLUTION|>--- conflicted
+++ resolved
@@ -54,13 +54,8 @@
         if ($scope.valid()) {
             var eventIds = $scope.getSelectedIds(), payload;
             payload = {
-<<<<<<< HEAD
                 workflow: $scope.processing.ud.workflow.id,
-                configuration: $scope.processing.ud.workflow.selection.configuration,
-=======
-                workflows: $scope.processing.ud.workflow.id,
                 configuration: $scope.processing.getWorkflowConfig(),
->>>>>>> fce96d91
                 eventIds: eventIds
             };
             TaskResource.save(payload, onSuccess, onFailure);
