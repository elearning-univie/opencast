{
  "name": "opencast-lti",
  "version": "0.1.0",
  "private": true,
  "homepage": "/ltitools",
  "dependencies": {
<<<<<<< HEAD
    "@fortawesome/fontawesome-svg-core": "^1.2.22",
    "@fortawesome/free-solid-svg-icons": "^5.10.2",
    "@fortawesome/react-fontawesome": "^0.1.4",
    "axios": "^0.19.0",
    "bootstrap": "^4.5.3",
    "dangerously-set-html-content": "^1.0.8",
    "engage-ui": "../engage-ui",
    "http-mock-server": "^0.5.2",
    "i18next": "^17.0.16",
    "i18next-browser-languagedetector": "^6.0.1",
    "query-string": "^6.8.3",
    "react": "^16.9.0",
    "react-bootstrap": "^1.4.0",
=======
    "@fortawesome/fontawesome-svg-core": "^1.2.34",
    "@fortawesome/free-solid-svg-icons": "^5.15.2",
    "@fortawesome/react-fontawesome": "^0.1.14",
    "axios": "^0.21.1",
    "bootstrap": "^4.6.0",
    "i18next": "^19.8.9",
    "i18next-browser-languagedetector": "^6.0.1",
    "query-string": "^6.14.0",
    "react": "^16.14.0",
>>>>>>> 11a66bbd
    "react-dom": "^16.9.0",
    "react-helmet": "^6.1.0",
    "react-i18next": "^11.0.0",
    "react-js-pagination": "^3.0.2",
    "react-scripts": "^3.2.0",
<<<<<<< HEAD
    "react-select": "^3.0.8",
    "typescript": "3.8.*"
=======
    "react-select": "^4.1.0",
    "typescript": "3.9.9"
>>>>>>> 11a66bbd
  },
  "scripts": {
    "i18n": "./copy-translations.sh",
    "start": "react-scripts start",
    "build": "react-scripts build",
    "test": "react-scripts test",
    "eject": "react-scripts eject",
    "mock-proxy": "./node_modules/http-mock-server/bin/apimocker.js --config mock-server-config.json --proxy http://localhost:3000"
  },
  "eslintConfig": {
    "extends": [
      "react-app",
      "shared-config"
    ],
    "rules": {
      "no-console": "error"
    },
    "overrides": [
      {
        "files": [
          "**/*.ts?(x)"
        ],
        "rules": {
          "no-console": "error"
        }
      }
    ]
  },
  "browserslist": {
    "production": [
      ">0.2%",
      "not dead",
      "not op_mini all"
    ],
    "development": [
      "last 1 chrome version",
      "last 1 firefox version",
      "last 1 safari version"
    ]
  },
  "devDependencies": {
    "http-mock-server": "^0.5.2",
    "@types/jest": "26.0.20",
    "@types/node": "14.14.31",
    "@types/react": "17.0.2",
    "@types/react-dom": "17.0.1",
    "@types/react-helmet": "^6.1.0",
    "@types/react-js-pagination": "^3.0.3",
    "@types/react-select": "^3.0.21"
  }
}<|MERGE_RESOLUTION|>--- conflicted
+++ resolved
@@ -4,43 +4,26 @@
   "private": true,
   "homepage": "/ltitools",
   "dependencies": {
-<<<<<<< HEAD
-    "@fortawesome/fontawesome-svg-core": "^1.2.22",
-    "@fortawesome/free-solid-svg-icons": "^5.10.2",
-    "@fortawesome/react-fontawesome": "^0.1.4",
-    "axios": "^0.19.0",
-    "bootstrap": "^4.5.3",
-    "dangerously-set-html-content": "^1.0.8",
-    "engage-ui": "../engage-ui",
-    "http-mock-server": "^0.5.2",
-    "i18next": "^17.0.16",
-    "i18next-browser-languagedetector": "^6.0.1",
-    "query-string": "^6.8.3",
-    "react": "^16.9.0",
-    "react-bootstrap": "^1.4.0",
-=======
     "@fortawesome/fontawesome-svg-core": "^1.2.34",
     "@fortawesome/free-solid-svg-icons": "^5.15.2",
     "@fortawesome/react-fontawesome": "^0.1.14",
     "axios": "^0.21.1",
     "bootstrap": "^4.6.0",
+    "dangerously-set-html-content": "^1.0.8",
+    "engage-ui": "../engage-ui",
+    "http-mock-server": "^0.5.2",
     "i18next": "^19.8.9",
     "i18next-browser-languagedetector": "^6.0.1",
     "query-string": "^6.14.0",
     "react": "^16.14.0",
->>>>>>> 11a66bbd
+    "react-bootstrap": "^1.4.0",
     "react-dom": "^16.9.0",
     "react-helmet": "^6.1.0",
     "react-i18next": "^11.0.0",
     "react-js-pagination": "^3.0.2",
     "react-scripts": "^3.2.0",
-<<<<<<< HEAD
-    "react-select": "^3.0.8",
-    "typescript": "3.8.*"
-=======
     "react-select": "^4.1.0",
     "typescript": "3.9.9"
->>>>>>> 11a66bbd
   },
   "scripts": {
     "i18n": "./copy-translations.sh",
