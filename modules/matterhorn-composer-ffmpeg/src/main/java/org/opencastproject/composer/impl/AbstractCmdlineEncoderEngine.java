/**
 *  Copyright 2009, 2010 The Regents of the University of California
 *  Licensed under the Educational Community License, Version 2.0
 *  (the "License"); you may not use this file except in compliance
 *  with the License. You may obtain a copy of the License at
 *
 *  http://www.osedu.org/licenses/ECL-2.0
 *
 *  Unless required by applicable law or agreed to in writing,
 *  software distributed under the License is distributed on an "AS IS"
 *  BASIS, WITHOUT WARRANTIES OR CONDITIONS OF ANY KIND, either express
 *  or implied. See the License for the specific language governing
 *  permissions and limitations under the License.
 *
 */

package org.opencastproject.composer.impl;

import static org.opencastproject.util.data.Monadics.mlist;
import static org.opencastproject.util.data.Option.none;
import static org.opencastproject.util.data.Option.some;

import org.opencastproject.composer.api.EncoderEngine;
import org.opencastproject.composer.api.EncoderException;
import org.opencastproject.composer.api.EncoderListener;
import org.opencastproject.composer.api.EncodingProfile;
import org.opencastproject.util.IoSupport;
import org.opencastproject.util.data.Option;

import org.apache.commons.io.FilenameUtils;
import org.apache.commons.lang.StringUtils;
import org.slf4j.Logger;
import org.slf4j.LoggerFactory;

import java.io.BufferedReader;
import java.io.File;
import java.io.InputStreamReader;
import java.text.DecimalFormat;
import java.text.DecimalFormatSymbols;
import java.util.ArrayList;
import java.util.HashMap;
import java.util.LinkedList;
import java.util.List;
import java.util.Map;
import java.util.UUID;
import java.util.regex.Matcher;
import java.util.regex.Pattern;

import javax.activation.MimetypesFileTypeMap;

/**
 * Wrapper around any kind of command line controllable encoder.
 * <p/>
 * <strong>Note:</strong> Registered {@link EncoderListener}s <em>won't</em> receive a file in method
 * {@link EncoderListener#fileEncoded(EncoderEngine, EncodingProfile, File...)} because it cannot be guaranteed that
 * only <em>one</em> file will be the result of the encoding. Imagine encoding to an image series.
 */
public abstract class AbstractCmdlineEncoderEngine extends AbstractEncoderEngine implements EncoderEngine {
  /** If true STDERR and STDOUT of the spawned process will be mixed so that both can be read via STDIN */
  private static final boolean REDIRECT_ERROR_STREAM = true;

  /** the encoder binary */
  private String binary = null;

  /** the command line options */
  private String cmdlineOptions = "";

  /** parameters substituted in the command line options string */
  private Map<String, String> params = new HashMap<String, String>();

  /** the logging facility provided by log4j */
  private static final Logger logger = LoggerFactory.getLogger(AbstractCmdlineEncoderEngine.class.getName());

  /**
   * Creates a new CmdlineEncoderEngine with <code>binary</code> as the workhorse.
   */
  public AbstractCmdlineEncoderEngine(String binary) {
    super(false);

    if (binary == null)
      throw new IllegalArgumentException("binary is null");

    this.binary = binary;
  }

  /**
   * {@inheritDoc}
   *
   * @see org.opencastproject.composer.api.EncoderEngine#needsLocalWorkCopy()
   */
  public boolean needsLocalWorkCopy() {
    return false;
  }

  /**
   * {@inheritDoc}
   *
   * @see org.opencastproject.composer.api.EncoderEngine#encode(java.io.File,
   *      org.opencastproject.composer.api.EncodingProfile, java.util.Map)
   */
  @Override
  public Option<File> encode(File mediaSource, EncodingProfile format, Map<String, String> properties)
          throws EncoderException {
    return process(null, mediaSource, format, properties);
  }

  /**
   * {@inheritDoc}
<<<<<<< HEAD
   * 
   * @see org.opencastproject.composer.api.EncoderEngine#trim(java.io.File,
   *      org.opencastproject.composer.api.EncodingProfile, long, long, java.util.Map)
=======
   *
   * @see org.opencastproject.composer.api.EncoderEngine#trim(File, EncodingProfile, double, double, Map)
>>>>>>> 68d5aade
   */
  @Override
  public Option<File> trim(File mediaSource, EncodingProfile format, long start, long duration,
          Map<String, String> properties) throws EncoderException {
    return process(null, mediaSource, format, properties);
  }

  /**
   * {@inheritDoc}
   *
   * @see org.opencastproject.composer.api.EncoderEngine#mux(java.io.File, java.io.File,
   *      org.opencastproject.composer.api.EncodingProfile, java.util.Map)
   */
  @Override
  public Option<File> mux(File audioSource, File videoSource, EncodingProfile profile, Map<String, String> properties)
          throws EncoderException {
    return process(audioSource, videoSource, profile, properties);
  }

  /**
   * (non-Javadoc)
   *
   * @see org.opencastproject.composer.api.EncoderEngine#extract(File, EncodingProfile, Map, double...)
   */
  @Override
  public List<File> extract(File mediaSource, EncodingProfile format, Map<String, String> properties, double... times)
          throws EncoderException {

    List<File> extractedImages = new LinkedList<File>();
    for (double time : times) {
      Map<String, String> params = new HashMap<String, String>();
      if (properties != null) {
        params.putAll(properties);
      }

      DecimalFormatSymbols ffmpegFormat = new DecimalFormatSymbols();
      ffmpegFormat.setDecimalSeparator('.');
      DecimalFormat df = new DecimalFormat("0.000", ffmpegFormat);
      params.put("time", df.format(time));
      try {
        for (File image : process(null, mediaSource, format, params)) {
          extractedImages.add(image);
        }
      } catch (Exception e) {
        cleanup(extractedImages);
        if (e instanceof EncoderException) {
          throw (EncoderException) e;
        } else {
          throw new EncoderException("Image extraction failed", e);
        }
      }
    }

    return extractedImages;
  }

  /**
   * Executes the command line encoder with the given set of files and properties and using the provided encoding
   * profile.
   *
   * @param audioSource
   *          the audio file (used when muxing)
   * @param videoSource
   *          the video file
   * @param profile
   *          the profile identifier
   * @param properties
   *          the encoding properties to be interpreted by the actual encoder implementation
   * @return the processed file
   * @throws EncoderException
   *           if processing fails
   */
  protected Option<File> process(File audioSource, File videoSource, EncodingProfile profile,
          Map<String, String> properties) throws EncoderException {
    // Fist, update the parameters
    if (properties != null)
      params.putAll(properties);
    // build command
    if (videoSource == null && audioSource == null) {
      throw new IllegalArgumentException("At least one track must be specified.");
    }
    // Set encoding parameters
    if (audioSource != null) {
      final String audioInput = FilenameUtils.normalize(audioSource.getAbsolutePath());
      params.put("in.audio.path", audioInput);
      params.put("in.audio.name", FilenameUtils.getBaseName(audioInput));
      params.put("in.audio.suffix", FilenameUtils.getExtension(audioInput));
      params.put("in.audio.filename", FilenameUtils.getName(audioInput));
      params.put("in.audio.mimetype", MimetypesFileTypeMap.getDefaultFileTypeMap().getContentType(audioInput));
    }
    if (videoSource != null) {
      final String videoInput = FilenameUtils.normalize(videoSource.getAbsolutePath());
      params.put("in.video.path", videoInput);
      params.put("in.video.name", FilenameUtils.getBaseName(videoInput));
      params.put("in.video.suffix", FilenameUtils.getExtension(videoInput));
      params.put("in.video.filename", FilenameUtils.getName(videoInput));
      params.put("in.video.mimetype", MimetypesFileTypeMap.getDefaultFileTypeMap().getContentType(videoInput));
    }
    final File parentFile = videoSource != null ? videoSource : audioSource;

    final String outDir = parentFile.getAbsoluteFile().getParent();
    final String outSuffix = processParameters(profile.getSuffix());
    final String outFileName = FilenameUtils.getBaseName(parentFile.getName())
            + (params.containsKey("time") ? "_" + properties.get("time") : "")
            // generate random name if multiple jobs are producing file with identical name (MH-7673)
            + "_" + UUID.randomUUID().toString();
    params.put("out.dir", outDir);
    params.put("out.name", outFileName);
    params.put("out.suffix", outSuffix);

    // create encoder process.
    // no special working dir is set which means the working dir of the
    // current java process is used.
    // TODO: Parallelisation (threading)
    final List<String> command = buildCommand(profile);
    final String commandStr = mlist(command).mkString(" ");
    logger.info("Executing encoding command: {}", commandStr);

    BufferedReader in = null;
    Process encoderProcess = null;
    try {
      ProcessBuilder pbuilder = new ProcessBuilder(command);
      pbuilder.redirectErrorStream(REDIRECT_ERROR_STREAM);
      encoderProcess = pbuilder.start();

      // tell encoder listeners about output
      in = new BufferedReader(new InputStreamReader(encoderProcess.getInputStream()));
      String line;
      while ((line = in.readLine()) != null) {
        handleEncoderOutput(profile, line, audioSource, videoSource);
      }

      // wait until the task is finished
      encoderProcess.waitFor();
      int exitCode = encoderProcess.exitValue();
      if (exitCode != 0) {
        throw new CmdlineEncoderException(this, "Encoder exited abnormally with status " + exitCode, commandStr);
      }

      if (audioSource != null) {
        logger.info("Audio track {} and video track {} successfully encoded using profile '{}'",
                new String[] { (audioSource == null ? "N/A" : audioSource.getName()),
                        (videoSource == null ? "N/A" : videoSource.getName()), profile.getIdentifier() });
      } else {
        logger.info("Video track {} successfully encoded using profile '{}'", new String[] { videoSource.getName(),
                profile.getIdentifier() });
      }
      fireEncoded(this, profile, audioSource, videoSource);
      if (profile.getOutputType() != EncodingProfile.MediaType.Nothing)
        return some(new File(parentFile.getParent(), outFileName + outSuffix));
      else
        return none();
    } catch (EncoderException e) {
      if (audioSource != null) {
        logger.warn(
                "Error while encoding audio track {} and video track {} using '{}': {}",
                new String[] { (audioSource == null ? "N/A" : audioSource.getName()),
                        (videoSource == null ? "N/A" : videoSource.getName()), profile.getIdentifier(), e.getMessage() });
      } else {
        logger.warn("Error while encoding video track {} using '{}': {}", new String[] {
                (videoSource == null ? "N/A" : videoSource.getName()), profile.getIdentifier(), e.getMessage() });
      }
      fireEncodingFailed(this, profile, e, audioSource, videoSource);
      throw e;
    } catch (Exception e) {
      logger.warn("Error while encoding audio {} and video {} to {}:{}, {}",
              new Object[] { (audioSource == null ? "N/A" : audioSource.getName()),
                      (videoSource == null ? "N/A" : videoSource.getName()), profile.getName(), e.getMessage() });
      fireEncodingFailed(this, profile, e, audioSource, videoSource);
      throw new CmdlineEncoderException(this, e.getMessage(), commandStr, e);
    } finally {
      IoSupport.closeQuietly(in);
      IoSupport.closeQuietly(encoderProcess);
    }
  }

  /**
   * Deletes all valid files found in a list
   *
   * @param outputFiles
   *          list containing files
   */
  protected void cleanup(List<File> outputFiles) {
    for (File file : outputFiles) {
      if (file != null && file.isFile()) {
        String path = file.getAbsolutePath();
        if (file.delete()) {
          logger.info("Deleted file {}", path);
        } else {
          logger.warn("Could not delete file {}", path);
        }
      }
    }
  }

  /**
   * Handles the encoder output by analyzing it first and then firing it off to the registered listeners.
   *
   * @param format
   *          the target media format
   * @param message
   *          the message returned by the encoder
   * @param sourceFiles
   *          the source files that are being encoded
   */
  protected void handleEncoderOutput(EncodingProfile format, String message, File... sourceFiles) {
    message = message.trim();
    fireEncoderMessage(format, message, sourceFiles);
  }

  /**
   * Specifies the encoder binary.
   *
   * @param binary
   *          path to the binary
   */
  protected void setBinary(String binary) {
    if (binary == null)
      throw new IllegalArgumentException("binary is null");
    this.binary = binary;
  }

  /**
   * Returns the parameters that will replace the variable placeholders on the commandline, such as
   * <code>in.video.name</code> etc.
   *
   * @return the parameters
   */
  protected Map<String, String> getCommandlineParameters() {
    return params;
  }

  /**
   * Creates the command that is sent to the commandline encoder.
   *
   * @return the commandline
   * @throws EncoderException
   *           in case of any error
   */
  protected List<String> buildCommand(EncodingProfile profile) throws EncoderException {
    List<String> command = new ArrayList<String>();
    command.add(binary);
    List<String> arguments = buildArgumentList(profile);
    for (String arg : arguments) {
      String result = arg;
      for (Map.Entry<String, String> e : params.entrySet()) {
        result = result.replace("#{" + e.getKey() + "}", e.getValue());
      }
      result = result.replace("#{space}", " ");
      command.add(result);
    }
    return command;
  }

  /**
   * Creates the arguments for the commandline.
   *
   * @param format
   *          the encoding profile
   * @return the argument list
   * @throws EncoderException
   *           in case of any error
   */
  protected List<String> buildArgumentList(final EncodingProfile format) throws EncoderException {
    final String optionString = processParameters(cmdlineOptions);
    return splitCommandArgsWithCare(optionString);
  }

  /**
   * @param commandline
   *          Never null
   * @return Split string on spaces, except if between quotes (i.e. treat \“hello world\” as one token)
   */
  private List<String> splitCommandArgsWithCare(final String commandline) {
    final List<String> list = new LinkedList<String>();
    final Matcher m = Pattern.compile("([^\"]\\S*|\".+?\")\\s*").matcher(commandline);
    while (m.find()) {
      String next = StringUtils.trimToNull(m.group(1));
      if (next != null) {
        final String[] removeTheseBookends = new String[] { "\"", "'" };
        for (final String removeThisBookend : removeTheseBookends) {
          if (next.startsWith(removeThisBookend) && next.endsWith(removeThisBookend)) {
            next = next.substring(1, next.length() - 1);
          }
        }
        list.add(next);
      }
    }
    return list;
  }

  /**
   * Processes the command options by replacing the templates with their actual values.
   *
   * @return the commandline
   */
  protected String processParameters(String cmd) {
    String r = cmd;
    for (Map.Entry<String, String> e : params.entrySet()) {
      r = r.replace("#{" + e.getKey() + "}", e.getValue());
    }
    return r;
  }

  // -- Attributes

  /**
   * Set the commandline options in a single string. Parameters in the form of <code>#{param}</code> will be
   * substituted.
   *
   * @see #addParam(String, String)
   */
  public void setCmdlineOptions(String cmdlineOptions) {
    this.cmdlineOptions = cmdlineOptions;
  }

  /**
   * Adds a command line parameter that will be substituted along with the default parameters.
   *
   * @see #setCmdlineOptions(String)
   */
  public void addParam(String name, String value) {
    params.put(name, value);
  }

  /**
   * Tells the registered listeners that the given track has been encoded into <code>file</code>, using the encoding
   * format <code>format</code>.
   *
   * @param sourceFiles
   *          the original files
   * @param format
   *          the used format
   * @param message
   *          the message
   */
  protected void fireEncoderMessage(EncodingProfile format, String message, File... sourceFiles) {
    for (EncoderListener l : this.listeners) {
      if (l instanceof CmdlineEncoderListener) {
        try {
          ((CmdlineEncoderListener) l).notifyEncoderOutput(format, message, sourceFiles);
        } catch (Throwable th) {
          logger.error("EncoderListener " + l + " threw exception while processing callback", th);
        }
      }
    }
  }
}<|MERGE_RESOLUTION|>--- conflicted
+++ resolved
@@ -106,14 +106,9 @@
 
   /**
    * {@inheritDoc}
-<<<<<<< HEAD
    * 
    * @see org.opencastproject.composer.api.EncoderEngine#trim(java.io.File,
    *      org.opencastproject.composer.api.EncodingProfile, long, long, java.util.Map)
-=======
-   *
-   * @see org.opencastproject.composer.api.EncoderEngine#trim(File, EncodingProfile, double, double, Map)
->>>>>>> 68d5aade
    */
   @Override
   public Option<File> trim(File mediaSource, EncodingProfile format, long start, long duration,
