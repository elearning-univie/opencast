/**
 * Licensed to The Apereo Foundation under one or more contributor license
 * agreements. See the NOTICE file distributed with this work for additional
 * information regarding copyright ownership.
 *
 *
 * The Apereo Foundation licenses this file to you under the Educational
 * Community License, Version 2.0 (the "License"); you may not use this file
 * except in compliance with the License. You may obtain a copy of the License
 * at:
 *
 *   http://opensource.org/licenses/ecl2.txt
 *
 * Unless required by applicable law or agreed to in writing, software
 * distributed under the License is distributed on an "AS IS" BASIS, WITHOUT
 * WARRANTIES OR CONDITIONS OF ANY KIND, either express or implied.  See the
 * License for the specific language governing permissions and limitations under
 * the License.
 *
 */
/* global define, escapeRegExp */
define(['jquery'], function($) {
  'use strict';

  var entityMap = {
    '&': '&amp;',
    '<': '&lt;',
    '>': '&gt;',
    '"': '&quot;',
    '\'': '&#39;',
    '/': '&#x2F;'
  };

  function Utils() {
    // nothing to see here
  }

  Utils.prototype.escapeHtml = function(string) {
    return String(string).replace(/[&<>"'/]/g, function(s) {
      return entityMap[s];
    });
  };

  Utils.prototype.getAspectRatioWidth = function(originalWidth, originalHeight, height) {
    var width = Math.round(height * originalWidth / originalHeight);
    return width;
  };

  Utils.prototype.getAspectRatioHeight = function(originalWidth, originalHeight, width) {
    var height = Math.round(originalHeight / originalWidth * width);
    return height;
  };

  Utils.prototype.escapeRegExp = function(string) {
    return string.replace(/([.*+?^=!:${}()|[\]/\\])/g, '\\$1');
  };

  Utils.prototype.replaceAll = function(string, find, replace) {
    return string.replace(new RegExp(escapeRegExp(find), 'g'), replace);
  };

  Utils.prototype.getFormattedPlaybackRate = function(rate) {
    return (rate * 100) + '%';
  };

  /**
     * Returns the input time in milliseconds
     *
     * @param data data in the format ab:cd:ef
     * @return time from the data in milliseconds
     */
  Utils.prototype.getTimeInMilliseconds = function(data) {
    if ((data != undefined) && (data != null) && (data != 0) && (data.length) && (data.indexOf(':') != -1)) {
      var values = data.split(':');
      // when the format is correct
      if (values.length == 3) {
        // try to convert to numbers
        var val0 = values[0] * 1;
        var val1 = values[1] * 1;
        var val2 = values[2] * 1;
        // check and parse the seconds
        if (!isNaN(val0) && !isNaN(val1) && !isNaN(val2)) {
          // convert hours, minutes and seconds to milliseconds
          val0 *= 60 * 60 * 1000; // 1 hour = 60 minutes = 60 * 60 Seconds = 60 * 60 * 1000 milliseconds
          val1 *= 60 * 1000; // 1 minute = 60 seconds = 60 * 1000 milliseconds
          val2 *= 1000; // 1 second = 1000 milliseconds
          return val0 + val1 + val2;
        }
      }
    }
    return 0;
  };

  /**
     * Returns the formatted seconds
     *
     * @param seconds seconds to format
     * @return formatted seconds
     */
  Utils.prototype.formatSeconds = function(seconds) {
    if (!seconds) {
      seconds = 0;
    }
    seconds = (seconds < 0) ? 0 : seconds;
    var result = '';
    if (parseInt(seconds / 3600) < 10) {
      result += '0';
    }
    result += parseInt(seconds / 3600);
    result += ':';
    if ((parseInt(seconds / 60) - parseInt(seconds / 3600) * 60) < 10) {
      result += '0';
    }
    result += parseInt(seconds / 60) - parseInt(seconds / 3600) * 60;
    result += ':';
    if (seconds % 60 < 10) {
      result += '0';
    }
    result += seconds % 60;
    if (result.indexOf('.') != -1) {
      result = result.substring(0, result.lastIndexOf('.')); // get rid of the .ms
    }
    return result;
  };

  /**
     * enable
     *
     * @param id
     */
  Utils.prototype.enable = function(id) {
    $('#' + id).removeAttr('disabled');
  };

  /**
     * disable
     *
     * @param id
     */
  Utils.prototype.disable = function(id) {
    $('#' + id).attr('disabled', 'disabled');
  };

<<<<<<< HEAD
  Utils.prototype.removeParentIfElementExists = function(elemenId) {
    if ($('#' + elemenId) && $('#' + elemenId).parent()) {
      +                $('#' + elemenId).parent().remove();
=======
    Utils.prototype.removeParentIfElementExists = function(elemenId) {
        if ($("#" + elemenId) && $("#" + elemenId).parent()) {
            $("#" + elemenId).parent().remove();
        }
>>>>>>> c3837a8e
    }
  };

  /**
     * greyIn
     *
     * @param id
     */
  Utils.prototype.greyIn = function(id) {
    $('#' + id).animate({
      opacity: 1.0
    });
  };

  /**
     * greyOut
     *
     * @param id
     */
  Utils.prototype.greyOut = function(id) {
    $('#' + id).animate({
      opacity: 0.5
    });
  };

  Utils.prototype.repairSegmentLength = function(segments, duration, min_segment_duration) {
    if (segments && duration) {
      var total = 0,
          result = new Array();
      for (let i = 0; i < segments.length; i++) {
        if (segments[i].time < parseInt(duration)) {
          if (segments[i].duration) {
            total += parseInt(segments[i].duration);
            if (parseInt(segments[i].duration) < min_segment_duration) {
              if (result.length === 0) {
                result.push(segments[i]);
              } else {
                result[result.length - 1].duration = parseInt(result[result.length - 1].duration) +
                                  parseInt(segments[i].duration);
              }
            } else {
              result.push(segments[i]);
            }
          }
        }
      }

      if (total > parseInt(duration)) {
        let diff = total - parseInt(duration);
        for (let i = result.length - 1; i >= 0; i-- ) {
          if (parseInt(result[i].duration) > diff) {
            result[i].duration = parseInt(result[i].duration) - diff;
            break;
          }
        }
      }
      if (total < parseInt(duration)) {
        let diff = parseInt(duration) - total;
        if (result[result.length - 1]) {
          result[result.length - 1].duration = parseInt(result[result.length - 1].duration) + diff;
        }
      }
    }
    return result;
  };

  /**
     * get starttime next segment and 0 if the last segment has been reached
     *
     * @param id
     */
  Utils.prototype.nextSegmentStart = function(segments, currentTime) {
    for (var i = 0; i < segments.length; i++) {
      if (segments[i].time > currentTime * 1000) {
        return segments[i].time;
      }
    }
    return 0; // if currentTime is beyond last segment start
  };

  /**
     * get starttime next segment and 0 if the last segment has been reached
     *
     * @param id
     */
  Utils.prototype.previousSegmentStart = function(segments, currentTime) {
    for (var i = (segments.length - 1); i >= 0; i--) {
      // added limit that last segment can jump to previous segment and not only segment start
      if (segments[i].time < (currentTime * 1000) - 900) {
        return segments[i].time;
      }
    }
    return 0; // jump only to the start
  };

  /**
     * Timer object, that can be renewed (to reset the delay).
     * @type {Object}
     */
  Utils.prototype.timer = {
    setup: function(callback, delay) {
      this.callback = function() {
        callback.call();
        this.timeoutID = undefined;
      };
      this.delay = delay;

      if (typeof this.timeoutID === 'number') {
        this.cancel();
      } else {
        this.timeoutID = window.setTimeout(this.callback.bind(this), this.delay);
      }
      return this;
    },

    renew: function() {
      window.clearTimeout(this.timeoutID);
      this.timeoutID = window.setTimeout(this.callback.bind(this), this.delay);
    },

    cancel: function() {
      window.clearTimeout(this.timeoutID);
      this.timeoutID = undefined;
    }
  };

  return Utils;
});<|MERGE_RESOLUTION|>--- conflicted
+++ resolved
@@ -141,16 +141,9 @@
     $('#' + id).attr('disabled', 'disabled');
   };
 
-<<<<<<< HEAD
   Utils.prototype.removeParentIfElementExists = function(elemenId) {
     if ($('#' + elemenId) && $('#' + elemenId).parent()) {
-      +                $('#' + elemenId).parent().remove();
-=======
-    Utils.prototype.removeParentIfElementExists = function(elemenId) {
-        if ($("#" + elemenId) && $("#" + elemenId).parent()) {
-            $("#" + elemenId).parent().remove();
-        }
->>>>>>> c3837a8e
+      $("#" + elemenId).parent().remove();
     }
   };
 
