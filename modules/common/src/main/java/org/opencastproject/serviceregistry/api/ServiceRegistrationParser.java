--- conflicted
+++ resolved
@@ -21,24 +21,8 @@
 
 package org.opencastproject.serviceregistry.api;
 
-<<<<<<< HEAD
-import org.opencastproject.util.XmlSafeParser;
-
-import org.apache.commons.io.IOUtils;
-
-import java.io.IOException;
-import java.io.InputStream;
-import java.io.StringWriter;
-import java.io.Writer;
-
 import javax.xml.bind.JAXBContext;
 import javax.xml.bind.JAXBException;
-import javax.xml.bind.Marshaller;
-import javax.xml.bind.Unmarshaller;
-=======
-import javax.xml.bind.JAXBContext;
-import javax.xml.bind.JAXBException;
->>>>>>> 7663fbb8
 
 /**
  * Marshals and unmarshals {@link ServiceRegistration}s.
@@ -62,90 +46,4 @@
   private ServiceRegistrationParser() {
   }
 
-<<<<<<< HEAD
-  /**
-   * Parses an xml string representing a {@link ServiceRegistration}
-   *
-   * @param xml
-   *          The serialized data
-   * @return The ServiceRegistration
-   */
-  public static ServiceRegistration parseXml(String xml) throws IOException {
-    return parse(IOUtils.toInputStream(xml, "UTF-8"));
-  }
-
-  /**
-   * Parses a stream representing a {@link ServiceRegistration}
-   *
-   * @param in
-   *          The serialized data
-   * @return The ServiceRegistration
-   */
-  public static ServiceRegistration parse(InputStream in) throws IOException {
-    Unmarshaller unmarshaller;
-    try {
-      unmarshaller = jaxbContext.createUnmarshaller();
-      return unmarshaller.unmarshal(XmlSafeParser.parse(in), JaxbServiceRegistration.class).getValue();
-    } catch (Exception e) {
-      throw new IOException(e);
-    } finally {
-      IOUtils.closeQuietly(in);
-    }
-  }
-
-  /**
-   * Gets a serialized representation of a {@link ServiceRegistration}
-   *
-   * @param registration
-   *          The ServiceRegistration to marshal
-   * @return the serialized ServiceRegistration
-   */
-  public static InputStream toXmlStream(ServiceRegistration registration) throws IOException {
-    return IOUtils.toInputStream(toXml(registration), "UTF-8");
-  }
-
-  /**
-   * Gets an xml representation of a {@link ServiceRegistration}
-   *
-   * @param registration
-   *          The service registration to marshal
-   * @return the serialized registration
-   */
-  public static String toXml(ServiceRegistration registration) throws IOException {
-    Marshaller marshaller;
-    try {
-      marshaller = jaxbContext.createMarshaller();
-      Writer writer = new StringWriter();
-      marshaller.marshal(registration, writer);
-      return writer.toString();
-    } catch (JAXBException e) {
-      throw new IOException(e);
-    }
-  }
-
-  public static JaxbServiceStatisticsList parseStatistics(InputStream in) throws IOException {
-    Unmarshaller unmarshaller;
-    try {
-      unmarshaller = jaxbContext.createUnmarshaller();
-      return unmarshaller.unmarshal(XmlSafeParser.parse(in), JaxbServiceStatisticsList.class).getValue();
-    } catch (Exception e) {
-      throw new IOException(e);
-    } finally {
-      IOUtils.closeQuietly(in);
-    }
-  }
-
-  public static JaxbServiceRegistrationList parseRegistrations(InputStream in) throws IOException {
-    Unmarshaller unmarshaller;
-    try {
-      unmarshaller = jaxbContext.createUnmarshaller();
-      return unmarshaller.unmarshal(XmlSafeParser.parse(in), JaxbServiceRegistrationList.class).getValue();
-    } catch (Exception e) {
-      throw new IOException(e);
-    } finally {
-      IOUtils.closeQuietly(in);
-    }
-  }
-=======
->>>>>>> 7663fbb8
 }