###
# OPS4J Pax Web Configuration
##

# See https://ops4j1.jira.com/wiki/display/paxweb/Basic+Configuration for more details


# This property specifies the comma separated list of addresses used by Opencast to listen to (e.g. localhost or
# localhost,10.0.0.1). Host names or IP addresses can be used. Pax Web default value is "0.0.0.0".
org.ops4j.pax.web.listening.addresses=127.0.0.1

# The HTTP server port.
# You may want to keep this on port 8080 but add an HTTP server like the Apache httpd or Nginx as reverse proxy so that
# users can access Opencast using port 80 (HTTP default).
org.osgi.service.http.port=8080

# This property specifies if the HTTP is enabled. If "true" the support for HTTP access will be enabled. If "false" the
# support for HTTP access will be disabled. Default value is "true".
org.osgi.service.http.enabled=true

# Whether Opencast itself should handle HTTPS traffic.
# Even if you set this to 'false',you can still use an HTTP proxy to handle SSL.
org.osgi.service.http.secure.enabled=false

# The secure server port to use if running Opencast with HTTPS (as opposed to a proxy handling HTTPS).
org.osgi.service.http.port.secure=8443

# Path to the keystore file.
# Use the Java `keytool` to generate this file.
# Example:
#   keytool -genkey -keyalg RSA -validity 365 -alias serverkey \
#     -keypass password -storepass password -keystore keystore.jks
org.ops4j.pax.web.ssl.keystore=${karaf.etc}/keystore.jks

# Password used for keystore integrity check.
org.ops4j.pax.web.ssl.password=password

# Password used for keystore.
org.ops4j.pax.web.ssl.keypassword=password

# Custom jetty config file. Uncomment this if necessary to configure the jetty http connector idleTimeout value (MH-12329)
# Adjust the settings in the file below to match the listening address and port settings above.
#org.ops4j.pax.web.config.file=${karaf.etc}/jetty-opencast.xml

# Session cookie HTTPS flag
# Set to true if Opencast handling HTTPS or behind a proxy handling HTTPS, default false
#org.ops4j.pax.web.session.cookie.secure=false

# Prevent cookie from being accessed by client side scripts, default false
org.ops4j.pax.web.session.cookie.httpOnly=true

<<<<<<< HEAD
# Session timeout
=======
# Timeout for user sessions in minutes.
>>>>>>> 75edb297
org.ops4j.pax.web.session.timeout=240<|MERGE_RESOLUTION|>--- conflicted
+++ resolved
@@ -49,9 +49,5 @@
 # Prevent cookie from being accessed by client side scripts, default false
 org.ops4j.pax.web.session.cookie.httpOnly=true
 
-<<<<<<< HEAD
-# Session timeout
-=======
 # Timeout for user sessions in minutes.
->>>>>>> 75edb297
 org.ops4j.pax.web.session.timeout=240