--- conflicted
+++ resolved
@@ -33,7 +33,943 @@
     <karaf.version>3.0.3</karaf.version>
   </properties>
 
-<<<<<<< HEAD
+  <profiles>
+
+    <!-- Mix and match profiles used to build common deployments -->
+
+    <profile>
+      <id>admin</id>
+      <activation>
+        <activeByDefault>true</activeByDefault>
+        <property>
+          <name>all</name>
+        </property>
+      </activation>
+      <modules>
+        <module>modules/matterhorn-archive-api</module>
+        <module>modules/matterhorn-admin-ui-ng</module>
+        <module>modules/matterhorn-admin-ui</module>
+        <module>modules/matterhorn-archive-workflowoperation</module>
+        <module>modules/matterhorn-archive-base</module>
+        <module>modules/matterhorn-archive-schema</module>
+        <module>modules/matterhorn-archive-storage-fs</module>
+        <module>modules/matterhorn-authorization-manager</module>
+        <module>modules/matterhorn-authorization-xacml</module>
+        <module>modules/matterhorn-caption-api</module>
+        <module>modules/matterhorn-capture-admin-service-api</module>
+        <module>modules/matterhorn-capture-admin-service-impl</module>
+        <module>modules/matterhorn-capture-workflowoperation</module>
+        <module>modules/matterhorn-comments</module>
+        <module>modules/matterhorn-comments-workflowoperation</module>
+        <module>modules/matterhorn-common</module>
+        <module>modules/matterhorn-composer-service-api</module>
+        <module>modules/matterhorn-composer-workflowoperation</module>
+        <module>modules/matterhorn-conductor</module>
+        <module>modules/matterhorn-cover-image-api</module>
+        <module>modules/matterhorn-cover-image-workflowoperation</module>
+        <module>modules/matterhorn-db</module>
+        <module>modules/matterhorn-deprecated-workflowoperation</module>
+        <module>modules/matterhorn-distribution-service-api</module>
+        <module>modules/matterhorn-distribution-workflowoperation</module>
+        <module>modules/matterhorn-dublincore</module>
+        <module>modules/matterhorn-fileupload</module>
+        <module>modules/matterhorn-holdstate-workflowoperation</module>
+        <module>modules/matterhorn-incident-workflowoperation</module>
+        <module>modules/matterhorn-index-service</module>
+        <module>modules/matterhorn-ingest-service-api</module>
+        <module>modules/matterhorn-ingest-service-impl</module>
+        <module>modules/matterhorn-ingest-workflowoperation</module>
+        <module>modules/matterhorn-inspection-service-api</module>
+        <module>modules/matterhorn-inspection-workflowoperation</module>
+        <module>modules/matterhorn-json</module>
+        <module>modules/matterhorn-kernel</module>
+        <module>modules/matterhorn-lti</module>
+        <module>modules/matterhorn-mediapackage-manipulator</module>
+        <module>modules/matterhorn-mediapackage-ui</module>
+        <module>modules/matterhorn-message-broker-api</module>
+        <module>modules/matterhorn-message-broker-impl</module>
+        <module>modules/matterhorn-messages</module>
+        <module>modules/matterhorn-metadata-api</module>
+        <module>modules/matterhorn-metadata</module>
+        <module>modules/matterhorn-mpeg7</module>
+        <module>modules/matterhorn-notification-workflowoperation</module>
+        <module>modules/matterhorn-participation-api</module>
+        <module>modules/matterhorn-presets</module>
+        <module>modules/matterhorn-publication-service-api</module>
+        <module>modules/matterhorn-runtime-dependencies</module>
+        <module>modules/matterhorn-runtime-info</module>
+        <module>modules/matterhorn-runtime-info-ui-ng</module>
+        <module>modules/matterhorn-scheduler-api</module>
+        <module>modules/matterhorn-scheduler-impl</module>
+        <module>modules/matterhorn-scheduler-workflowoperation</module>
+        <module>modules/matterhorn-schema</module>
+        <module>modules/matterhorn-search-api</module>
+        <module>modules/matterhorn-search-service-api</module>
+        <module>modules/matterhorn-search-workflowoperation</module>
+        <module>modules/matterhorn-search</module>
+        <module>modules/matterhorn-series-service-api</module>
+        <module>modules/matterhorn-series-service-impl</module>
+        <module>modules/matterhorn-silencedetection-api</module>
+        <module>modules/matterhorn-smil-api</module>
+        <module>modules/matterhorn-smil-impl</module>
+        <module>modules/matterhorn-solr</module>
+        <module>modules/matterhorn-sox-api</module>
+        <module>modules/matterhorn-sox-workflowoperation</module>
+        <module>modules/matterhorn-static-file-service-api</module>
+        <module>modules/matterhorn-static-file-service-impl</module>
+        <module>modules/matterhorn-static</module>
+        <module>modules/matterhorn-textanalyzer-api</module>
+        <module>modules/matterhorn-textanalyzer-workflowoperation</module>
+        <module>modules/matterhorn-themes-workflowoperation</module>
+        <module>modules/matterhorn-themes</module>
+        <module>modules/matterhorn-userdirectory</module>
+        <module>modules/matterhorn-videoeditor-api</module>
+        <module>modules/matterhorn-videoeditor-workflowoperation</module>
+        <module>modules/matterhorn-videosegmenter-api</module>
+        <module>modules/matterhorn-videosegmenter-workflowoperation</module>
+        <module>modules/matterhorn-webconsole</module>
+        <module>modules/matterhorn-workflow-service-api</module>
+        <module>modules/matterhorn-workflow-service-impl</module>
+        <module>modules/matterhorn-workflow-workflowoperation</module>
+        <module>modules/matterhorn-working-file-repository-service-api</module>
+        <module>modules/matterhorn-workspace-api</module>
+      </modules>
+    </profile>
+
+    <profile>
+      <id>ingest</id>
+      <activation>
+        <activeByDefault>false</activeByDefault>
+        <property>
+          <name>all</name>
+        </property>
+      </activation>
+      <modules>
+        <module>modules/matterhorn-common</module>
+        <module>modules/matterhorn-db</module>
+        <module>modules/matterhorn-dublincore</module>
+        <module>modules/matterhorn-ingest-service-api</module>
+        <module>modules/matterhorn-ingest-service-impl</module>
+        <module>modules/matterhorn-json</module>
+        <module>modules/matterhorn-kernel</module>
+        <module>modules/matterhorn-message-broker-api</module>
+        <module>modules/matterhorn-message-broker-impl</module>
+        <module>modules/matterhorn-metadata-api</module>
+        <module>modules/matterhorn-mpeg7</module>
+        <module>modules/matterhorn-runtime-dependencies</module>
+        <module>modules/matterhorn-runtime-info</module>
+        <module>modules/matterhorn-scheduler-api</module>
+        <module>modules/matterhorn-scheduler-impl</module>
+        <module>modules/matterhorn-series-service-api</module>
+        <module>modules/matterhorn-series-service-impl</module>
+        <module>modules/matterhorn-serviceregistry</module>
+        <module>modules/matterhorn-static-file-service-api</module>
+        <module>modules/matterhorn-static-file-service-impl</module>
+        <module>modules/matterhorn-userdirectory</module>
+        <module>modules/matterhorn-workflow-service-api</module>
+        <module>modules/matterhorn-working-file-repository-service-api</module>
+        <module>modules/matterhorn-workspace-api</module>
+      </modules>
+    </profile>
+
+    <profile>
+      <id>ingest-standalone</id>
+      <activation>
+        <activeByDefault>false</activeByDefault>
+        <property>
+          <name>all</name>
+        </property>
+      </activation>
+      <modules>
+        <module>modules/matterhorn-authorization-xacml</module>
+        <module>modules/matterhorn-common</module>
+        <module>modules/matterhorn-db</module>
+        <module>modules/matterhorn-dublincore</module>
+        <module>modules/matterhorn-ingest-service-api</module>
+        <module>modules/matterhorn-ingest-service-impl</module>
+        <module>modules/matterhorn-json</module>
+        <module>modules/matterhorn-kernel</module>
+        <module>modules/matterhorn-message-broker-api</module>
+        <module>modules/matterhorn-message-broker-impl</module>
+        <module>modules/matterhorn-metadata-api</module>
+        <module>modules/matterhorn-mpeg7</module>
+        <module>modules/matterhorn-runtime-dependencies</module>
+        <module>modules/matterhorn-runtime-info</module>
+        <module>modules/matterhorn-runtime-info-ui</module>
+        <module>modules/matterhorn-scheduler-api</module>
+        <module>modules/matterhorn-scheduler-remote</module>
+        <module>modules/matterhorn-series-service-api</module>
+        <module>modules/matterhorn-series-service-remote</module>
+        <module>modules/matterhorn-serviceregistry</module>
+        <module>modules/matterhorn-static-file-service-api</module>
+        <module>modules/matterhorn-static-file-service-impl</module>
+        <module>modules/matterhorn-userdirectory</module>
+        <module>modules/matterhorn-webconsole</module>
+        <module>modules/matterhorn-workflow-service-api</module>
+        <module>modules/matterhorn-workflow-service-remote</module>
+        <module>modules/matterhorn-working-file-repository-service-api</module>
+        <module>modules/matterhorn-working-file-repository-service-impl</module>
+        <module>modules/matterhorn-workspace-api</module>
+        <module>modules/matterhorn-workspace-impl</module>
+      </modules>
+    </profile>
+
+    <profile>
+      <id>dist-standalone</id>
+      <activation>
+        <activeByDefault>false</activeByDefault>
+        <property>
+          <name>all</name>
+        </property>
+      </activation>
+      <modules>
+        <module>modules/matterhorn-authorization-xacml</module>
+        <module>modules/matterhorn-common</module>
+        <module>modules/matterhorn-db</module>
+        <module>modules/matterhorn-distribution-service-acl</module>
+        <module>modules/matterhorn-distribution-service-api</module>
+        <module>modules/matterhorn-distribution-service-download</module>
+        <module>modules/matterhorn-distribution-service-streaming</module>
+        <module>modules/matterhorn-dublincore</module>
+        <module>modules/matterhorn-json</module>
+        <module>modules/matterhorn-kernel</module>
+        <module>modules/matterhorn-message-broker-api</module>
+        <module>modules/matterhorn-message-broker-impl</module>
+        <module>modules/matterhorn-metadata-api</module>
+        <module>modules/matterhorn-mpeg7</module>
+        <module>modules/matterhorn-publication-service-api</module>
+        <module>modules/matterhorn-publication-service-youtube-v3</module>
+        <module>modules/matterhorn-runtime-dependencies</module>
+        <module>modules/matterhorn-runtime-info</module>
+        <module>modules/matterhorn-runtime-info-ui</module>
+        <module>modules/matterhorn-series-service-api</module>
+        <module>modules/matterhorn-series-service-remote</module>
+        <module>modules/matterhorn-static-file-service-api</module>
+        <module>modules/matterhorn-static-file-service-impl</module>
+        <module>modules/matterhorn-static</module>
+        <module>modules/matterhorn-userdirectory</module>
+        <module>modules/matterhorn-webconsole</module>
+        <module>modules/matterhorn-workflow-service-api</module>
+        <module>modules/matterhorn-workspace-api</module>
+      </modules>
+    </profile>
+
+    <profile>
+      <id>dist</id>
+      <activation>
+        <activeByDefault>true</activeByDefault>
+        <property>
+          <name>all</name>
+        </property>
+      </activation>
+      <modules>
+        <module>modules/matterhorn-authorization-xacml</module>
+        <module>modules/matterhorn-common</module>
+        <module>modules/matterhorn-db</module>
+        <module>modules/matterhorn-distribution-service-acl</module>
+        <module>modules/matterhorn-distribution-service-api</module>
+        <module>modules/matterhorn-distribution-service-download</module>
+        <module>modules/matterhorn-distribution-service-streaming</module>
+        <module>modules/matterhorn-dublincore</module>
+        <module>modules/matterhorn-json</module>
+        <module>modules/matterhorn-kernel</module>
+        <module>modules/matterhorn-message-broker-api</module>
+        <module>modules/matterhorn-message-broker-impl</module>
+        <module>modules/matterhorn-metadata-api</module>
+        <module>modules/matterhorn-mpeg7</module>
+        <module>modules/matterhorn-publication-service-api</module>
+        <module>modules/matterhorn-publication-service-youtube-v3</module>
+        <module>modules/matterhorn-runtime-dependencies</module>
+        <module>modules/matterhorn-runtime-info</module>
+        <module>modules/matterhorn-series-service-api</module>
+        <module>modules/matterhorn-series-service-impl</module>
+        <module>modules/matterhorn-static-file-service-api</module>
+        <module>modules/matterhorn-static-file-service-impl</module>
+        <module>modules/matterhorn-static</module>
+        <module>modules/matterhorn-userdirectory</module>
+        <module>modules/matterhorn-webconsole</module>
+        <module>modules/matterhorn-workflow-service-api</module>
+        <module>modules/matterhorn-workspace-api</module>
+      </modules>
+    </profile>
+
+    <profile>
+      <id>dist-stub</id>
+      <activation>
+        <activeByDefault>false</activeByDefault>
+        <property>
+          <name>all</name>
+        </property>
+      </activation>
+      <modules>
+        <module>modules/matterhorn-authorization-xacml</module>
+        <module>modules/matterhorn-common</module>
+        <module>modules/matterhorn-db</module>
+        <module>modules/matterhorn-distribution-service-acl-remote</module>
+        <module>modules/matterhorn-distribution-service-api</module>
+        <module>modules/matterhorn-distribution-service-download-remote</module>
+        <module>modules/matterhorn-distribution-service-streaming-remote</module>
+        <module>modules/matterhorn-dublincore</module>
+        <module>modules/matterhorn-json</module>
+        <module>modules/matterhorn-kernel</module>
+        <module>modules/matterhorn-message-broker-api</module>
+        <module>modules/matterhorn-message-broker-impl</module>
+        <module>modules/matterhorn-metadata-api</module>
+        <module>modules/matterhorn-mpeg7</module>
+        <module>modules/matterhorn-publication-service-api</module>
+        <module>modules/matterhorn-publication-service-youtube-remote</module>
+        <module>modules/matterhorn-runtime-dependencies</module>
+        <module>modules/matterhorn-runtime-info</module>
+        <module>modules/matterhorn-series-service-api</module>
+        <module>modules/matterhorn-static-file-service-api</module>
+        <module>modules/matterhorn-static-file-service-impl</module>
+        <module>modules/matterhorn-webconsole</module>
+        <module>modules/matterhorn-workspace-api</module>
+      </modules>
+    </profile>
+
+    <profile>
+      <id>engage</id>
+      <activation>
+        <activeByDefault>true</activeByDefault>
+        <property>
+          <name>all</name>
+        </property>
+      </activation>
+      <modules>
+        <module>modules/matterhorn-annotation-api</module>
+        <module>modules/matterhorn-annotation-impl</module>
+        <module>modules/matterhorn-authorization-xacml</module>
+        <module>modules/matterhorn-common</module>
+        <module>modules/matterhorn-db</module>
+        <module>modules/matterhorn-dublincore</module>
+        <module>modules/matterhorn-engage-theodul-api</module>
+        <module>modules/matterhorn-engage-theodul-core</module>
+        <module>modules/matterhorn-engage-theodul-plugin-controls</module>
+        <module>modules/matterhorn-engage-theodul-plugin-custom-mhConnection</module>
+        <module>modules/matterhorn-engage-theodul-plugin-custom-notifications</module>
+        <module>modules/matterhorn-engage-theodul-plugin-custom-usertracking</module>
+        <module>modules/matterhorn-engage-theodul-plugin-description</module>
+        <module>modules/matterhorn-engage-theodul-plugin-tab-description</module>
+        <module>modules/matterhorn-engage-theodul-plugin-tab-shortcuts</module>
+        <module>modules/matterhorn-engage-theodul-plugin-tab-slidetext</module>
+        <module>modules/matterhorn-engage-theodul-plugin-timeline-statistics</module>
+        <module>modules/matterhorn-engage-theodul-plugin-video-videojs</module>
+        <module>modules/matterhorn-engage-ui</module>
+        <module>modules/matterhorn-json</module>
+        <module>modules/matterhorn-kernel</module>
+        <module>modules/matterhorn-lti</module>
+        <module>modules/matterhorn-message-broker-api</module>
+        <module>modules/matterhorn-message-broker-impl</module>
+        <module>modules/matterhorn-metadata-api</module>
+        <module>modules/matterhorn-mpeg7</module>
+        <module>modules/matterhorn-runtime-dependencies</module>
+        <module>modules/matterhorn-runtime-info</module>
+        <module>modules/matterhorn-search-service-api</module>
+        <module>modules/matterhorn-search-service-feeds</module>
+        <module>modules/matterhorn-search-service-impl</module>
+        <module>modules/matterhorn-series-service-api</module>
+        <module>modules/matterhorn-series-service-impl</module>
+        <module>modules/matterhorn-solr</module>
+        <module>modules/matterhorn-static-file-service-api</module>
+        <module>modules/matterhorn-static-file-service-impl</module>
+        <module>modules/matterhorn-userdirectory</module>
+        <module>modules/matterhorn-usertracking-api</module>
+        <module>modules/matterhorn-usertracking-impl</module>
+        <module>modules/matterhorn-webconsole</module>
+        <module>modules/matterhorn-workspace-api</module>
+      </modules>
+    </profile>
+
+    <profile>
+      <id>engage-standalone</id>
+      <activation>
+        <activeByDefault>false</activeByDefault>
+        <property>
+          <name>all</name>
+        </property>
+      </activation>
+      <modules>
+        <module>modules/matterhorn-annotation-api</module>
+        <module>modules/matterhorn-annotation-impl</module>
+        <module>modules/matterhorn-archive-api</module>
+        <module>modules/matterhorn-authorization-xacml</module>
+        <module>modules/matterhorn-common</module>
+        <module>modules/matterhorn-composer-service-api</module>
+        <module>modules/matterhorn-db</module>
+        <module>modules/matterhorn-dublincore</module>
+        <module>modules/matterhorn-engage-theodul-api</module>
+        <module>modules/matterhorn-engage-theodul-core</module>
+        <module>modules/matterhorn-engage-theodul-plugin-controls</module>
+        <module>modules/matterhorn-engage-theodul-plugin-custom-mhConnection</module>
+        <module>modules/matterhorn-engage-theodul-plugin-custom-notifications</module>
+        <module>modules/matterhorn-engage-theodul-plugin-custom-usertracking</module>
+        <module>modules/matterhorn-engage-theodul-plugin-description</module>
+        <module>modules/matterhorn-engage-theodul-plugin-tab-description</module>
+        <module>modules/matterhorn-engage-theodul-plugin-tab-shortcuts</module>
+        <module>modules/matterhorn-engage-theodul-plugin-tab-slidetext</module>
+        <module>modules/matterhorn-engage-theodul-plugin-timeline-statistics</module>
+        <module>modules/matterhorn-engage-theodul-plugin-video-videojs</module>
+        <module>modules/matterhorn-engage-ui</module>
+        <module>modules/matterhorn-inspection-service-api</module>
+        <module>modules/matterhorn-json</module>
+        <module>modules/matterhorn-kernel</module>
+        <module>modules/matterhorn-lti</module>
+        <module>modules/matterhorn-message-broker-api</module>
+        <module>modules/matterhorn-message-broker-impl</module>
+        <module>modules/matterhorn-metadata-api</module>
+        <module>modules/matterhorn-mpeg7</module>
+        <module>modules/matterhorn-runtime-dependencies</module>
+        <module>modules/matterhorn-runtime-info-ui</module>
+        <module>modules/matterhorn-runtime-info</module>
+        <module>modules/matterhorn-scheduler-api</module>
+        <module>modules/matterhorn-search-service-api</module>
+        <module>modules/matterhorn-search-service-feeds</module>
+        <module>modules/matterhorn-search-service-impl</module>
+        <module>modules/matterhorn-series-service-api</module>
+        <module>modules/matterhorn-series-service-remote</module>
+        <module>modules/matterhorn-solr</module>
+        <module>modules/matterhorn-static-file-service-api</module>
+        <module>modules/matterhorn-static-file-service-impl</module>
+        <module>modules/matterhorn-userdirectory</module>
+        <module>modules/matterhorn-usertracking-api</module>
+        <module>modules/matterhorn-usertracking-impl</module>
+        <module>modules/matterhorn-webconsole</module>
+        <module>modules/matterhorn-workspace-api</module>
+      </modules>
+    </profile>
+
+    <profile>
+      <id>engage-stub</id>
+      <activation>
+        <activeByDefault>false</activeByDefault>
+        <property>
+          <name>all</name>
+        </property>
+      </activation>
+      <modules>
+        <module>modules/matterhorn-authorization-xacml</module>
+        <module>modules/matterhorn-common</module>
+        <module>modules/matterhorn-db</module>
+        <module>modules/matterhorn-distribution-service-api</module>
+        <module>modules/matterhorn-distribution-service-download-remote</module>
+        <module>modules/matterhorn-distribution-service-streaming-remote</module>
+        <module>modules/matterhorn-dublincore</module>
+        <module>modules/matterhorn-json</module>
+        <module>modules/matterhorn-kernel</module>
+        <module>modules/matterhorn-lti</module>
+        <module>modules/matterhorn-message-broker-api</module>
+        <module>modules/matterhorn-message-broker-impl</module>
+        <module>modules/matterhorn-metadata-api</module>
+        <module>modules/matterhorn-mpeg7</module>
+        <module>modules/matterhorn-publication-service-api</module>
+        <module>modules/matterhorn-publication-service-youtube-remote</module>
+        <module>modules/matterhorn-runtime-dependencies</module>
+        <module>modules/matterhorn-search-service-api</module>
+        <module>modules/matterhorn-search-service-remote</module>
+        <module>modules/matterhorn-series-service-api</module>
+        <module>modules/matterhorn-static-file-service-api</module>
+        <module>modules/matterhorn-static-file-service-impl</module>
+        <module>modules/matterhorn-webconsole</module>
+        <module>modules/matterhorn-workspace-api</module>
+      </modules>
+    </profile>
+
+    <profile>
+      <id>worker</id>
+      <activation>
+        <activeByDefault>true</activeByDefault>
+        <property>
+          <name>all</name>
+        </property>
+      </activation>
+      <modules>
+        <module>modules/matterhorn-authorization-xacml</module>
+        <module>modules/matterhorn-caption-api</module>
+        <module>modules/matterhorn-caption-impl</module>
+        <module>modules/matterhorn-common</module>
+        <module>modules/matterhorn-composer-ffmpeg</module>
+        <module>modules/matterhorn-composer-service-api</module>
+        <module>modules/matterhorn-cover-image-api</module>
+        <module>modules/matterhorn-cover-image-impl</module>
+        <module>modules/matterhorn-db</module>
+        <module>modules/matterhorn-dictionary-api</module>
+        <module>modules/matterhorn-dictionary-regexp</module>
+        <module>modules/matterhorn-dublincore</module>
+        <module>modules/matterhorn-inspection-service-api</module>
+        <module>modules/matterhorn-inspection-service-ffmpeg</module>
+        <module>modules/matterhorn-json</module>
+        <module>modules/matterhorn-kernel</module>
+        <module>modules/matterhorn-message-broker-api</module>
+        <module>modules/matterhorn-message-broker-impl</module>
+        <module>modules/matterhorn-metadata-api</module>
+        <module>modules/matterhorn-mpeg7</module>
+        <module>modules/matterhorn-runtime-dependencies</module>
+        <module>modules/matterhorn-runtime-info</module>
+        <module>modules/matterhorn-series-service-api</module>
+        <module>modules/matterhorn-series-service-impl</module>
+        <module>modules/matterhorn-silencedetection-api</module>
+        <module>modules/matterhorn-silencedetection-impl</module>
+        <module>modules/matterhorn-smil-api</module>
+        <module>modules/matterhorn-smil-impl</module>
+        <module>modules/matterhorn-sox-api</module>
+        <module>modules/matterhorn-sox-impl</module>
+        <module>modules/matterhorn-static-file-service-api</module>
+        <module>modules/matterhorn-static-file-service-impl</module>
+        <module>modules/matterhorn-textanalyzer-api</module>
+        <module>modules/matterhorn-textanalyzer-impl</module>
+        <module>modules/matterhorn-textextractor-tesseract</module>
+        <module>modules/matterhorn-userdirectory</module>
+        <module>modules/matterhorn-videoeditor-api</module>
+        <module>modules/matterhorn-videoeditor-ffmpeg-impl</module>
+        <module>modules/matterhorn-videosegmenter-api</module>
+        <module>modules/matterhorn-videosegmenter-ffmpeg</module>
+        <module>modules/matterhorn-webconsole</module>
+        <module>modules/matterhorn-workspace-api</module>
+        <module>modules/matterhorn-solr</module>
+      </modules>
+    </profile>
+
+    <profile>
+      <id>worker-standalone</id>
+      <activation>
+        <activeByDefault>false</activeByDefault>
+        <property>
+          <name>all</name>
+        </property>
+      </activation>
+      <modules>
+        <module>modules/matterhorn-archive-api</module>
+        <module>modules/matterhorn-authorization-xacml</module>
+        <module>modules/matterhorn-caption-api</module>
+        <module>modules/matterhorn-caption-impl</module>
+        <module>modules/matterhorn-common</module>
+        <module>modules/matterhorn-composer-ffmpeg</module>
+        <module>modules/matterhorn-composer-service-api</module>
+        <module>modules/matterhorn-cover-image-api</module>
+        <module>modules/matterhorn-cover-image-impl</module>
+        <module>modules/matterhorn-db</module>
+        <module>modules/matterhorn-dictionary-api</module>
+        <module>modules/matterhorn-dictionary-regexp</module>
+        <module>modules/matterhorn-dublincore</module>
+        <module>modules/matterhorn-inspection-service-api</module>
+        <module>modules/matterhorn-inspection-service-ffmpeg</module>
+        <module>modules/matterhorn-json</module>
+        <module>modules/matterhorn-kernel</module>
+        <module>modules/matterhorn-message-broker-api</module>
+        <module>modules/matterhorn-message-broker-impl</module>
+        <module>modules/matterhorn-metadata-api</module>
+        <module>modules/matterhorn-mpeg7</module>
+        <module>modules/matterhorn-runtime-dependencies</module>
+        <module>modules/matterhorn-runtime-info</module>
+        <module>modules/matterhorn-runtime-info-ui</module>
+        <module>modules/matterhorn-scheduler-api</module>
+        <module>modules/matterhorn-series-service-api</module>
+        <module>modules/matterhorn-series-service-remote</module>
+        <module>modules/matterhorn-silencedetection-api</module>
+        <module>modules/matterhorn-silencedetection-impl</module>
+        <module>modules/matterhorn-smil-api</module>
+        <module>modules/matterhorn-smil-impl</module>
+        <module>modules/matterhorn-sox-api</module>
+        <module>modules/matterhorn-sox-impl</module>
+        <module>modules/matterhorn-static-file-service-api</module>
+        <module>modules/matterhorn-static-file-service-impl</module>
+        <module>modules/matterhorn-textanalyzer-api</module>
+        <module>modules/matterhorn-textanalyzer-impl</module>
+        <module>modules/matterhorn-textextractor-tesseract</module>
+        <module>modules/matterhorn-userdirectory</module>
+        <module>modules/matterhorn-videoeditor-api</module>
+        <module>modules/matterhorn-videoeditor-ffmpeg-impl</module>
+        <module>modules/matterhorn-videosegmenter-api</module>
+        <module>modules/matterhorn-videosegmenter-ffmpeg</module>
+        <module>modules/matterhorn-webconsole</module>
+        <module>modules/matterhorn-workspace-api</module>
+      </modules>
+    </profile>
+
+    <profile>
+      <id>worker-stub</id>
+      <activation>
+        <activeByDefault>false</activeByDefault>
+        <property>
+          <name>all</name>
+        </property>
+      </activation>
+      <modules>
+        <module>modules/matterhorn-authorization-xacml</module>
+        <module>modules/matterhorn-caption-api</module>
+        <module>modules/matterhorn-caption-remote</module>
+        <module>modules/matterhorn-common</module>
+        <module>modules/matterhorn-composer-service-api</module>
+        <module>modules/matterhorn-composer-service-remote</module>
+        <module>modules/matterhorn-cover-image-api</module>
+        <module>modules/matterhorn-cover-image-remote</module>
+        <module>modules/matterhorn-inspection-service-api</module>
+        <module>modules/matterhorn-inspection-service-remote</module>
+        <module>modules/matterhorn-json</module>
+        <module>modules/matterhorn-kernel</module>
+        <module>modules/matterhorn-message-broker-api</module>
+        <module>modules/matterhorn-message-broker-impl</module>
+        <module>modules/matterhorn-metadata-api</module>
+        <module>modules/matterhorn-mpeg7</module>
+        <module>modules/matterhorn-runtime-dependencies</module>
+        <module>modules/matterhorn-series-service-api</module>
+        <module>modules/matterhorn-silencedetection-api</module>
+        <module>modules/matterhorn-silencedetection-remote</module>
+        <module>modules/matterhorn-smil-api</module>
+        <module>modules/matterhorn-smil-impl</module>
+        <module>modules/matterhorn-sox-api</module>
+        <module>modules/matterhorn-sox-remote</module>
+        <module>modules/matterhorn-static-file-service-api</module>
+        <module>modules/matterhorn-static-file-service-impl</module>
+        <module>modules/matterhorn-textanalyzer-api</module>
+        <module>modules/matterhorn-textanalyzer-remote</module>
+        <module>modules/matterhorn-videoeditor-api</module>
+        <module>modules/matterhorn-videoeditor-remote</module>
+        <module>modules/matterhorn-videosegmenter-api</module>
+        <module>modules/matterhorn-videosegmenter-remote</module>
+        <module>modules/matterhorn-webconsole</module>
+        <module>modules/matterhorn-workspace-api</module>
+      </modules>
+    </profile>
+
+    <profile>
+      <id>workspace</id>
+      <activation>
+        <activeByDefault>true</activeByDefault>
+        <property>
+          <name>all</name>
+        </property>
+      </activation>
+      <modules>
+        <module>modules/matterhorn-common</module>
+        <module>modules/matterhorn-json</module>
+        <module>modules/matterhorn-working-file-repository-service-api</module>
+        <module>modules/matterhorn-working-file-repository-service-impl</module>
+        <module>modules/matterhorn-workspace-api</module>
+        <module>modules/matterhorn-workspace-impl</module>
+      </modules>
+    </profile>
+
+    <profile>
+      <id>workspace-stub</id>
+      <activation>
+        <activeByDefault>false</activeByDefault>
+        <property>
+          <name>all</name>
+        </property>
+      </activation>
+      <modules>
+        <module>modules/matterhorn-common</module>
+        <module>modules/matterhorn-json</module>
+        <module>modules/matterhorn-working-file-repository-service-api</module>
+        <module>modules/matterhorn-working-file-repository-service-remote</module>
+        <module>modules/matterhorn-workspace-api</module>
+        <module>modules/matterhorn-workspace-impl</module>
+      </modules>
+    </profile>
+
+    <profile>
+      <id>serviceregistry</id>
+      <activation>
+        <activeByDefault>true</activeByDefault>
+        <property>
+          <name>all</name>
+        </property>
+      </activation>
+      <modules>
+        <module>modules/matterhorn-common</module>
+        <module>modules/matterhorn-db</module>
+        <module>modules/matterhorn-json</module>
+        <module>modules/matterhorn-kernel</module>
+        <module>modules/matterhorn-workflow-service-api</module>
+        <module>modules/matterhorn-serviceregistry</module>
+      </modules>
+    </profile>
+
+    <profile>
+      <id>serviceregistry-stub</id>
+      <activation>
+        <activeByDefault>false</activeByDefault>
+        <property>
+          <name>all</name>
+        </property>
+      </activation>
+      <modules>
+        <module>modules/matterhorn-common</module>
+        <module>modules/matterhorn-kernel</module>
+        <module>modules/matterhorn-json</module>
+        <module>modules/matterhorn-serviceregistry-remote</module>
+      </modules>
+    </profile>
+
+    <profile>
+      <id>oaipmh</id>
+      <activation>
+        <activeByDefault>false</activeByDefault>
+        <property>
+          <name>all</name>
+        </property>
+      </activation>
+      <modules>
+        <module>modules/matterhorn-common</module>
+        <module>modules/matterhorn-json</module>
+        <module>modules/matterhorn-search-service-api</module>
+        <module>modules/matterhorn-search-service-impl</module>
+        <module>modules/matterhorn-series-service-api</module>
+        <module>modules/matterhorn-series-service-impl</module>
+        <module>modules/matterhorn-solr</module>
+        <module>modules/matterhorn-dublincore</module>
+        <module>modules/matterhorn-metadata-api</module>
+        <module>modules/matterhorn-workspace-api</module>
+        <module>modules/matterhorn-mpeg7</module>
+        <module>modules/matterhorn-oaipmh</module>
+      </modules>
+    </profile>
+
+    <profile>
+      <id>directory-db</id>
+      <activation>
+        <activeByDefault>true</activeByDefault>
+        <property>
+          <name>all</name>
+        </property>
+      </activation>
+      <modules>
+        <module>modules/matterhorn-common</module>
+        <module>modules/matterhorn-dataloader</module>
+        <module>modules/matterhorn-db</module>
+        <module>modules/matterhorn-dublincore</module>
+        <module>modules/matterhorn-json</module>
+        <module>modules/matterhorn-metadata-api</module>
+        <module>modules/matterhorn-series-service-api</module>
+        <module>modules/matterhorn-userdirectory</module>
+        <module>modules/matterhorn-workspace-api</module>
+      </modules>
+    </profile>
+
+    <profile>
+      <id>directory-ldap</id>
+      <activation>
+        <activeByDefault>false</activeByDefault>
+        <property>
+          <name>all</name>
+        </property>
+      </activation>
+      <modules>
+        <module>modules/matterhorn-common</module>
+        <module>modules/matterhorn-json</module>
+        <module>modules/matterhorn-security-ldap</module>
+        <module>modules/matterhorn-userdirectory-ldap</module>
+      </modules>
+    </profile>
+
+    <profile>
+      <id>directory-cas</id>
+      <activation>
+        <activeByDefault>false</activeByDefault>
+        <property>
+          <name>all</name>
+        </property>
+      </activation>
+      <modules>
+        <module>modules/matterhorn-security-cas</module>
+      </modules>
+    </profile>
+
+    <profile>
+      <id>directory-openid</id>
+      <activation>
+        <activeByDefault>false</activeByDefault>
+        <property>
+          <name>all</name>
+        </property>
+      </activation>
+      <modules>
+        <module>modules/matterhorn-security-openid</module>
+      </modules>
+    </profile>
+
+    <profile>
+      <id>directory-shibboleth</id>
+      <activation>
+        <activeByDefault>false</activeByDefault>
+        <property>
+          <name>all</name>
+        </property>
+      </activation>
+      <modules>
+        <module>modules/matterhorn-security-shibboleth</module>
+      </modules>
+    </profile>
+
+    <profile>
+      <id>server-management</id>
+      <activation>
+        <activeByDefault>false</activeByDefault>
+        <property>
+          <name>all</name>
+        </property>
+      </activation>
+      <modules>
+        <module>modules/matterhorn-manager-api</module>
+        <module>modules/matterhorn-manager-impl</module>
+      </modules>
+    </profile>
+
+    <profile>
+      <id>extra</id>
+      <activation>
+        <activeByDefault>false</activeByDefault>
+        <property>
+          <name>all</name>
+        </property>
+      </activation>
+      <modules>
+        <module>modules/matterhorn-dictionary-hunspell</module>
+        <module>modules/matterhorn-dictionary-none</module>
+        <module>modules/matterhorn-speech-recognition-service-api</module>
+        <module>modules/matterhorn-speech-recognition-workflowoperation</module>
+        <module>modules/matterhorn-execute-api</module>
+        <module>modules/matterhorn-execute-impl</module>
+        <module>modules/matterhorn-execute-workflowoperation</module>
+        <module>modules/matterhorn-execute-remote</module>
+      </modules>
+    </profile>
+
+    <profile>
+      <id>migration</id>
+      <activation>
+        <activeByDefault>false</activeByDefault>
+        <property>
+          <name>all</name>
+        </property>
+      </activation>
+      <modules>
+        <module>modules/matterhorn-migration</module>
+      </modules>
+    </profile>
+
+    <profile>
+      <id>test</id>
+      <activation>
+        <activeByDefault>false</activeByDefault>
+        <property>
+          <name>tests</name>
+        </property>
+      </activation>
+      <modules>
+        <module>modules/matterhorn-test-harness</module>
+      </modules>
+
+      <build>
+        <plugins>
+          <plugin>
+            <groupId>org.apache.maven.plugins</groupId>
+            <artifactId>maven-antrun-plugin</artifactId>
+            <executions>
+              <execution>
+                <id>integration-tests</id>
+                <phase>validate</phase>
+                <goals>
+                  <goal>run</goal>
+                </goals>
+                <configuration>
+                  <target if="harness">
+                    <java classname="org.opencastproject.remotetest.Main" fork="true" failOnError="true">
+                      <classpath>
+                        <pathelement path="modules/matterhorn-test-harness/target/matterhorn-test-harness-${project.version}-jar-with-dependencies.jar"/>
+                      </classpath>
+                      <arg value="--with${harness}" />
+                    </java>
+                  </target>
+                </configuration>
+              </execution>
+            </executions>
+          </plugin>
+        </plugins>
+      </build>
+    </profile>
+
+    <profile>
+      <id>test-performance</id>
+      <activation>
+        <activeByDefault>false</activeByDefault>
+        <!-- They don't work at all
+        <property>
+          <name>tests</name>
+        </property>
+        -->
+      </activation>
+      <build>
+        <plugins>
+          <plugin>
+            <groupId>org.apache.maven.plugins</groupId>
+            <artifactId>maven-dependency-plugin</artifactId>
+            <executions>
+              <execution>
+                <id>unpack-jmeter</id>
+                <phase>validate</phase>
+                <goals>
+                  <goal>unpack</goal>
+                </goals>
+                <configuration>
+                  <artifactItems>
+                    <artifactItem>
+                      <groupId>org.apache.jmeter</groupId>
+                      <artifactId>jmeter</artifactId>
+                      <version>${jmeter.version}</version>
+                      <type>zip</type>
+                    </artifactItem>
+                  </artifactItems>
+                  <outputDirectory>${project.build.directory}</outputDirectory>
+                </configuration>
+              </execution>
+            </executions>
+          </plugin>
+          <plugin>
+            <groupId>org.codehaus.mojo</groupId>
+            <artifactId>chronos-maven-plugin</artifactId>
+            <configuration>
+              <input>${matterhorn.basedir}/docs/jmeter/general.jmx</input>
+            </configuration>
+          </plugin>
+        </plugins>
+      </build>
+    </profile>
+
+    <profile>
+      <id>test-load</id>
+      <activation>
+        <activeByDefault>false</activeByDefault>
+        <property>
+          <name>tests</name>
+        </property>
+      </activation>
+      <modules>
+        <module>modules/matterhorn-common</module>
+        <module>modules/matterhorn-json</module>
+        <module>modules/matterhorn-kernel</module>
+        <module>modules/matterhorn-load-test</module>
+        <module>modules/matterhorn-runtime-info</module>
+        <module>modules/matterhorn-runtime-info-ui</module>
+        <module>modules/matterhorn-static</module>
+        <module>modules/matterhorn-webconsole</module>
+      </modules>
+    </profile>
+    
+     <profile>
+      <id>hello-world</id>
+      <activation>
+        <activeByDefault>false</activeByDefault>
+      </activation>
+      <modules>
+        <module>modules/matterhorn-common</module>
+        <module>modules/matterhorn-hello-world-api</module>
+        <module>modules/matterhorn-hello-world-impl</module>
+      </modules>
+    </profile>   
+
   <modules>
     <module>modules/matterhorn-admin-ui</module>
     <module>modules/matterhorn-admin-ui-ng</module>
@@ -203,976 +1139,6 @@
     <module>modules/matterhorn-workspace-impl</module>
     <module>assemblies</module>
   </modules>
-=======
-  <profiles>
-
-    <!-- Mix and match profiles used to build common deployments -->
-
-    <profile>
-      <id>admin</id>
-      <activation>
-        <activeByDefault>true</activeByDefault>
-        <property>
-          <name>all</name>
-        </property>
-      </activation>
-      <modules>
-        <module>modules/matterhorn-archive-api</module>
-        <module>modules/matterhorn-admin-ui-ng</module>
-        <module>modules/matterhorn-admin-ui</module>
-        <module>modules/matterhorn-archive-workflowoperation</module>
-        <module>modules/matterhorn-archive-base</module>
-        <module>modules/matterhorn-archive-schema</module>
-        <module>modules/matterhorn-archive-storage-fs</module>
-        <module>modules/matterhorn-authorization-manager</module>
-        <module>modules/matterhorn-authorization-xacml</module>
-        <module>modules/matterhorn-caption-api</module>
-        <module>modules/matterhorn-capture-admin-service-api</module>
-        <module>modules/matterhorn-capture-admin-service-impl</module>
-        <module>modules/matterhorn-capture-workflowoperation</module>
-        <module>modules/matterhorn-comments</module>
-        <module>modules/matterhorn-comments-workflowoperation</module>
-        <module>modules/matterhorn-common</module>
-        <module>modules/matterhorn-composer-service-api</module>
-        <module>modules/matterhorn-composer-workflowoperation</module>
-        <module>modules/matterhorn-conductor</module>
-        <module>modules/matterhorn-cover-image-api</module>
-        <module>modules/matterhorn-cover-image-workflowoperation</module>
-        <module>modules/matterhorn-db</module>
-        <module>modules/matterhorn-deprecated-workflowoperation</module>
-        <module>modules/matterhorn-distribution-service-api</module>
-        <module>modules/matterhorn-distribution-workflowoperation</module>
-        <module>modules/matterhorn-dublincore</module>
-        <module>modules/matterhorn-fileupload</module>
-        <module>modules/matterhorn-holdstate-workflowoperation</module>
-        <module>modules/matterhorn-incident-workflowoperation</module>
-        <module>modules/matterhorn-index-service</module>
-        <module>modules/matterhorn-ingest-service-api</module>
-        <module>modules/matterhorn-ingest-service-impl</module>
-        <module>modules/matterhorn-ingest-workflowoperation</module>
-        <module>modules/matterhorn-inspection-service-api</module>
-        <module>modules/matterhorn-inspection-workflowoperation</module>
-        <module>modules/matterhorn-json</module>
-        <module>modules/matterhorn-kernel</module>
-        <module>modules/matterhorn-lti</module>
-        <module>modules/matterhorn-mediapackage-manipulator</module>
-        <module>modules/matterhorn-mediapackage-ui</module>
-        <module>modules/matterhorn-message-broker-api</module>
-        <module>modules/matterhorn-message-broker-impl</module>
-        <module>modules/matterhorn-messages</module>
-        <module>modules/matterhorn-metadata-api</module>
-        <module>modules/matterhorn-metadata</module>
-        <module>modules/matterhorn-mpeg7</module>
-        <module>modules/matterhorn-notification-workflowoperation</module>
-        <module>modules/matterhorn-participation-api</module>
-        <module>modules/matterhorn-presets</module>
-        <module>modules/matterhorn-publication-service-api</module>
-        <module>modules/matterhorn-runtime-dependencies</module>
-        <module>modules/matterhorn-runtime-info</module>
-        <module>modules/matterhorn-runtime-info-ui-ng</module>
-        <module>modules/matterhorn-scheduler-api</module>
-        <module>modules/matterhorn-scheduler-impl</module>
-        <module>modules/matterhorn-scheduler-workflowoperation</module>
-        <module>modules/matterhorn-schema</module>
-        <module>modules/matterhorn-search-api</module>
-        <module>modules/matterhorn-search-service-api</module>
-        <module>modules/matterhorn-search-workflowoperation</module>
-        <module>modules/matterhorn-search</module>
-        <module>modules/matterhorn-series-service-api</module>
-        <module>modules/matterhorn-series-service-impl</module>
-        <module>modules/matterhorn-silencedetection-api</module>
-        <module>modules/matterhorn-smil-api</module>
-        <module>modules/matterhorn-smil-impl</module>
-        <module>modules/matterhorn-solr</module>
-        <module>modules/matterhorn-sox-api</module>
-        <module>modules/matterhorn-sox-workflowoperation</module>
-        <module>modules/matterhorn-static-file-service-api</module>
-        <module>modules/matterhorn-static-file-service-impl</module>
-        <module>modules/matterhorn-static</module>
-        <module>modules/matterhorn-textanalyzer-api</module>
-        <module>modules/matterhorn-textanalyzer-workflowoperation</module>
-        <module>modules/matterhorn-themes-workflowoperation</module>
-        <module>modules/matterhorn-themes</module>
-        <module>modules/matterhorn-userdirectory</module>
-        <module>modules/matterhorn-videoeditor-api</module>
-        <module>modules/matterhorn-videoeditor-workflowoperation</module>
-        <module>modules/matterhorn-videosegmenter-api</module>
-        <module>modules/matterhorn-videosegmenter-workflowoperation</module>
-        <module>modules/matterhorn-webconsole</module>
-        <module>modules/matterhorn-workflow-service-api</module>
-        <module>modules/matterhorn-workflow-service-impl</module>
-        <module>modules/matterhorn-workflow-workflowoperation</module>
-        <module>modules/matterhorn-working-file-repository-service-api</module>
-        <module>modules/matterhorn-workspace-api</module>
-      </modules>
-    </profile>
-
-    <profile>
-      <id>ingest</id>
-      <activation>
-        <activeByDefault>false</activeByDefault>
-        <property>
-          <name>all</name>
-        </property>
-      </activation>
-      <modules>
-        <module>modules/matterhorn-common</module>
-        <module>modules/matterhorn-db</module>
-        <module>modules/matterhorn-dublincore</module>
-        <module>modules/matterhorn-ingest-service-api</module>
-        <module>modules/matterhorn-ingest-service-impl</module>
-        <module>modules/matterhorn-json</module>
-        <module>modules/matterhorn-kernel</module>
-        <module>modules/matterhorn-message-broker-api</module>
-        <module>modules/matterhorn-message-broker-impl</module>
-        <module>modules/matterhorn-metadata-api</module>
-        <module>modules/matterhorn-mpeg7</module>
-        <module>modules/matterhorn-runtime-dependencies</module>
-        <module>modules/matterhorn-runtime-info</module>
-        <module>modules/matterhorn-scheduler-api</module>
-        <module>modules/matterhorn-scheduler-impl</module>
-        <module>modules/matterhorn-series-service-api</module>
-        <module>modules/matterhorn-series-service-impl</module>
-        <module>modules/matterhorn-serviceregistry</module>
-        <module>modules/matterhorn-static-file-service-api</module>
-        <module>modules/matterhorn-static-file-service-impl</module>
-        <module>modules/matterhorn-userdirectory</module>
-        <module>modules/matterhorn-workflow-service-api</module>
-        <module>modules/matterhorn-working-file-repository-service-api</module>
-        <module>modules/matterhorn-workspace-api</module>
-      </modules>
-    </profile>
-
-    <profile>
-      <id>ingest-standalone</id>
-      <activation>
-        <activeByDefault>false</activeByDefault>
-        <property>
-          <name>all</name>
-        </property>
-      </activation>
-      <modules>
-        <module>modules/matterhorn-authorization-xacml</module>
-        <module>modules/matterhorn-common</module>
-        <module>modules/matterhorn-db</module>
-        <module>modules/matterhorn-dublincore</module>
-        <module>modules/matterhorn-ingest-service-api</module>
-        <module>modules/matterhorn-ingest-service-impl</module>
-        <module>modules/matterhorn-json</module>
-        <module>modules/matterhorn-kernel</module>
-        <module>modules/matterhorn-message-broker-api</module>
-        <module>modules/matterhorn-message-broker-impl</module>
-        <module>modules/matterhorn-metadata-api</module>
-        <module>modules/matterhorn-mpeg7</module>
-        <module>modules/matterhorn-runtime-dependencies</module>
-        <module>modules/matterhorn-runtime-info</module>
-        <module>modules/matterhorn-runtime-info-ui</module>
-        <module>modules/matterhorn-scheduler-api</module>
-        <module>modules/matterhorn-scheduler-remote</module>
-        <module>modules/matterhorn-series-service-api</module>
-        <module>modules/matterhorn-series-service-remote</module>
-        <module>modules/matterhorn-serviceregistry</module>
-        <module>modules/matterhorn-static-file-service-api</module>
-        <module>modules/matterhorn-static-file-service-impl</module>
-        <module>modules/matterhorn-userdirectory</module>
-        <module>modules/matterhorn-webconsole</module>
-        <module>modules/matterhorn-workflow-service-api</module>
-        <module>modules/matterhorn-workflow-service-remote</module>
-        <module>modules/matterhorn-working-file-repository-service-api</module>
-        <module>modules/matterhorn-working-file-repository-service-impl</module>
-        <module>modules/matterhorn-workspace-api</module>
-        <module>modules/matterhorn-workspace-impl</module>
-      </modules>
-    </profile>
-
-    <profile>
-      <id>dist-standalone</id>
-      <activation>
-        <activeByDefault>false</activeByDefault>
-        <property>
-          <name>all</name>
-        </property>
-      </activation>
-      <modules>
-        <module>modules/matterhorn-authorization-xacml</module>
-        <module>modules/matterhorn-common</module>
-        <module>modules/matterhorn-db</module>
-        <module>modules/matterhorn-distribution-service-acl</module>
-        <module>modules/matterhorn-distribution-service-api</module>
-        <module>modules/matterhorn-distribution-service-download</module>
-        <module>modules/matterhorn-distribution-service-streaming</module>
-        <module>modules/matterhorn-dublincore</module>
-        <module>modules/matterhorn-json</module>
-        <module>modules/matterhorn-kernel</module>
-        <module>modules/matterhorn-message-broker-api</module>
-        <module>modules/matterhorn-message-broker-impl</module>
-        <module>modules/matterhorn-metadata-api</module>
-        <module>modules/matterhorn-mpeg7</module>
-        <module>modules/matterhorn-publication-service-api</module>
-        <module>modules/matterhorn-publication-service-youtube-v3</module>
-        <module>modules/matterhorn-runtime-dependencies</module>
-        <module>modules/matterhorn-runtime-info</module>
-        <module>modules/matterhorn-runtime-info-ui</module>
-        <module>modules/matterhorn-series-service-api</module>
-        <module>modules/matterhorn-series-service-remote</module>
-        <module>modules/matterhorn-static-file-service-api</module>
-        <module>modules/matterhorn-static-file-service-impl</module>
-        <module>modules/matterhorn-static</module>
-        <module>modules/matterhorn-userdirectory</module>
-        <module>modules/matterhorn-webconsole</module>
-        <module>modules/matterhorn-workflow-service-api</module>
-        <module>modules/matterhorn-workspace-api</module>
-      </modules>
-    </profile>
-
-    <profile>
-      <id>dist</id>
-      <activation>
-        <activeByDefault>true</activeByDefault>
-        <property>
-          <name>all</name>
-        </property>
-      </activation>
-      <modules>
-        <module>modules/matterhorn-authorization-xacml</module>
-        <module>modules/matterhorn-common</module>
-        <module>modules/matterhorn-db</module>
-        <module>modules/matterhorn-distribution-service-acl</module>
-        <module>modules/matterhorn-distribution-service-api</module>
-        <module>modules/matterhorn-distribution-service-download</module>
-        <module>modules/matterhorn-distribution-service-streaming</module>
-        <module>modules/matterhorn-dublincore</module>
-        <module>modules/matterhorn-json</module>
-        <module>modules/matterhorn-kernel</module>
-        <module>modules/matterhorn-message-broker-api</module>
-        <module>modules/matterhorn-message-broker-impl</module>
-        <module>modules/matterhorn-metadata-api</module>
-        <module>modules/matterhorn-mpeg7</module>
-        <module>modules/matterhorn-publication-service-api</module>
-        <module>modules/matterhorn-publication-service-youtube-v3</module>
-        <module>modules/matterhorn-runtime-dependencies</module>
-        <module>modules/matterhorn-runtime-info</module>
-        <module>modules/matterhorn-series-service-api</module>
-        <module>modules/matterhorn-series-service-impl</module>
-        <module>modules/matterhorn-static-file-service-api</module>
-        <module>modules/matterhorn-static-file-service-impl</module>
-        <module>modules/matterhorn-static</module>
-        <module>modules/matterhorn-userdirectory</module>
-        <module>modules/matterhorn-webconsole</module>
-        <module>modules/matterhorn-workflow-service-api</module>
-        <module>modules/matterhorn-workspace-api</module>
-      </modules>
-    </profile>
-
-    <profile>
-      <id>dist-stub</id>
-      <activation>
-        <activeByDefault>false</activeByDefault>
-        <property>
-          <name>all</name>
-        </property>
-      </activation>
-      <modules>
-        <module>modules/matterhorn-authorization-xacml</module>
-        <module>modules/matterhorn-common</module>
-        <module>modules/matterhorn-db</module>
-        <module>modules/matterhorn-distribution-service-acl-remote</module>
-        <module>modules/matterhorn-distribution-service-api</module>
-        <module>modules/matterhorn-distribution-service-download-remote</module>
-        <module>modules/matterhorn-distribution-service-streaming-remote</module>
-        <module>modules/matterhorn-dublincore</module>
-        <module>modules/matterhorn-json</module>
-        <module>modules/matterhorn-kernel</module>
-        <module>modules/matterhorn-message-broker-api</module>
-        <module>modules/matterhorn-message-broker-impl</module>
-        <module>modules/matterhorn-metadata-api</module>
-        <module>modules/matterhorn-mpeg7</module>
-        <module>modules/matterhorn-publication-service-api</module>
-        <module>modules/matterhorn-publication-service-youtube-remote</module>
-        <module>modules/matterhorn-runtime-dependencies</module>
-        <module>modules/matterhorn-runtime-info</module>
-        <module>modules/matterhorn-series-service-api</module>
-        <module>modules/matterhorn-static-file-service-api</module>
-        <module>modules/matterhorn-static-file-service-impl</module>
-        <module>modules/matterhorn-webconsole</module>
-        <module>modules/matterhorn-workspace-api</module>
-      </modules>
-    </profile>
-
-    <profile>
-      <id>engage</id>
-      <activation>
-        <activeByDefault>true</activeByDefault>
-        <property>
-          <name>all</name>
-        </property>
-      </activation>
-      <modules>
-        <module>modules/matterhorn-annotation-api</module>
-        <module>modules/matterhorn-annotation-impl</module>
-        <module>modules/matterhorn-authorization-xacml</module>
-        <module>modules/matterhorn-common</module>
-        <module>modules/matterhorn-db</module>
-        <module>modules/matterhorn-dublincore</module>
-        <module>modules/matterhorn-engage-theodul-api</module>
-        <module>modules/matterhorn-engage-theodul-core</module>
-        <module>modules/matterhorn-engage-theodul-plugin-controls</module>
-        <module>modules/matterhorn-engage-theodul-plugin-custom-mhConnection</module>
-        <module>modules/matterhorn-engage-theodul-plugin-custom-notifications</module>
-        <module>modules/matterhorn-engage-theodul-plugin-custom-usertracking</module>
-        <module>modules/matterhorn-engage-theodul-plugin-description</module>
-        <module>modules/matterhorn-engage-theodul-plugin-tab-description</module>
-        <module>modules/matterhorn-engage-theodul-plugin-tab-shortcuts</module>
-        <module>modules/matterhorn-engage-theodul-plugin-tab-slidetext</module>
-        <module>modules/matterhorn-engage-theodul-plugin-timeline-statistics</module>
-        <module>modules/matterhorn-engage-theodul-plugin-video-videojs</module>
-        <module>modules/matterhorn-engage-ui</module>
-        <module>modules/matterhorn-json</module>
-        <module>modules/matterhorn-kernel</module>
-        <module>modules/matterhorn-lti</module>
-        <module>modules/matterhorn-message-broker-api</module>
-        <module>modules/matterhorn-message-broker-impl</module>
-        <module>modules/matterhorn-metadata-api</module>
-        <module>modules/matterhorn-mpeg7</module>
-        <module>modules/matterhorn-runtime-dependencies</module>
-        <module>modules/matterhorn-runtime-info</module>
-        <module>modules/matterhorn-search-service-api</module>
-        <module>modules/matterhorn-search-service-feeds</module>
-        <module>modules/matterhorn-search-service-impl</module>
-        <module>modules/matterhorn-series-service-api</module>
-        <module>modules/matterhorn-series-service-impl</module>
-        <module>modules/matterhorn-solr</module>
-        <module>modules/matterhorn-static-file-service-api</module>
-        <module>modules/matterhorn-static-file-service-impl</module>
-        <module>modules/matterhorn-userdirectory</module>
-        <module>modules/matterhorn-usertracking-api</module>
-        <module>modules/matterhorn-usertracking-impl</module>
-        <module>modules/matterhorn-webconsole</module>
-        <module>modules/matterhorn-workspace-api</module>
-      </modules>
-    </profile>
-
-    <profile>
-      <id>engage-standalone</id>
-      <activation>
-        <activeByDefault>false</activeByDefault>
-        <property>
-          <name>all</name>
-        </property>
-      </activation>
-      <modules>
-        <module>modules/matterhorn-annotation-api</module>
-        <module>modules/matterhorn-annotation-impl</module>
-        <module>modules/matterhorn-archive-api</module>
-        <module>modules/matterhorn-authorization-xacml</module>
-        <module>modules/matterhorn-common</module>
-        <module>modules/matterhorn-composer-service-api</module>
-        <module>modules/matterhorn-db</module>
-        <module>modules/matterhorn-dublincore</module>
-        <module>modules/matterhorn-engage-theodul-api</module>
-        <module>modules/matterhorn-engage-theodul-core</module>
-        <module>modules/matterhorn-engage-theodul-plugin-controls</module>
-        <module>modules/matterhorn-engage-theodul-plugin-custom-mhConnection</module>
-        <module>modules/matterhorn-engage-theodul-plugin-custom-notifications</module>
-        <module>modules/matterhorn-engage-theodul-plugin-custom-usertracking</module>
-        <module>modules/matterhorn-engage-theodul-plugin-description</module>
-        <module>modules/matterhorn-engage-theodul-plugin-tab-description</module>
-        <module>modules/matterhorn-engage-theodul-plugin-tab-shortcuts</module>
-        <module>modules/matterhorn-engage-theodul-plugin-tab-slidetext</module>
-        <module>modules/matterhorn-engage-theodul-plugin-timeline-statistics</module>
-        <module>modules/matterhorn-engage-theodul-plugin-video-videojs</module>
-        <module>modules/matterhorn-engage-ui</module>
-        <module>modules/matterhorn-inspection-service-api</module>
-        <module>modules/matterhorn-json</module>
-        <module>modules/matterhorn-kernel</module>
-        <module>modules/matterhorn-lti</module>
-        <module>modules/matterhorn-message-broker-api</module>
-        <module>modules/matterhorn-message-broker-impl</module>
-        <module>modules/matterhorn-metadata-api</module>
-        <module>modules/matterhorn-mpeg7</module>
-        <module>modules/matterhorn-runtime-dependencies</module>
-        <module>modules/matterhorn-runtime-info-ui</module>
-        <module>modules/matterhorn-runtime-info</module>
-        <module>modules/matterhorn-scheduler-api</module>
-        <module>modules/matterhorn-search-service-api</module>
-        <module>modules/matterhorn-search-service-feeds</module>
-        <module>modules/matterhorn-search-service-impl</module>
-        <module>modules/matterhorn-series-service-api</module>
-        <module>modules/matterhorn-series-service-remote</module>
-        <module>modules/matterhorn-solr</module>
-        <module>modules/matterhorn-static-file-service-api</module>
-        <module>modules/matterhorn-static-file-service-impl</module>
-        <module>modules/matterhorn-userdirectory</module>
-        <module>modules/matterhorn-usertracking-api</module>
-        <module>modules/matterhorn-usertracking-impl</module>
-        <module>modules/matterhorn-webconsole</module>
-        <module>modules/matterhorn-workspace-api</module>
-      </modules>
-    </profile>
-
-    <profile>
-      <id>engage-stub</id>
-      <activation>
-        <activeByDefault>false</activeByDefault>
-        <property>
-          <name>all</name>
-        </property>
-      </activation>
-      <modules>
-        <module>modules/matterhorn-authorization-xacml</module>
-        <module>modules/matterhorn-common</module>
-        <module>modules/matterhorn-db</module>
-        <module>modules/matterhorn-distribution-service-api</module>
-        <module>modules/matterhorn-distribution-service-download-remote</module>
-        <module>modules/matterhorn-distribution-service-streaming-remote</module>
-        <module>modules/matterhorn-dublincore</module>
-        <module>modules/matterhorn-json</module>
-        <module>modules/matterhorn-kernel</module>
-        <module>modules/matterhorn-lti</module>
-        <module>modules/matterhorn-message-broker-api</module>
-        <module>modules/matterhorn-message-broker-impl</module>
-        <module>modules/matterhorn-metadata-api</module>
-        <module>modules/matterhorn-mpeg7</module>
-        <module>modules/matterhorn-publication-service-api</module>
-        <module>modules/matterhorn-publication-service-youtube-remote</module>
-        <module>modules/matterhorn-runtime-dependencies</module>
-        <module>modules/matterhorn-search-service-api</module>
-        <module>modules/matterhorn-search-service-remote</module>
-        <module>modules/matterhorn-series-service-api</module>
-        <module>modules/matterhorn-static-file-service-api</module>
-        <module>modules/matterhorn-static-file-service-impl</module>
-        <module>modules/matterhorn-webconsole</module>
-        <module>modules/matterhorn-workspace-api</module>
-      </modules>
-    </profile>
-
-    <profile>
-      <id>worker</id>
-      <activation>
-        <activeByDefault>true</activeByDefault>
-        <property>
-          <name>all</name>
-        </property>
-      </activation>
-      <modules>
-        <module>modules/matterhorn-authorization-xacml</module>
-        <module>modules/matterhorn-caption-api</module>
-        <module>modules/matterhorn-caption-impl</module>
-        <module>modules/matterhorn-common</module>
-        <module>modules/matterhorn-composer-ffmpeg</module>
-        <module>modules/matterhorn-composer-service-api</module>
-        <module>modules/matterhorn-cover-image-api</module>
-        <module>modules/matterhorn-cover-image-impl</module>
-        <module>modules/matterhorn-db</module>
-        <module>modules/matterhorn-dictionary-api</module>
-        <module>modules/matterhorn-dictionary-regexp</module>
-        <module>modules/matterhorn-dublincore</module>
-        <module>modules/matterhorn-inspection-service-api</module>
-        <module>modules/matterhorn-inspection-service-ffmpeg</module>
-        <module>modules/matterhorn-json</module>
-        <module>modules/matterhorn-kernel</module>
-        <module>modules/matterhorn-message-broker-api</module>
-        <module>modules/matterhorn-message-broker-impl</module>
-        <module>modules/matterhorn-metadata-api</module>
-        <module>modules/matterhorn-mpeg7</module>
-        <module>modules/matterhorn-runtime-dependencies</module>
-        <module>modules/matterhorn-runtime-info</module>
-        <module>modules/matterhorn-series-service-api</module>
-        <module>modules/matterhorn-series-service-impl</module>
-        <module>modules/matterhorn-silencedetection-api</module>
-        <module>modules/matterhorn-silencedetection-impl</module>
-        <module>modules/matterhorn-smil-api</module>
-        <module>modules/matterhorn-smil-impl</module>
-        <module>modules/matterhorn-sox-api</module>
-        <module>modules/matterhorn-sox-impl</module>
-        <module>modules/matterhorn-static-file-service-api</module>
-        <module>modules/matterhorn-static-file-service-impl</module>
-        <module>modules/matterhorn-textanalyzer-api</module>
-        <module>modules/matterhorn-textanalyzer-impl</module>
-        <module>modules/matterhorn-textextractor-tesseract</module>
-        <module>modules/matterhorn-userdirectory</module>
-        <module>modules/matterhorn-videoeditor-api</module>
-        <module>modules/matterhorn-videoeditor-ffmpeg-impl</module>
-        <module>modules/matterhorn-videosegmenter-api</module>
-        <module>modules/matterhorn-videosegmenter-ffmpeg</module>
-        <module>modules/matterhorn-webconsole</module>
-        <module>modules/matterhorn-workspace-api</module>
-        <module>modules/matterhorn-solr</module>
-      </modules>
-    </profile>
-
-    <profile>
-      <id>worker-standalone</id>
-      <activation>
-        <activeByDefault>false</activeByDefault>
-        <property>
-          <name>all</name>
-        </property>
-      </activation>
-      <modules>
-        <module>modules/matterhorn-archive-api</module>
-        <module>modules/matterhorn-authorization-xacml</module>
-        <module>modules/matterhorn-caption-api</module>
-        <module>modules/matterhorn-caption-impl</module>
-        <module>modules/matterhorn-common</module>
-        <module>modules/matterhorn-composer-ffmpeg</module>
-        <module>modules/matterhorn-composer-service-api</module>
-        <module>modules/matterhorn-cover-image-api</module>
-        <module>modules/matterhorn-cover-image-impl</module>
-        <module>modules/matterhorn-db</module>
-        <module>modules/matterhorn-dictionary-api</module>
-        <module>modules/matterhorn-dictionary-regexp</module>
-        <module>modules/matterhorn-dublincore</module>
-        <module>modules/matterhorn-inspection-service-api</module>
-        <module>modules/matterhorn-inspection-service-ffmpeg</module>
-        <module>modules/matterhorn-json</module>
-        <module>modules/matterhorn-kernel</module>
-        <module>modules/matterhorn-message-broker-api</module>
-        <module>modules/matterhorn-message-broker-impl</module>
-        <module>modules/matterhorn-metadata-api</module>
-        <module>modules/matterhorn-mpeg7</module>
-        <module>modules/matterhorn-runtime-dependencies</module>
-        <module>modules/matterhorn-runtime-info</module>
-        <module>modules/matterhorn-runtime-info-ui</module>
-        <module>modules/matterhorn-scheduler-api</module>
-        <module>modules/matterhorn-series-service-api</module>
-        <module>modules/matterhorn-series-service-remote</module>
-        <module>modules/matterhorn-silencedetection-api</module>
-        <module>modules/matterhorn-silencedetection-impl</module>
-        <module>modules/matterhorn-smil-api</module>
-        <module>modules/matterhorn-smil-impl</module>
-        <module>modules/matterhorn-sox-api</module>
-        <module>modules/matterhorn-sox-impl</module>
-        <module>modules/matterhorn-static-file-service-api</module>
-        <module>modules/matterhorn-static-file-service-impl</module>
-        <module>modules/matterhorn-textanalyzer-api</module>
-        <module>modules/matterhorn-textanalyzer-impl</module>
-        <module>modules/matterhorn-textextractor-tesseract</module>
-        <module>modules/matterhorn-userdirectory</module>
-        <module>modules/matterhorn-videoeditor-api</module>
-        <module>modules/matterhorn-videoeditor-ffmpeg-impl</module>
-        <module>modules/matterhorn-videosegmenter-api</module>
-        <module>modules/matterhorn-videosegmenter-ffmpeg</module>
-        <module>modules/matterhorn-webconsole</module>
-        <module>modules/matterhorn-workspace-api</module>
-      </modules>
-    </profile>
-
-    <profile>
-      <id>worker-stub</id>
-      <activation>
-        <activeByDefault>false</activeByDefault>
-        <property>
-          <name>all</name>
-        </property>
-      </activation>
-      <modules>
-        <module>modules/matterhorn-authorization-xacml</module>
-        <module>modules/matterhorn-caption-api</module>
-        <module>modules/matterhorn-caption-remote</module>
-        <module>modules/matterhorn-common</module>
-        <module>modules/matterhorn-composer-service-api</module>
-        <module>modules/matterhorn-composer-service-remote</module>
-        <module>modules/matterhorn-cover-image-api</module>
-        <module>modules/matterhorn-cover-image-remote</module>
-        <module>modules/matterhorn-inspection-service-api</module>
-        <module>modules/matterhorn-inspection-service-remote</module>
-        <module>modules/matterhorn-json</module>
-        <module>modules/matterhorn-kernel</module>
-        <module>modules/matterhorn-message-broker-api</module>
-        <module>modules/matterhorn-message-broker-impl</module>
-        <module>modules/matterhorn-metadata-api</module>
-        <module>modules/matterhorn-mpeg7</module>
-        <module>modules/matterhorn-runtime-dependencies</module>
-        <module>modules/matterhorn-series-service-api</module>
-        <module>modules/matterhorn-silencedetection-api</module>
-        <module>modules/matterhorn-silencedetection-remote</module>
-        <module>modules/matterhorn-smil-api</module>
-        <module>modules/matterhorn-smil-impl</module>
-        <module>modules/matterhorn-sox-api</module>
-        <module>modules/matterhorn-sox-remote</module>
-        <module>modules/matterhorn-static-file-service-api</module>
-        <module>modules/matterhorn-static-file-service-impl</module>
-        <module>modules/matterhorn-textanalyzer-api</module>
-        <module>modules/matterhorn-textanalyzer-remote</module>
-        <module>modules/matterhorn-videoeditor-api</module>
-        <module>modules/matterhorn-videoeditor-remote</module>
-        <module>modules/matterhorn-videosegmenter-api</module>
-        <module>modules/matterhorn-videosegmenter-remote</module>
-        <module>modules/matterhorn-webconsole</module>
-        <module>modules/matterhorn-workspace-api</module>
-      </modules>
-    </profile>
-
-    <profile>
-      <id>workspace</id>
-      <activation>
-        <activeByDefault>true</activeByDefault>
-        <property>
-          <name>all</name>
-        </property>
-      </activation>
-      <modules>
-        <module>modules/matterhorn-common</module>
-        <module>modules/matterhorn-json</module>
-        <module>modules/matterhorn-working-file-repository-service-api</module>
-        <module>modules/matterhorn-working-file-repository-service-impl</module>
-        <module>modules/matterhorn-workspace-api</module>
-        <module>modules/matterhorn-workspace-impl</module>
-      </modules>
-    </profile>
-
-    <profile>
-      <id>workspace-stub</id>
-      <activation>
-        <activeByDefault>false</activeByDefault>
-        <property>
-          <name>all</name>
-        </property>
-      </activation>
-      <modules>
-        <module>modules/matterhorn-common</module>
-        <module>modules/matterhorn-json</module>
-        <module>modules/matterhorn-working-file-repository-service-api</module>
-        <module>modules/matterhorn-working-file-repository-service-remote</module>
-        <module>modules/matterhorn-workspace-api</module>
-        <module>modules/matterhorn-workspace-impl</module>
-      </modules>
-    </profile>
-
-    <profile>
-      <id>serviceregistry</id>
-      <activation>
-        <activeByDefault>true</activeByDefault>
-        <property>
-          <name>all</name>
-        </property>
-      </activation>
-      <modules>
-        <module>modules/matterhorn-common</module>
-        <module>modules/matterhorn-db</module>
-        <module>modules/matterhorn-json</module>
-        <module>modules/matterhorn-kernel</module>
-        <module>modules/matterhorn-workflow-service-api</module>
-        <module>modules/matterhorn-serviceregistry</module>
-      </modules>
-    </profile>
-
-    <profile>
-      <id>serviceregistry-stub</id>
-      <activation>
-        <activeByDefault>false</activeByDefault>
-        <property>
-          <name>all</name>
-        </property>
-      </activation>
-      <modules>
-        <module>modules/matterhorn-common</module>
-        <module>modules/matterhorn-kernel</module>
-        <module>modules/matterhorn-json</module>
-        <module>modules/matterhorn-serviceregistry-remote</module>
-      </modules>
-    </profile>
-
-    <profile>
-      <id>oaipmh</id>
-      <activation>
-        <activeByDefault>false</activeByDefault>
-        <property>
-          <name>all</name>
-        </property>
-      </activation>
-      <modules>
-        <module>modules/matterhorn-common</module>
-        <module>modules/matterhorn-json</module>
-        <module>modules/matterhorn-search-service-api</module>
-        <module>modules/matterhorn-search-service-impl</module>
-        <module>modules/matterhorn-series-service-api</module>
-        <module>modules/matterhorn-series-service-impl</module>
-        <module>modules/matterhorn-solr</module>
-        <module>modules/matterhorn-dublincore</module>
-        <module>modules/matterhorn-metadata-api</module>
-        <module>modules/matterhorn-workspace-api</module>
-        <module>modules/matterhorn-mpeg7</module>
-        <module>modules/matterhorn-oaipmh</module>
-      </modules>
-    </profile>
-
-    <profile>
-      <id>directory-db</id>
-      <activation>
-        <activeByDefault>true</activeByDefault>
-        <property>
-          <name>all</name>
-        </property>
-      </activation>
-      <modules>
-        <module>modules/matterhorn-common</module>
-        <module>modules/matterhorn-dataloader</module>
-        <module>modules/matterhorn-db</module>
-        <module>modules/matterhorn-dublincore</module>
-        <module>modules/matterhorn-json</module>
-        <module>modules/matterhorn-metadata-api</module>
-        <module>modules/matterhorn-series-service-api</module>
-        <module>modules/matterhorn-userdirectory</module>
-        <module>modules/matterhorn-workspace-api</module>
-      </modules>
-    </profile>
-
-    <profile>
-      <id>directory-ldap</id>
-      <activation>
-        <activeByDefault>false</activeByDefault>
-        <property>
-          <name>all</name>
-        </property>
-      </activation>
-      <modules>
-        <module>modules/matterhorn-common</module>
-        <module>modules/matterhorn-json</module>
-        <module>modules/matterhorn-security-ldap</module>
-        <module>modules/matterhorn-userdirectory-ldap</module>
-      </modules>
-    </profile>
-
-    <profile>
-      <id>directory-cas</id>
-      <activation>
-        <activeByDefault>false</activeByDefault>
-        <property>
-          <name>all</name>
-        </property>
-      </activation>
-      <modules>
-        <module>modules/matterhorn-security-cas</module>
-      </modules>
-    </profile>
-
-    <profile>
-      <id>directory-openid</id>
-      <activation>
-        <activeByDefault>false</activeByDefault>
-        <property>
-          <name>all</name>
-        </property>
-      </activation>
-      <modules>
-        <module>modules/matterhorn-security-openid</module>
-      </modules>
-    </profile>
-
-    <profile>
-      <id>directory-shibboleth</id>
-      <activation>
-        <activeByDefault>false</activeByDefault>
-        <property>
-          <name>all</name>
-        </property>
-      </activation>
-      <modules>
-        <module>modules/matterhorn-security-shibboleth</module>
-      </modules>
-    </profile>
-
-    <profile>
-      <id>server-management</id>
-      <activation>
-        <activeByDefault>false</activeByDefault>
-        <property>
-          <name>all</name>
-        </property>
-      </activation>
-      <modules>
-        <module>modules/matterhorn-manager-api</module>
-        <module>modules/matterhorn-manager-impl</module>
-      </modules>
-    </profile>
-
-    <profile>
-      <id>extra</id>
-      <activation>
-        <activeByDefault>false</activeByDefault>
-        <property>
-          <name>all</name>
-        </property>
-      </activation>
-      <modules>
-        <module>modules/matterhorn-dictionary-hunspell</module>
-        <module>modules/matterhorn-dictionary-none</module>
-        <module>modules/matterhorn-speech-recognition-service-api</module>
-        <module>modules/matterhorn-speech-recognition-workflowoperation</module>
-        <module>modules/matterhorn-execute-api</module>
-        <module>modules/matterhorn-execute-impl</module>
-        <module>modules/matterhorn-execute-workflowoperation</module>
-        <module>modules/matterhorn-execute-remote</module>
-      </modules>
-    </profile>
-
-    <profile>
-      <id>migration</id>
-      <activation>
-        <activeByDefault>false</activeByDefault>
-        <property>
-          <name>all</name>
-        </property>
-      </activation>
-      <modules>
-        <module>modules/matterhorn-migration</module>
-      </modules>
-    </profile>
-
-    <profile>
-      <id>test</id>
-      <activation>
-        <activeByDefault>false</activeByDefault>
-        <property>
-          <name>tests</name>
-        </property>
-      </activation>
-      <modules>
-        <module>modules/matterhorn-test-harness</module>
-      </modules>
-
-      <build>
-        <plugins>
-          <plugin>
-            <groupId>org.apache.maven.plugins</groupId>
-            <artifactId>maven-antrun-plugin</artifactId>
-            <executions>
-              <execution>
-                <id>integration-tests</id>
-                <phase>validate</phase>
-                <goals>
-                  <goal>run</goal>
-                </goals>
-                <configuration>
-                  <target if="harness">
-                    <java classname="org.opencastproject.remotetest.Main" fork="true" failOnError="true">
-                      <classpath>
-                        <pathelement path="modules/matterhorn-test-harness/target/matterhorn-test-harness-${project.version}-jar-with-dependencies.jar"/>
-                      </classpath>
-                      <arg value="--with${harness}" />
-                    </java>
-                  </target>
-                </configuration>
-              </execution>
-            </executions>
-          </plugin>
-        </plugins>
-      </build>
-    </profile>
-
-    <profile>
-      <id>test-performance</id>
-      <activation>
-        <activeByDefault>false</activeByDefault>
-        <!-- They don't work at all
-        <property>
-          <name>tests</name>
-        </property>
-        -->
-      </activation>
-      <build>
-        <plugins>
-          <plugin>
-            <groupId>org.apache.maven.plugins</groupId>
-            <artifactId>maven-dependency-plugin</artifactId>
-            <executions>
-              <execution>
-                <id>unpack-jmeter</id>
-                <phase>validate</phase>
-                <goals>
-                  <goal>unpack</goal>
-                </goals>
-                <configuration>
-                  <artifactItems>
-                    <artifactItem>
-                      <groupId>org.apache.jmeter</groupId>
-                      <artifactId>jmeter</artifactId>
-                      <version>${jmeter.version}</version>
-                      <type>zip</type>
-                    </artifactItem>
-                  </artifactItems>
-                  <outputDirectory>${project.build.directory}</outputDirectory>
-                </configuration>
-              </execution>
-            </executions>
-          </plugin>
-          <plugin>
-            <groupId>org.codehaus.mojo</groupId>
-            <artifactId>chronos-maven-plugin</artifactId>
-            <configuration>
-              <input>${matterhorn.basedir}/docs/jmeter/general.jmx</input>
-            </configuration>
-          </plugin>
-        </plugins>
-      </build>
-    </profile>
-
-    <profile>
-      <id>test-load</id>
-      <activation>
-        <activeByDefault>false</activeByDefault>
-        <property>
-          <name>tests</name>
-        </property>
-      </activation>
-      <modules>
-        <module>modules/matterhorn-common</module>
-        <module>modules/matterhorn-json</module>
-        <module>modules/matterhorn-kernel</module>
-        <module>modules/matterhorn-load-test</module>
-        <module>modules/matterhorn-runtime-info</module>
-        <module>modules/matterhorn-runtime-info-ui</module>
-        <module>modules/matterhorn-static</module>
-        <module>modules/matterhorn-webconsole</module>
-      </modules>
-    </profile>
-    
-     <profile>
-      <id>hello-world</id>
-      <activation>
-        <activeByDefault>false</activeByDefault>
-      </activation>
-      <modules>
-        <module>modules/matterhorn-common</module>
-        <module>modules/matterhorn-hello-world-api</module>
-        <module>modules/matterhorn-hello-world-impl</module>
-      </modules>
-    </profile>   
-
-    <profile>
-      <id>sign</id>
-      <activation>
-        <activeByDefault>false</activeByDefault>
-        <property>
-          <name>sign</name>
-        </property>
-      </activation>
-      <build>
-        <plugins>
-          <plugin>
-            <groupId>org.apache.maven.plugins</groupId>
-            <artifactId>maven-gpg-plugin</artifactId>
-            <version>1.4</version>
-            <executions>
-              <execution>
-                <id>sign-artifacts</id>
-                <phase>verify</phase>
-                <configuration>
-                  <useAgent>true</useAgent>
-                </configuration>
-                <goals>
-                  <goal>sign</goal>
-                </goals>
-              </execution>
-            </executions>
-          </plugin>
-        </plugins>
-      </build>
-    </profile>
-  </profiles>
->>>>>>> 08970ab0
 
   <build>
     <defaultGoal>install</defaultGoal>
