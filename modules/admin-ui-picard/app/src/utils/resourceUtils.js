import {getFilters, getTextFilter} from "../selectors/tableFilterSelectors";
import {getPageLimit, getPageOffset, getTableDirection, getTableSorting} from "../selectors/tableSelectors";

/**
 * This file contains methods that are needed in more than one resource thunk
 */


// prepare URL params for getting resources
export const getURLParams = state => {
    // get filter map from state
    let filters = [];
    let filterMap = getFilters(state);
    let textFilter = getTextFilter(state);

    // check if textFilter has value and transform for use as URL param
    if (textFilter !== '') {
        filters.push('textFilter:' + textFilter);
    }
    // transform filters for use as URL param
    for (let key in filterMap) {
        if (!!filterMap[key].value) {
            filters.push(filterMap[key].name + ':' + filterMap[key].value.toString());
        }
    }

    let params = {
        limit: getPageLimit(state),
        offset: getPageOffset(state)
    }

    if (filters.length) {
        params = {
            ...params,
            filter: filters.join(','),
        };
    }

    if (getTableSorting(state) !== '') {
        params = {
            ...params,
            sort: getTableSorting(state) + ':' + getTableDirection(state),
        };
    }

    return params;
}

// transform collection of metadata into object with name and value
export const transformMetadataCollection = (metadata, noField) => {
    if (noField) {
        for (let i = 0; metadata.length > i; i++) {
            if (!!metadata[i].collection) {
                metadata[i].collection = Object.keys(metadata[i].collection).map(key => {
                    return {
                        name: key,
                        value: metadata[i].collection[key]
                    }
                })
            }
            metadata[i] = {
                ...metadata[i],
                selected: false
            }
        }
    } else {
        for (let i = 0; metadata.fields.length > i; i++) {
            if (!!metadata.fields[i].collection) {
                metadata.fields[i].collection = Object.keys(metadata.fields[i].collection).map(key => {
                    return {
                        name: key,
                        value: metadata.fields[i].collection[key]
                    }
                })
            }
        }
    }

    return metadata;
}

// Prepare metadata for post of new events or series
export const prepareMetadataFieldsForPost = (metadataInfo, values) => {
    let metadataFields = [];

    // fill metadataField with field information send by server previously and values provided by user
    // Todo: What is hashkey?
    for (let i = 0; metadataInfo.length > i; i++) {
        let fieldValue = {
            id: metadataInfo[i].id,
            type: metadataInfo[i].type,
            value: values[metadataInfo[i].id],
            tabindex: i + 1,
            $$hashKey: "object:123"
        };
        if (!!metadataInfo[i].translatable) {
            fieldValue = {
                ...fieldValue,
                translatable: metadataInfo[i].translatable
            }
        }
        metadataFields = metadataFields.concat(fieldValue);
    }

    return metadataFields;
}

export const prepareSeriesMetadataFieldsForPost = (metadataInfo, values) => {
    let metadataFields = [];

    // fill metadataField with field information sent by server previously and values provided by user
    // Todo: What is hashkey?
    for (let i = 0; metadataInfo.length > i; i++) {
        let fieldValue = {
            readOnly: metadataInfo[i].readOnly,
            id: metadataInfo[i].id,
            label: metadataInfo[i].label,
            type: metadataInfo[i].type,
            value: values[metadataInfo[i].id],
            tabindex: i + 1,
            $$hashKey: "object:123"
        };
        if (!!metadataInfo[i].translatable) {
            fieldValue = {
                ...fieldValue,
                translatable: metadataInfo[i].translatable
            };
        }
        if (!!metadataInfo[i].collection) {
            fieldValue = {
                ...fieldValue,
                collection: [],
            };
        }
        if (metadataInfo[i].type === 'mixed_text') {
            fieldValue = {
                ...fieldValue,
                presentableValue: values[metadataInfo[i].id].join()
            };
        } else {
            fieldValue = {
                ...fieldValue,
                presentableValue: values[metadataInfo[i].id]
            };
        }
        metadataFields = metadataFields.concat(fieldValue);
    }

    return metadataFields;
}

// Prepare rules of access policies for post of new events or series
export const prepareAccessPolicyRulesForPost = policies => {

    // access policies for post request
    let access = {
        acl: {
            ace: []
        }
    };

    // iterate through all policies provided by user and transform them into form required for request
    for (let i = 0; policies.length > i; i++) {
        access.acl.ace = access.acl.ace.concat({
            action: 'read',
            allow: policies[i].read,
            role: policies[i].role
        },{
            action: 'write',
            allow: policies[i].write,
            role: policies[i].role
        });
        if (policies[i].actions.length > 0) {
            for (let j = 0; policies[i].actions.length > j; j++) {
                access.acl.ace = access.acl.ace.concat({
                    action: policies[i].actions[j],
                    allow: true,
                    role: policies[i].role
                })
            }
        }
    }

    return access;
}

<<<<<<< HEAD
// transform response data in form that is used in wizards and modals for policies (for each role one entry)
export const transformAclTemplatesResponse = acl => {
    let template = [];

    for (let i = 0; acl.ace.length > i; i++) {
        if (template.find(rule => rule.role === acl.ace[i].role)) {
            for (let j = 0; template.length > j; j++) {
                // Only update entry for policy if already added with other action
                if(template[j].role === acl.ace[i].role) {
                    if (acl.ace[i].action === "read") {
                        template[j] = {
                            ...template[j],
                            read: acl.ace[i].allow
                        }
                        break;
                    }
                    if (acl.ace[i].action === "write") {
                        template[j] = {
                            ...template[j],
                            write: acl.ace[i].allow
                        }
                        break;
                    }
                    if (acl.ace[i].action !== "read" && acl.ace[i].action !== "write"
                        && acl.ace[i].allow === true) {
                        template[j] = {
                            ...template[j],
                            actions: template[j].actions.concat(acl.ace[i].action)
                        }
                        break;
                    }
                }
            }
        } else {
            // add policy if role not seen before
            if (acl.ace[i].action === "read") {
                template = template.concat({
                    role: acl.ace[i].role,
                    read: acl.ace[i].allow,
                    write: false,
                    actions: []
                });
            }
            if (acl.ace[i].action === "write") {
                template = template.concat({
                    role: acl.ace[i].role,
                    read: false,
                    write: acl.ace[i].allow,
                    actions: []
                });
            }
            if (acl.ace[i].action !== "read" && acl.ace[i].action !== "write"
                && acl.ace[i].allow === true) {
                template = template.concat({
                    role: acl.ace[i].role,
                    read: false,
                    write: false,
                    actions: [acl.ace[i].action]
                })
            }
        }
    }

    return template;
}
=======
// build body for post/put request in theme context
export const buildThemeBody = values => {
    // fill form data depending on user inputs
    let data = new URLSearchParams();
    data.append('name', values.name);
    data.append('description', values.description);
    data.append('bumperActive', values.bumperActive);
    if (values.bumperActive) {
        data.append('bumperFile', values.bumperFile);
    }
    data.append('trailerActive', values.trailerActive);
    if (values.trailerActive) {
        data.append('trailerFile', values.trailerFile);
    }
    data.append('titleSlideActive', values.titleSlideActive);
    if (values.titleSlideActive && values.titleSlideMode === 'upload') {
        data.append('titleSlideBackground', values.titleSlideBackground);
    }
    data.append('licenseSlideActive', values.licenseSlideActive);
    data.append('watermarkActive', values.watermarkActive);
    if (values.watermarkActive) {
        data.append('watermarkFile', values.watermarkFile);
        data.append('watermarkPosition', values.watermarkPosition);
    }

    return data;
}

// creates an empty policy with the role from the argument
export const createPolicy = (role) => {
    return {
        role: role,
        read: false,
        write: false,
        actions: []
    };
};
>>>>>>> a1bc3045
<|MERGE_RESOLUTION|>--- conflicted
+++ resolved
@@ -184,7 +184,6 @@
     return access;
 }
 
-<<<<<<< HEAD
 // transform response data in form that is used in wizards and modals for policies (for each role one entry)
 export const transformAclTemplatesResponse = acl => {
     let template = [];
@@ -250,7 +249,7 @@
 
     return template;
 }
-=======
+
 // build body for post/put request in theme context
 export const buildThemeBody = values => {
     // fill form data depending on user inputs
@@ -287,5 +286,4 @@
         write: false,
         actions: []
     };
-};
->>>>>>> a1bc3045
+};