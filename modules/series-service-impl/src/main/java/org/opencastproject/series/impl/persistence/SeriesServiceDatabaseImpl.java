/**
 * Licensed to The Apereo Foundation under one or more contributor license
 * agreements. See the NOTICE file distributed with this work for additional
 * information regarding copyright ownership.
 *
 *
 * The Apereo Foundation licenses this file to you under the Educational
 * Community License, Version 2.0 (the "License"); you may not use this file
 * except in compliance with the License. You may obtain a copy of the License
 * at:
 *
 *   http://opensource.org/licenses/ecl2.txt
 *
 * Unless required by applicable law or agreed to in writing, software
 * distributed under the License is distributed on an "AS IS" BASIS, WITHOUT
 * WARRANTIES OR CONDITIONS OF ANY KIND, either express or implied.  See the
 * License for the specific language governing permissions and limitations under
 * the License.
 *
 */

package org.opencastproject.series.impl.persistence;

import static org.opencastproject.db.Queries.namedQuery;
import static org.opencastproject.security.api.SecurityConstants.GLOBAL_ADMIN_ROLE;

import org.opencastproject.db.DBSession;
import org.opencastproject.db.DBSessionFactory;
import org.opencastproject.metadata.dublincore.DublinCore;
import org.opencastproject.metadata.dublincore.DublinCoreCatalog;
import org.opencastproject.metadata.dublincore.DublinCoreCatalogService;
import org.opencastproject.metadata.dublincore.DublinCoreXmlFormat;
import org.opencastproject.security.api.AccessControlList;
import org.opencastproject.security.api.AccessControlParser;
import org.opencastproject.security.api.AccessControlParsingException;
import org.opencastproject.security.api.AccessControlUtil;
import org.opencastproject.security.api.Organization;
import org.opencastproject.security.api.Permissions;
import org.opencastproject.security.api.SecurityConstants;
import org.opencastproject.security.api.SecurityService;
import org.opencastproject.security.api.UnauthorizedException;
import org.opencastproject.security.api.User;
import org.opencastproject.series.api.Series;
import org.opencastproject.series.impl.SeriesServiceDatabase;
import org.opencastproject.series.impl.SeriesServiceDatabaseException;
import org.opencastproject.util.NotFoundException;

import com.entwinemedia.fn.data.Opt;

import org.apache.commons.io.IOUtils;
import org.apache.commons.lang3.StringUtils;
import org.apache.commons.lang3.tuple.Pair;
import org.osgi.service.component.ComponentContext;
import org.osgi.service.component.annotations.Activate;
import org.osgi.service.component.annotations.Component;
import org.osgi.service.component.annotations.Reference;
import org.slf4j.Logger;
import org.slf4j.LoggerFactory;

import java.io.IOException;
import java.io.InputStream;
import java.io.StringWriter;
import java.util.ArrayList;
import java.util.Date;
import java.util.List;
import java.util.Map;
import java.util.Optional;
import java.util.function.Function;

import javax.persistence.EntityManager;
import javax.persistence.EntityManagerFactory;
import javax.persistence.TypedQuery;

/**
 * Implements {@link SeriesServiceDatabase}. Defines permanent storage for series.
 */
@Component(
    property = {
        "service.description=Series Service"
    },
    immediate = true,
    service = { SeriesServiceDatabase.class }
)
public class SeriesServiceDatabaseImpl implements SeriesServiceDatabase {

  /** Logging utilities */
  private static final Logger logger = LoggerFactory.getLogger(SeriesServiceDatabaseImpl.class);

  /** JPA persistence unit name */
  public static final String PERSISTENCE_UNIT = "org.opencastproject.series.impl.persistence";

  /** Factory used to create {@link EntityManager}s for transactions */
  protected EntityManagerFactory emf;

  protected DBSessionFactory dbSessionFactory;

  protected DBSession db;

  /** Dublin core service for serializing and deserializing Dublin cores */
  protected DublinCoreCatalogService dcService;

  /** The security service */
  protected SecurityService securityService;

  /** OSGi DI */
  @Reference(target = "(osgi.unit.name=org.opencastproject.series.impl.persistence)")
  public void setEntityManagerFactory(EntityManagerFactory emf) {
    this.emf = emf;
  }

  @Reference
  public void setDBSessionFactory(DBSessionFactory dbSessionFactory) {
    this.dbSessionFactory = dbSessionFactory;
  }

  /**
   * Creates {@link EntityManagerFactory} using persistence provider and properties passed via OSGi.
   *
   * @param cc
   */
  @Activate
  public void activate(ComponentContext cc) {
    logger.info("Activating persistence manager for series");
    db = dbSessionFactory.createSession(emf);
  }

  /**
   * OSGi callback to set the security service.
   *
   * @param securityService
   *          the securityService to set
   */
  @Reference
  public void setSecurityService(SecurityService securityService) {
    this.securityService = securityService;
  }

  /**
   * OSGi callback to set dublin core catalog service.
   *
   * @param dcService
   *          {@link DublinCoreCatalogService} object
   */
  @Reference
  public void setDublinCoreService(DublinCoreCatalogService dcService) {
    this.dcService = dcService;
  }

  /**
   * Serializes Dublin core catalog and returns it as String.
   *
   * @param dc
   *          {@link DublinCoreCatalog} to be serialized
   * @return String presenting serialized dublin core
   * @throws IOException
   *           if serialization fails
   */
  private String serializeDublinCore(DublinCoreCatalog dc) throws IOException {
    InputStream in = dcService.serialize(dc);

    StringWriter writer = new StringWriter();
    IOUtils.copy(in, writer, "UTF-8");

    return writer.toString();
  }

  /*
   * (non-Javadoc)
   *
   * @see org.opencastproject.series.impl.SeriesServiceDatabase#deleteSeries(java.lang.String)
   */
  @Override
  public void deleteSeries(String seriesId) throws SeriesServiceDatabaseException, NotFoundException {
    try {
      db.execTxChecked(em -> {
        Optional<SeriesEntity> entity = getSeriesEntity(seriesId).apply(em);
        if (entity.isEmpty()) {
          throw new NotFoundException("Series with ID " + seriesId + " does not exist");
        }
        // Ensure this user is allowed to delete this series
        String accessControlXml = entity.get().getAccessControl();
        if (accessControlXml != null) {
          AccessControlList acl = AccessControlParser.parseAcl(accessControlXml);
          User currentUser = securityService.getUser();
          Organization currentOrg = securityService.getOrganization();
          if (!AccessControlUtil.isAuthorized(acl, currentUser, currentOrg, Permissions.Action.WRITE.toString())) {
            throw new UnauthorizedException(currentUser + " is not authorized to update series " + seriesId);
          }
        }

        Date now = new Date();
        entity.get().setModifiedDate(now);
        entity.get().setDeletionDate(now);
        em.merge(entity.get());
      });
    } catch (NotFoundException e) {
      throw e;
    } catch (Exception e) {
      logger.error("Could not delete series", e);
      throw new SeriesServiceDatabaseException(e);
    }
  }

  /*
   * (non-Javadoc)
   *
   * @see org.opencastproject.series.impl.SeriesServiceDatabase#deleteSeriesProperty(java.lang.String)
   */
  @Override
  public void deleteSeriesProperty(String seriesId, String propertyName)
          throws SeriesServiceDatabaseException, NotFoundException {
    try {
      db.execTxChecked(em -> {
        Optional<SeriesEntity> entity = getSeriesEntity(seriesId).apply(em);
        if (entity.isEmpty()) {
          throw new NotFoundException("Series with ID " + seriesId + " does not exist");
        }
        Map<String, String> properties = entity.get().getProperties();
        String propertyValue = properties.get(propertyName);
        if (propertyValue == null) {
          throw new NotFoundException(
              "Series with ID " + seriesId + " doesn't have a property with name '" + propertyName + "'");
        }

        if (!userHasWriteAccess(entity.get())) {
          throw new UnauthorizedException(securityService.getUser() + " is not authorized to delete series " + seriesId
              + " property " + propertyName);
        }

        properties.remove(propertyName);
        entity.get().setProperties(properties);
        entity.get().setModifiedDate(new Date());
        em.merge(entity.get());
      });
    } catch (NotFoundException e) {
      throw e;
    } catch (Exception e) {
      logger.error("Could not delete property for series '{}'", seriesId, e);
      throw new SeriesServiceDatabaseException(e);
    }
  }

  /*
   * (non-Javadoc)
   *
   * @see org.opencastproject.series.impl.SeriesServiceDatabase#getAllSeries()
   */
  @Override
  public List<SeriesEntity> getAllSeries() throws SeriesServiceDatabaseException {
    try {
      return db.exec(namedQuery.findAll("Series.findAll", SeriesEntity.class));
    } catch (Exception e) {
      logger.error("Could not retrieve all series", e);
      throw new SeriesServiceDatabaseException(e);
    }
  }

  /*
   * (non-Javadoc)
   *
   * @see org.opencastproject.series.impl.SeriesServiceDatabase#getAccessControlList(java.lang.String)
   */
  @Override
  public AccessControlList getAccessControlList(String seriesId)
          throws NotFoundException, SeriesServiceDatabaseException {
    try {
      return db.execChecked(em -> {
        Optional<SeriesEntity> entity = getSeriesEntity(seriesId).apply(em);
        if (entity.isEmpty()) {
          throw new NotFoundException("Could not found series with ID " + seriesId);
        }
        if (entity.get().getAccessControl() == null) {
          return null;
        } else {
          return AccessControlParser.parseAcl(entity.get().getAccessControl());
        }
      });
    } catch (NotFoundException e) {
      throw e;
    } catch (Exception e) {
      logger.error("Could not retrieve ACL for series '{}'", seriesId, e);
      throw new SeriesServiceDatabaseException(e);
    }
  }

  /*
   * (non-Javadoc)
   *
   * @see org.opencastproject.series.impl.SeriesServiceDatabase#storeSeries(org.opencastproject.metadata.dublincore.
   * DublinCoreCatalog)
   */
  @Override
  public DublinCoreCatalog storeSeries(DublinCoreCatalog dc)
          throws SeriesServiceDatabaseException, UnauthorizedException {
    if (dc == null) {
      throw new SeriesServiceDatabaseException("Invalid value for Dublin core catalog: null");
    }

    String seriesId = dc.getFirst(DublinCore.PROPERTY_IDENTIFIER);
    String seriesXML;
    try {
      seriesXML = serializeDublinCore(dc);
    } catch (Exception e1) {
      logger.error("Could not serialize Dublin Core:", e1);
      throw new SeriesServiceDatabaseException(e1);
    }

    try {
      return db.execTxChecked(em -> {
        DublinCoreCatalog newSeries = null;
        Optional<SeriesEntity> entity = getPotentiallyDeletedSeriesEntity(seriesId).apply(em);
        if (entity.isEmpty() || entity.get().isDeleted()) {
          // If the series existed but is marked deleted, we completely delete it
          // here to make sure no remains of the old series linger.
          if (entity.isPresent()) {
            em.remove(entity.get());
            em.flush();
          }

          // no series stored, create new entity
          SeriesEntity newEntity = new SeriesEntity();
          newEntity.setOrganization(securityService.getOrganization().getId());
          newEntity.setSeriesId(seriesId);
          newEntity.setSeries(seriesXML);
          newEntity.setModifiedDate(new Date());
          em.persist(newEntity);
          newSeries = dc;
        } else {
          // Ensure this user is allowed to update this series
          String accessControlXml = entity.get().getAccessControl();
          if (accessControlXml != null) {
            AccessControlList acl = AccessControlParser.parseAcl(accessControlXml);
            User currentUser = securityService.getUser();
            Organization currentOrg = securityService.getOrganization();
            if (!AccessControlUtil.isAuthorized(acl, currentUser, currentOrg, Permissions.Action.WRITE.toString())) {
              throw new UnauthorizedException(currentUser + " is not authorized to update series " + seriesId);
            }
          }
          entity.get().setSeries(seriesXML);
          entity.get().setModifiedDate(new Date());
          em.merge(entity.get());
        }
        return newSeries;
      });
    } catch (Exception e) {
      logger.error("Could not update series", e);
      throw new SeriesServiceDatabaseException(e);
    }
  }

  /**
   * {@inheritDoc}
   *
   * @see org.opencastproject.series.impl.SeriesServiceDatabase#getSeries(java.lang.String)
   */
  @Override
  public DublinCoreCatalog getSeries(String seriesId) throws NotFoundException, SeriesServiceDatabaseException {
    try {
<<<<<<< HEAD
      return db.execTxChecked(em -> {
        Optional<SeriesEntity> entity = getSeriesEntity(seriesId).apply(em);
        if (entity.isEmpty()) {
          throw new NotFoundException("No series with id=" + seriesId + " exists");
        }
        // Ensure this user is allowed to read this series
        String accessControlXml = entity.get().getAccessControl();
        if (accessControlXml != null) {
          AccessControlList acl = AccessControlParser.parseAcl(accessControlXml);
          User currentUser = securityService.getUser();
          Organization currentOrg = securityService.getOrganization();
          // There are several reasons a user may need to load a series: to read content, to edit it, or add content
          if (!AccessControlUtil.isAuthorized(acl, currentUser, currentOrg, Permissions.Action.READ.toString())
              && !AccessControlUtil.isAuthorized(acl, currentUser, currentOrg,
              Permissions.Action.CONTRIBUTE.toString())
              && !AccessControlUtil.isAuthorized(acl, currentUser, currentOrg, Permissions.Action.WRITE.toString())) {
            throw new UnauthorizedException(currentUser + " is not authorized to see series " + seriesId);
          }
        }
        return dcService.load(IOUtils.toInputStream(entity.get().getDublinCoreXML(), "UTF-8"));
      });
=======
      tx.begin();
      SeriesEntity entity = getSeriesEntity(seriesId, em);
      if (entity == null) {
        throw new NotFoundException("No series with id=" + seriesId + " exists");
      }
      // Ensure this user is allowed to read this series
      if (!userHasReadAccess(entity)) {
        throw new UnauthorizedException(securityService.getUser() + " is not authorized to see series " + seriesId);
      }
      return dcService.load(IOUtils.toInputStream(entity.getDublinCoreXML(), "UTF-8"));
>>>>>>> 1a85efe9
    } catch (NotFoundException e) {
      throw e;
    } catch (Exception e) {
      logger.error("Could not retrieve series with ID '{}'", seriesId, e);
      throw new SeriesServiceDatabaseException(e);
    }
  }

  @Override
  public List<Series> getAllForAdministrativeRead(Date from, Optional<Date> to, int limit)
          throws SeriesServiceDatabaseException, UnauthorizedException {
    // Validate parameters
    if (limit <= 0) {
      throw new IllegalArgumentException("limit has to be > 0");
    }

    // Make sure the user is actually an administrator of sorts
    User user = securityService.getUser();
    if (!user.hasRole(GLOBAL_ADMIN_ROLE) && !user.hasRole(user.getOrganization().getAdminRole())) {
      throw new UnauthorizedException(user, getClass().getName() + ".getModifiedInRangeForAdministrativeRead");
    }

    // Load series from DB.
    try {
      List<SeriesEntity> result = db.exec(em -> {
        TypedQuery<SeriesEntity> q;
        if (to.isPresent()) {
          if (from.after(to.get())) {
            throw new IllegalArgumentException("`from` is after `to`");
          }

          q = em.createNamedQuery("Series.getAllModifiedInRange", SeriesEntity.class)
              .setParameter("from", from)
              .setParameter("to", to.get())
              .setParameter("organization", user.getOrganization().getId())
              .setMaxResults(limit);
        } else {
          q = em.createNamedQuery("Series.getAllModifiedSince", SeriesEntity.class)
              .setParameter("since", from)
              .setParameter("organization", user.getOrganization().getId())
              .setMaxResults(limit);
        }
        return q.getResultList();
      });

      final List<Series> out = new ArrayList<>();
      for (SeriesEntity entity : result) {
        final Series series = new Series();
        series.setId(entity.getSeriesId());
        series.setOrganization(entity.getOrganization());
        series.setDublinCore(DublinCoreXmlFormat.read(entity.getDublinCoreXML()));
        series.setAccessControl(entity.getAccessControl());
        series.setModifiedDate(entity.getModifiedDate());
        series.setDeletionDate(entity.getDeletionDate());
        out.add(series);
      }

      return out;
    } catch (Exception e) {
      String msg = String.format("Could not retrieve series modified between '%s' and '%s'", from, to);
      throw new SeriesServiceDatabaseException(msg, e);
    }
  }

  /**
   * {@inheritDoc}
   *
   * @see org.opencastproject.series.impl.SeriesServiceDatabase#getSeriesProperties(java.lang.String)
   */
  @Override
  public Map<String, String> getSeriesProperties(String seriesId)
          throws NotFoundException, SeriesServiceDatabaseException {
    try {
      return db.execTxChecked(em -> {
        Optional<SeriesEntity> entity = getSeriesEntity(seriesId).apply(em);
        if (entity.isEmpty()) {
          throw new NotFoundException("No series with id=" + seriesId + " exists");
        }
        if (!userHasReadAccess(entity.get())) {
          throw new UnauthorizedException(
              securityService.getUser() + " is not authorized to see series " + seriesId + " properties");
        }
        return entity.get().getProperties();
      });
    } catch (NotFoundException e) {
      throw e;
    } catch (Exception e) {
      logger.error("Could not retrieve properties of series '{}'", seriesId, e);
      throw new SeriesServiceDatabaseException(e);
    }
  }

  /**
   * {@inheritDoc}
   *
   * @see org.opencastproject.series.impl.SeriesServiceDatabase#getSeriesProperty(java.lang.String, java.lang.String)
   */
  @Override
  public String getSeriesProperty(String seriesId, String propertyName)
          throws NotFoundException, SeriesServiceDatabaseException {
    try {
      return db.execTxChecked(em -> {
        Optional<SeriesEntity> entity = getSeriesEntity(seriesId).apply(em);
        if (entity.isEmpty()) {
          throw new NotFoundException("No series with id=" + seriesId + " exists");
        }
        if (!userHasReadAccess(entity.get())) {
          throw new UnauthorizedException(
              securityService.getUser() + " is not authorized to see series " + seriesId + " properties");
        }
        if (entity.get().getProperties() == null
            || StringUtils.isBlank(entity.get().getProperties().get(propertyName))) {
          throw new NotFoundException(
              "No series property for series with id=" + seriesId + " and property name " + propertyName);
        }
        return entity.get().getProperties().get(propertyName);
      });
    } catch (NotFoundException e) {
      throw e;
    } catch (Exception e) {
      logger.error("Could not retrieve property '{}' of series '{}'", propertyName, seriesId, e);
      throw new SeriesServiceDatabaseException(e);
    }
  }

  private boolean userHasWriteAccess(SeriesEntity entity) throws IOException, AccessControlParsingException {
    // Ensure this user is allowed to write this series
    String accessControlXml = entity.getAccessControl();
    if (accessControlXml != null) {
      AccessControlList acl = AccessControlParser.parseAcl(accessControlXml);
      User currentUser = securityService.getUser();
      Organization currentOrg = securityService.getOrganization();
      return AccessControlUtil.isAuthorized(acl, currentUser, currentOrg, Permissions.Action.WRITE.toString());
    }
    return true;
  }

  private boolean userHasReadAccess(SeriesEntity entity) throws IOException, AccessControlParsingException {
    // Ensure this user is allowed to read this series
    String accessControlXml = entity.getAccessControl();
    if (accessControlXml != null) {
      AccessControlList acl = AccessControlParser.parseAcl(accessControlXml);
      User currentUser = securityService.getUser();
      Organization currentOrg = securityService.getOrganization();

      if (currentUser.hasRole(SecurityConstants.GLOBAL_CAPTURE_AGENT_ROLE)) {
        return true;
      }
      // There are several reasons a user may need to load a series: to read content, to edit it, or add content
      return AccessControlUtil.isAuthorized(acl, currentUser, currentOrg, Permissions.Action.READ.toString())
          || AccessControlUtil.isAuthorized(acl, currentUser, currentOrg, Permissions.Action.CONTRIBUTE.toString())
          || AccessControlUtil.isAuthorized(acl, currentUser, currentOrg, Permissions.Action.WRITE.toString());
    }
    return true;
  }

  /*
   * (non-Javadoc)
   *
   * @see org.opencastproject.series.impl.SeriesServiceDatabase#storeSeriesAccessControl(java.lang.String,
   * org.opencastproject.security.api.AccessControlList)
   */
  @Override
  public boolean storeSeriesAccessControl(String seriesId, AccessControlList accessControl)
          throws NotFoundException, SeriesServiceDatabaseException {
    if (accessControl == null) {
      logger.error("Access control parameter is <null> for series '{}'", seriesId);
      throw new IllegalArgumentException("Argument for updating ACL for series " + seriesId + " is null");
    }

    String serializedAC;
    try {
      serializedAC = AccessControlParser.toXml(accessControl);
    } catch (Exception e) {
      logger.error("Could not serialize access control parameter", e);
      throw new SeriesServiceDatabaseException(e);
    }

    try {
      return db.execTxChecked(em -> {
        boolean updated = false;

        Optional<SeriesEntity> entity = getSeriesEntity(seriesId).apply(em);
        if (entity.isEmpty()) {
          throw new NotFoundException("Series with ID " + seriesId + " does not exist.");
        }
        if (entity.get().getAccessControl() != null) {
          // Ensure this user is allowed to update this series
          String accessControlXml = entity.get().getAccessControl();
          if (accessControlXml != null) {
            AccessControlList acl = AccessControlParser.parseAcl(accessControlXml);
            User currentUser = securityService.getUser();
            Organization currentOrg = securityService.getOrganization();
            if (!AccessControlUtil.isAuthorized(acl, currentUser, currentOrg, Permissions.Action.WRITE.toString())) {
              throw new UnauthorizedException(currentUser + " is not authorized to update ACLs on series " + seriesId);
            }
          }
          updated = true;
        }
        entity.get().setAccessControl(serializedAC);
        entity.get().setModifiedDate(new Date());
        em.merge(entity.get());
        return updated;
      });
    } catch (NotFoundException e) {
      throw e;
    } catch (Exception e) {
      logger.error("Could not store ACL for series '{}'", seriesId, e);
      throw new SeriesServiceDatabaseException(e);
    }
  }

  @Override
  public int countSeries() throws SeriesServiceDatabaseException {
    try {
      return db.exec(namedQuery.find("Series.getCount", Long.class)).intValue();
    } catch (Exception e) {
      logger.error("Could not find number of series.", e);
      throw new SeriesServiceDatabaseException(e);
    }
  }

  @Override
  public void updateSeriesProperty(String seriesId, String propertyName, String propertyValue)
          throws NotFoundException, SeriesServiceDatabaseException {
    try {
      db.execTxChecked(em -> {
        Optional<SeriesEntity> entity = getSeriesEntity(seriesId).apply(em);
        if (entity.isEmpty()) {
          throw new NotFoundException("Series with ID " + seriesId + " doesn't exist");
        }

        if (!userHasWriteAccess(entity.get())) {
          throw new UnauthorizedException(securityService.getUser() + " is not authorized to update series " + seriesId
              + " property " + propertyName + " to " + propertyValue);
        }

        Map<String, String> properties = entity.get().getProperties();
        properties.put(propertyName, propertyValue);
        entity.get().setProperties(properties);
        entity.get().setModifiedDate(new Date());
        em.merge(entity.get());
      });
    } catch (NotFoundException e) {
      throw e;
    } catch (Exception e) {
      logger.error("Couldn't update series {} with property: {}:{} because", seriesId, propertyName, propertyValue, e);
      throw new SeriesServiceDatabaseException(e);
    }
  }

  /**
   * Gets a series by its ID, using the current organizational context.
   *
   * @param id
   *          the series identifier
   * @return the series entity, or null if not found or if the series is deleted.
   */
  protected Function<EntityManager, Optional<SeriesEntity>> getSeriesEntity(String id) {
    return em -> getPotentiallyDeletedSeriesEntity(id).apply(em).filter(e -> !e.isDeleted());
  }

  /**
   * Gets a potentially deleted series by its ID, using the current organizational context.
   *
   * @param id
   *          the series identifier
   * @return the series entity, or null if not found
   */
  protected Function<EntityManager, Optional<SeriesEntity>> getPotentiallyDeletedSeriesEntity(String id) {
    String orgId = securityService.getOrganization().getId();
    return namedQuery.findOpt(
        "seriesById",
        SeriesEntity.class,
        Pair.of("seriesId", id),
        Pair.of("organization", orgId)
    );
  }

  @Override
  public boolean storeSeriesElement(String seriesId, String type, byte[] data) throws SeriesServiceDatabaseException {
    try {
      return db.execTx(em -> {
        Optional<SeriesEntity> series = getSeriesEntity(seriesId).apply(em);
        if (series.isEmpty()) {
          return false;
        }
        series.get().addElement(type, data);
        series.get().setModifiedDate(new Date());
        em.merge(series.get());
        return true;
      });
    } catch (Exception e) {
      throw new SeriesServiceDatabaseException(e);
    }
  }

  @Override
  public boolean deleteSeriesElement(String seriesId, String type) throws SeriesServiceDatabaseException {
    try {
      return db.execTx(em -> {
        Optional<SeriesEntity> series = getSeriesEntity(seriesId).apply(em);
        if (series.isEmpty()) {
          return false;
        }

        if (!series.get().getElements().containsKey(type)) {
          return false;
        }

        series.get().removeElement(type);
        series.get().setModifiedDate(new Date());
        em.merge(series.get());
        return true;
      });
    } catch (Exception e) {
      throw new SeriesServiceDatabaseException(e);
    }
  }

  @Override
  public Opt<byte[]> getSeriesElement(String seriesId, String type) throws SeriesServiceDatabaseException {
    try {
      return db.exec(em -> {
        Optional<SeriesEntity> series = getSeriesEntity(seriesId).apply(em);
        if (series.isEmpty()) {
          return Opt.none();
        }

        Map<String, byte[]> elements = series.get().getElements();
        if (!elements.containsKey(type)) {
          return Opt.none();
        }

        return Opt.some(elements.get(type));
      });

    } catch (Exception e) {
      throw new SeriesServiceDatabaseException(e);
    }
  }

  @Override
  public Opt<Map<String, byte[]>> getSeriesElements(String seriesId) throws SeriesServiceDatabaseException {
    try {
      return db.exec(em -> {
        Optional<SeriesEntity> series = getSeriesEntity(seriesId).apply(em);
        if (series.isEmpty()) {
          return Opt.none();
        }
        return Opt.some(series.get().getElements());
      });
    } catch (Exception e) {
      throw new SeriesServiceDatabaseException(e);
    }
  }

  @Override
  public boolean existsSeriesElement(String seriesId, String type) throws SeriesServiceDatabaseException {
    return getSeriesElement(seriesId, type).isSome();
  }
}<|MERGE_RESOLUTION|>--- conflicted
+++ resolved
@@ -356,40 +356,17 @@
   @Override
   public DublinCoreCatalog getSeries(String seriesId) throws NotFoundException, SeriesServiceDatabaseException {
     try {
-<<<<<<< HEAD
       return db.execTxChecked(em -> {
         Optional<SeriesEntity> entity = getSeriesEntity(seriesId).apply(em);
         if (entity.isEmpty()) {
           throw new NotFoundException("No series with id=" + seriesId + " exists");
         }
         // Ensure this user is allowed to read this series
-        String accessControlXml = entity.get().getAccessControl();
-        if (accessControlXml != null) {
-          AccessControlList acl = AccessControlParser.parseAcl(accessControlXml);
-          User currentUser = securityService.getUser();
-          Organization currentOrg = securityService.getOrganization();
-          // There are several reasons a user may need to load a series: to read content, to edit it, or add content
-          if (!AccessControlUtil.isAuthorized(acl, currentUser, currentOrg, Permissions.Action.READ.toString())
-              && !AccessControlUtil.isAuthorized(acl, currentUser, currentOrg,
-              Permissions.Action.CONTRIBUTE.toString())
-              && !AccessControlUtil.isAuthorized(acl, currentUser, currentOrg, Permissions.Action.WRITE.toString())) {
-            throw new UnauthorizedException(currentUser + " is not authorized to see series " + seriesId);
-          }
+        if (entity == null) {
+          throw new NotFoundException("No series with id=" + seriesId + " exists");
         }
         return dcService.load(IOUtils.toInputStream(entity.get().getDublinCoreXML(), "UTF-8"));
       });
-=======
-      tx.begin();
-      SeriesEntity entity = getSeriesEntity(seriesId, em);
-      if (entity == null) {
-        throw new NotFoundException("No series with id=" + seriesId + " exists");
-      }
-      // Ensure this user is allowed to read this series
-      if (!userHasReadAccess(entity)) {
-        throw new UnauthorizedException(securityService.getUser() + " is not authorized to see series " + seriesId);
-      }
-      return dcService.load(IOUtils.toInputStream(entity.getDublinCoreXML(), "UTF-8"));
->>>>>>> 1a85efe9
     } catch (NotFoundException e) {
       throw e;
     } catch (Exception e) {
