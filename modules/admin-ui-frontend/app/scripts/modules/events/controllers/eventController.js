--- conflicted
+++ resolved
@@ -468,11 +468,8 @@
             if (angular.isDefined(data.episode_access)) {
               var json = angular.fromJson(data.episode_access.acl);
               changePolicies(json.acl.ace, true);
-<<<<<<< HEAD
               $scope.baseAclId = data.episode_access.current_acl.toString();
-=======
               getCurrentPolicies();
->>>>>>> 87370b87
             }
           });
 
