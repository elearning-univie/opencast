--- conflicted
+++ resolved
@@ -111,7 +111,6 @@
         }));
     }
 
-<<<<<<< HEAD
     componentWillUnmount() {
         if (this.state.refreshTimerId !== undefined)
             clearInterval(this.state.refreshTimerId);
@@ -148,8 +147,6 @@
         });
     }
 
-=======
->>>>>>> 9514bc60
     onSubmit() {
         if (!isMetadata(this.state.metadata))
             return;
