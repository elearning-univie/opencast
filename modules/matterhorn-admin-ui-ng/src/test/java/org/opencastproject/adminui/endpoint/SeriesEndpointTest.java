/**
 * Licensed to The Apereo Foundation under one or more contributor license
 * agreements. See the NOTICE file distributed with this work for additional
 * information regarding copyright ownership.
 *
 *
 * The Apereo Foundation licenses this file to you under the Educational
 * Community License, Version 2.0 (the "License"); you may not use this file
 * except in compliance with the License. You may obtain a copy of the License
 * at:
 *
 *   http://opensource.org/licenses/ecl2.txt
 *
 * Unless required by applicable law or agreed to in writing, software
 * distributed under the License is distributed on an "AS IS" BASIS, WITHOUT
 * WARRANTIES OR CONDITIONS OF ANY KIND, either express or implied.  See the
 * License for the specific language governing permissions and limitations under
 * the License.
 *
 */

package org.opencastproject.adminui.endpoint;

import static com.jayway.restassured.RestAssured.given;
import static org.junit.Assert.assertEquals;
import static org.opencastproject.rest.RestServiceTestEnv.localhostRandomPort;
import static org.opencastproject.rest.RestServiceTestEnv.testEnvForClasses;

import org.opencastproject.rest.BulkOperationResult;
import org.opencastproject.rest.RestServiceTestEnv;

import com.jayway.restassured.http.ContentType;

import org.apache.commons.io.IOUtils;
import org.apache.http.HttpStatus;
import org.json.simple.JSONObject;
import org.json.simple.parser.JSONParser;
import org.json.simple.parser.ParseException;
import org.junit.AfterClass;
import org.junit.Assert;
import org.junit.Before;
import org.junit.BeforeClass;
import org.junit.Test;

import java.io.IOException;
import java.io.InputStream;
import java.io.InputStreamReader;
import java.util.Locale;

public class SeriesEndpointTest {

  private static final RestServiceTestEnv rt = testEnvForClasses(localhostRandomPort(), TestSeriesEndpoint.class);

  private JSONParser parser;

  @Test
  public void testSeriesEndpointResult() throws ParseException, IOException {
    InputStream stream = SeriesEndpointTest.class.getResourceAsStream("/series.json");
    InputStreamReader reader = new InputStreamReader(stream);
    JSONObject expected = (JSONObject) new JSONParser().parse(reader);
    JSONObject actual = (JSONObject) parser.parse(given().expect().statusCode(HttpStatus.SC_OK)
            .contentType(ContentType.JSON).when().get(rt.host("/series.json")).asString());
    Assert.assertEquals(expected, actual);
  }

  @Test
  public void testSortOrder() throws ParseException, IOException {
    // Test Sort by Contributor
    InputStream stream = SeriesEndpointTest.class.getResourceAsStream("/series_desc.json");
    InputStreamReader reader = new InputStreamReader(stream);
    JSONObject expected = (JSONObject) new JSONParser().parse(reader);

    JSONObject actual = (JSONObject) parser.parse(given().queryParam("sort", "contributors:DESC").expect()
            .statusCode(HttpStatus.SC_OK).contentType(ContentType.JSON).when().get(rt.host("/series.json")).asString());
    Assert.assertEquals(expected, actual);

    stream = SeriesEndpointTest.class.getResourceAsStream("/series_asc.json");
    reader = new InputStreamReader(stream);
    expected = (JSONObject) new JSONParser().parse(reader);

    actual = (JSONObject) parser.parse(given().queryParam("sort", "contributors:ASC").expect()
            .statusCode(HttpStatus.SC_OK).contentType(ContentType.JSON).when().get(rt.host("/series.json")).asString());
    Assert.assertEquals(expected, actual);
    // Test Sort by Created Date
    stream = SeriesEndpointTest.class.getResourceAsStream("/series_desc.json");
    reader = new InputStreamReader(stream);
    expected = (JSONObject) new JSONParser().parse(reader);

    actual = (JSONObject) parser.parse(given().queryParam("sort", "createdDateTime:DESC").expect()
            .statusCode(HttpStatus.SC_OK).contentType(ContentType.JSON).when().get(rt.host("/series.json")).asString());
    Assert.assertEquals(expected, actual);

    stream = SeriesEndpointTest.class.getResourceAsStream("/series_asc.json");
    reader = new InputStreamReader(stream);
    expected = (JSONObject) new JSONParser().parse(reader);

    actual = (JSONObject) parser.parse(given().queryParam("sort", "createdDateTime:ASC").expect()
            .statusCode(HttpStatus.SC_OK).contentType(ContentType.JSON).when().get(rt.host("/series.json")).asString());
    Assert.assertEquals(expected, actual);
    // Test Sort by Organizer
    stream = SeriesEndpointTest.class.getResourceAsStream("/series_desc.json");
    reader = new InputStreamReader(stream);
    expected = (JSONObject) new JSONParser().parse(reader);

    actual = (JSONObject) parser.parse(given().queryParam("sort", "creator:DESC").expect().statusCode(HttpStatus.SC_OK)
            .contentType(ContentType.JSON).when().get(rt.host("/series.json")).asString());
    Assert.assertEquals(expected, actual);

    stream = SeriesEndpointTest.class.getResourceAsStream("/series_asc.json");
    reader = new InputStreamReader(stream);
    expected = (JSONObject) new JSONParser().parse(reader);

    actual = (JSONObject) parser.parse(given().queryParam("sort", "creator:ASC").expect().statusCode(HttpStatus.SC_OK)
            .contentType(ContentType.JSON).when().get(rt.host("/series.json")).asString());
    Assert.assertEquals(expected, actual);
    // Test Sort by Title
    stream = SeriesEndpointTest.class.getResourceAsStream("/series_desc.json");
    reader = new InputStreamReader(stream);
    expected = (JSONObject) new JSONParser().parse(reader);

    actual = (JSONObject) parser.parse(given().queryParam("sort", "title:DESC").expect().statusCode(HttpStatus.SC_OK)
            .contentType(ContentType.JSON).when().get(rt.host("/series.json")).asString());
    Assert.assertEquals(expected, actual);

    stream = SeriesEndpointTest.class.getResourceAsStream("/series_asc.json");
    reader = new InputStreamReader(stream);
    expected = (JSONObject) new JSONParser().parse(reader);

    actual = (JSONObject) parser.parse(given().queryParam("sort", "title:ASC").expect().statusCode(HttpStatus.SC_OK)
            .contentType(ContentType.JSON).when().get(rt.host("/series.json")).asString());
    Assert.assertEquals(expected, actual);

    given().queryParam("sort", "managed_acl:ASC").expect().statusCode(HttpStatus.SC_OK).contentType(ContentType.JSON)
            .when().get(rt.host("/series.json"));
  }

  @Test
<<<<<<< HEAD
  public void testSeriesMessages() throws ParseException, IOException {
    JSONArray actual = (JSONArray) parser.parse(given().pathParam("seriesId", "uuid").expect()
            .statusCode(HttpStatus.SC_OK).contentType(ContentType.JSON).when().get(rt.host("/{seriesId}/messages"))
            .asString());
    Assert.assertEquals(3, actual.size());
    JSONObject message = (JSONObject) actual.get(0);
    JSONObject person = (JSONObject) message.get("person");
    Assert.assertEquals("test3@email.ch", person.get("email"));
    JSONArray errors = (JSONArray) message.get("errors");
    Assert.assertEquals(2, errors.size());
    JSONObject error = (JSONObject) errors.get(0);
    Assert.assertEquals("source", error.get("source"));
  }

  @Test
  public void testSeriesMessagesDateSortedAsc() throws ParseException, IOException {
    JSONArray actual = (JSONArray) parser.parse(given().pathParam("seriesId", "identifier").expect()
            .statusCode(HttpStatus.SC_OK).contentType(ContentType.JSON).when()
            .get(rt.host("/{seriesId}/messages?sort=" + SortType.DATE)).asString());
    Assert.assertEquals(3, actual.size());
    JSONObject message = (JSONObject) actual.get(0);
    JSONObject person = (JSONObject) message.get("person");
    Assert.assertEquals("test1@email.ch", person.get("email"));
    JSONArray errors = (JSONArray) message.get("errors");
    Assert.assertEquals(2, errors.size());
    JSONObject error = (JSONObject) errors.get(0);
    Assert.assertEquals("source", error.get("source"));
  }

  @Test
  public void testSeriesMessagesDateSortedDesc() throws ParseException, IOException {
    JSONArray actual = (JSONArray) parser.parse(given().pathParam("seriesId", "identifier").expect()
            .statusCode(HttpStatus.SC_OK).contentType(ContentType.JSON).when()
            .get(rt.host("/{seriesId}/messages?sort=" + SortType.DATE_DESC)).asString());
    Assert.assertEquals(3, actual.size());
    JSONObject message = (JSONObject) actual.get(0);
    JSONObject person = (JSONObject) message.get("person");
    Assert.assertEquals("test3@email.ch", person.get("email"));
    JSONArray errors = (JSONArray) message.get("errors");
    Assert.assertEquals(2, errors.size());
    JSONObject error = (JSONObject) errors.get(0);
    Assert.assertEquals("source", error.get("source"));
  }

  @Test
  public void testSeriesMessagesSenderSortedAsc() throws ParseException, IOException {
    JSONArray actual = (JSONArray) parser.parse(given().pathParam("seriesId", "identifier").expect()
            .statusCode(HttpStatus.SC_OK).contentType(ContentType.JSON).when()
            .get(rt.host("/{seriesId}/messages?sort=" + SortType.SENDER)).asString());
    Assert.assertEquals(3, actual.size());
    JSONObject message = (JSONObject) actual.get(0);
    JSONObject person = (JSONObject) message.get("person");
    Assert.assertEquals("test1@email.ch", person.get("email"));
    JSONArray errors = (JSONArray) message.get("errors");
    Assert.assertEquals(2, errors.size());
    JSONObject error = (JSONObject) errors.get(0);
    Assert.assertEquals("source", error.get("source"));
  }

  @Test
  public void testSeriesMessagesSenderSortedDesc() throws ParseException, IOException {
    JSONArray actual = (JSONArray) parser.parse(given().pathParam("seriesId", "uuid").expect()
            .statusCode(HttpStatus.SC_OK).contentType(ContentType.JSON).when()
            .get(rt.host("/{seriesId}/messages?sort=" + SortType.SENDER_DESC)).asString());
    Assert.assertEquals(3, actual.size());
    JSONObject message = (JSONObject) actual.get(0);
    JSONObject person = (JSONObject) message.get("person");
    Assert.assertEquals("test3@email.ch", person.get("email"));
    JSONArray errors = (JSONArray) message.get("errors");
    Assert.assertEquals(2, errors.size());
    JSONObject error = (JSONObject) errors.get(0);
    Assert.assertEquals("source", error.get("source"));
  }

  @Test
=======
>>>>>>> b02d0d55
  public void testCreateNewSeries() throws Exception {
    String seriesMetadataString = IOUtils.toString(getClass().getResource("/postNewSeriesMetadata.json"), "UTF-8");

    given().expect().statusCode(HttpStatus.SC_BAD_REQUEST).when().post(rt.host("new"));
    given().formParam("metadata", "adsd").expect().statusCode(HttpStatus.SC_BAD_REQUEST).when().post(rt.host("new"));

    String result = given().formParam("metadata", seriesMetadataString).expect().statusCode(HttpStatus.SC_CREATED)
            .when().post(rt.host("new")).asString();
    Assert.assertEquals("23", result);
  }

  @Test
  public void testDelete() throws Exception {
    BulkOperationResult emptyResult = new BulkOperationResult();
    BulkOperationResult foundResult = new BulkOperationResult();
    foundResult.addOk("1");
    foundResult.addOk("2");
    foundResult.addOk("3");
    foundResult.addNotFound("4");
    foundResult.addServerError("5");
    given().expect().statusCode(HttpStatus.SC_BAD_REQUEST).when().post(rt.host("/deleteSeries"));
    given().body("{}").expect().statusCode(HttpStatus.SC_BAD_REQUEST).when().post(rt.host("/deleteSeries"));
    String result = given().body("[]").expect().statusCode(HttpStatus.SC_OK).when().post(rt.host("/deleteSeries"))
            .asString();
    assertEquals(emptyResult.toJson(), result);
    result = given().body("[1,2,3,4,5]").expect().statusCode(HttpStatus.SC_OK).when().post(rt.host("/deleteSeries"))
            .asString();
    assertEquals(foundResult.toJson(), result);
  }

  @Test
  public void testGetTheme() throws ParseException {
    String foundId = "1";
    String seriesNotFound = "11";
    String themeNotFound = "2";

    String result = given().pathParam("seriesId", foundId).expect().statusCode(HttpStatus.SC_OK).when()
            .get(rt.host("/{seriesId}/theme.json")).asString();
    JSONObject theme = ((JSONObject) parser.parse(result));
    assertEquals("theme-1-name", theme.get(foundId));

    given().pathParam("seriesId", seriesNotFound).expect().statusCode(HttpStatus.SC_NOT_FOUND).when()
            .get(rt.host("/{seriesId}/theme.json")).asString();

    result = given().pathParam("seriesId", themeNotFound).expect().statusCode(HttpStatus.SC_OK).when()
            .get(rt.host("/{seriesId}/theme.json")).asString();
    assertEquals("{}", result);
  }

  @Test
  public void testPutTheme() throws ParseException {
    String validSeriesId = "1";
    String validThemeId = "1";
    String result = given().pathParam("seriesId", validSeriesId).formParam("themeId", validThemeId).expect()
            .statusCode(HttpStatus.SC_OK).when().put(rt.host("/{seriesId}/theme")).asString();
    JSONObject theme = ((JSONObject) parser.parse(result));
    assertEquals("theme-1-name", theme.get(validSeriesId));
  }

  @Test
  public void testRemoveTheme() throws ParseException {
    given().pathParam("seriesId", "1").expect().statusCode(HttpStatus.SC_NO_CONTENT).when()
            .delete(rt.host("/{seriesId}/theme"));
  }

  @Test
  public void testGetNewTheme() throws ParseException {
    String result = given().expect().statusCode(HttpStatus.SC_OK).when().get(rt.host("/new/themes")).asString();
    JSONObject themes = ((JSONObject) parser.parse(result));
    assertEquals("{\"1\":\"theme-1-name\"}", themes.toJSONString());
  }

  @Test
  public void testUpdateAcl() throws ParseException {
    String validSeriesId = "1";
    String validAcl = "{\"acl\":{\"ace\":[]}}";
    given().pathParam("seriesId", validSeriesId).formParam("acl", "bla").formParam("override", "true").expect()
            .statusCode(HttpStatus.SC_BAD_REQUEST).when().post(rt.host("/{seriesId}/access"));

    given().pathParam("seriesId", "bla").formParam("acl", validAcl).formParam("override", "true").expect()
            .statusCode(HttpStatus.SC_NOT_FOUND).when().post(rt.host("/{seriesId}/access"));

    given().pathParam("seriesId", validSeriesId).formParam("acl", validAcl).formParam("override", "true").expect()
            .statusCode(HttpStatus.SC_OK).when().post(rt.host("/{seriesId}/access"));

    given().pathParam("seriesId", "2").formParam("acl", validAcl).formParam("override", "true").expect()
            .statusCode(HttpStatus.SC_CONFLICT).when().post(rt.host("/{seriesId}/access"));
  }

  @Before
  public void setUp() {
    parser = new JSONParser();
  }

  @BeforeClass
  public static void oneTimeSetUp() {
    Locale.setDefault(Locale.ENGLISH);
    rt.setUpServer();
  }

  @AfterClass
  public static void oneTimeTearDown() {
    rt.tearDownServer();
  }

}<|MERGE_RESOLUTION|>--- conflicted
+++ resolved
@@ -135,7 +135,6 @@
   }
 
   @Test
-<<<<<<< HEAD
   public void testSeriesMessages() throws ParseException, IOException {
     JSONArray actual = (JSONArray) parser.parse(given().pathParam("seriesId", "uuid").expect()
             .statusCode(HttpStatus.SC_OK).contentType(ContentType.JSON).when().get(rt.host("/{seriesId}/messages"))
@@ -211,8 +210,6 @@
   }
 
   @Test
-=======
->>>>>>> b02d0d55
   public void testCreateNewSeries() throws Exception {
     String seriesMetadataString = IOUtils.toString(getClass().getResource("/postNewSeriesMetadata.json"), "UTF-8");
 
