--- conflicted
+++ resolved
@@ -4,11 +4,7 @@
   <groupId>org.opencastproject</groupId>
   <artifactId>base</artifactId>
   <packaging>pom</packaging>
-<<<<<<< HEAD
-  <version>1.4.0</version>
-=======
   <version>1.4.1</version>
->>>>>>> f9626ee3
   <name>matterhorn</name>
   <description>The Opencast Project's Matterhorn software is a media capture, processing, and distribution system</description>
   <url>http://opencastproject.org</url>
@@ -39,11 +35,7 @@
         <module>modules/matterhorn-admin-ui</module>
         <module>modules/matterhorn-authorization-xacml</module>
         <module>modules/matterhorn-caption-api</module>
-<<<<<<< HEAD
-        <module>modules/matterhorn-caption-impl</module>
-=======
         <module>modules/matterhorn-caption-remote</module>
->>>>>>> f9626ee3
         <module>modules/matterhorn-capture-admin-service-api</module>
         <module>modules/matterhorn-capture-admin-service-impl</module>
         <module>modules/matterhorn-common</module>
@@ -76,27 +68,20 @@
         <module>modules/matterhorn-search-service-api</module>
         <module>modules/matterhorn-series-service-api</module>
         <module>modules/matterhorn-series-service-impl</module>
-<<<<<<< HEAD
         <module>modules/matterhorn-smil-api</module>
         <module>modules/matterhorn-smil-impl</module>
         <module>modules/matterhorn-speech-recognition-service-api</module>
         <module>modules/matterhorn-static</module>
         <module>modules/matterhorn-solr</module>
-        <module>modules/matterhorn-videoeditor-api</module>
-=======
-        <module>modules/matterhorn-speech-recognition-service-api</module>
-        <module>modules/matterhorn-static</module>
-        <module>modules/matterhorn-solr</module>
->>>>>>> f9626ee3
         <module>modules/matterhorn-textanalyzer-api</module>
         <module>modules/matterhorn-userdirectory-jpa</module>
+        <module>modules/matterhorn-videoeditor-api</module>
         <module>modules/matterhorn-videosegmenter-api</module>
         <module>modules/matterhorn-webconsole</module>
         <module>modules/matterhorn-workflow-service-api</module>
         <module>modules/matterhorn-workflow-service-impl</module>
         <module>modules/matterhorn-working-file-repository-service-api</module>
         <module>modules/matterhorn-workspace-api</module>
-<<<<<<< HEAD
       </modules>
     </profile>
 
@@ -134,52 +119,10 @@
         <module>modules/matterhorn-json</module>
         <module>modules/matterhorn-serviceregistry</module>
         <module>modules/matterhorn-static</module>
-=======
->>>>>>> f9626ee3
-      </modules>
-    </profile>
-
-    <profile>
-<<<<<<< HEAD
-=======
-      <id>analytics</id>
-      <activation>
-        <activeByDefault>false</activeByDefault>
-      </activation>
-      <modules>
-        <module>modules/matterhorn-analytics-impl</module>
-        <module>modules/matterhorn-analytics-ui</module>
-        <module>modules/matterhorn-common</module>
-        <module>modules/matterhorn-dublincore</module>
-        <module>modules/matterhorn-json</module>
-        <module>modules/matterhorn-metadata-api</module>
-        <module>modules/matterhorn-search-service-api</module>
-        <module>modules/matterhorn-series-service-api</module>
-        <module>modules/matterhorn-static</module>
-        <module>modules/matterhorn-usertracking-api</module>
-        <module>modules/matterhorn-usertracking-impl</module>
-        <module>modules/matterhorn-workspace-api</module>
-      </modules>
-    </profile>
-
-    <profile>
-      <id>export-admin</id>
-      <activation>
-        <activeByDefault>false</activeByDefault>
-      </activation>
-      <modules>
-        <module>modules/matterhorn-common</module>
-        <module>modules/matterhorn-export-impl</module>
-        <module>modules/matterhorn-gstreamer-service-api</module>
-        <module>modules/matterhorn-gstreamer-service-remote</module>
-        <module>modules/matterhorn-json</module>
-        <module>modules/matterhorn-serviceregistry</module>
-        <module>modules/matterhorn-static</module>
-      </modules>
-    </profile>
-
-    <profile>
->>>>>>> f9626ee3
+      </modules>
+    </profile>
+
+    <profile>
       <id>export-worker</id>
       <activation>
         <activeByDefault>false</activeByDefault>
@@ -259,14 +202,6 @@
         <module>modules/matterhorn-runtime-info-ui</module>
         <module>modules/matterhorn-userdirectory-jpa</module>
         <module>modules/matterhorn-webconsole</module>
-<<<<<<< HEAD
-        <module>modules/matterhorn-workflow-service-api</module>
-        <module>modules/matterhorn-workflow-service-remote</module>
-        <module>modules/matterhorn-working-file-repository-service-api</module>
-        <module>modules/matterhorn-working-file-repository-service-impl</module>
-        <module>modules/matterhorn-workspace-api</module>
-        <module>modules/matterhorn-workspace-impl</module>
-=======
         <module>modules/matterhorn-workflow-service-api</module>
         <module>modules/matterhorn-workflow-service-remote</module>   
         <module>modules/matterhorn-working-file-repository-service-api</module>
@@ -305,7 +240,6 @@
         <module>modules/matterhorn-webconsole</module>
         <module>modules/matterhorn-workflow-service-api</module>
         <module>modules/matterhorn-workspace-api</module>
->>>>>>> f9626ee3
       </modules>
     </profile>
 
@@ -398,7 +332,6 @@
         <module>modules/matterhorn-userdirectory-jpa</module>
         <module>modules/matterhorn-usertracking-api</module>
         <module>modules/matterhorn-usertracking-impl</module>
-<<<<<<< HEAD
         <module>modules/matterhorn-webconsole</module>
         <module>modules/matterhorn-workspace-api</module>
       </modules>
@@ -435,44 +368,6 @@
         <module>modules/matterhorn-usertracking-impl</module>
         <module>modules/matterhorn-webconsole</module>
         <module>modules/matterhorn-workspace-api</module>
-=======
-        <module>modules/matterhorn-webconsole</module>
-        <module>modules/matterhorn-workspace-api</module>
-      </modules>
-    </profile>
-
-    <profile>
-      <id>engage-standalone</id>
-      <activation>
-        <activeByDefault>false</activeByDefault>
-      </activation>
-      <modules>
-        <module>modules/matterhorn-annotation-api</module>
-        <module>modules/matterhorn-annotation-impl</module>
-        <module>modules/matterhorn-authorization-xacml</module>
-        <module>modules/matterhorn-common</module>
-        <module>modules/matterhorn-db</module>
-        <module>modules/matterhorn-dublincore</module>
-        <module>modules/matterhorn-engage-ui</module>
-        <module>modules/matterhorn-json</module>
-        <module>modules/matterhorn-kernel</module>
-        <module>modules/matterhorn-lti</module>
-        <module>modules/matterhorn-metadata-api</module>
-        <module>modules/matterhorn-mpeg7</module>
-        <module>modules/matterhorn-runtime-dependencies</module>
-        <module>modules/matterhorn-runtime-info-ui</module>
-        <module>modules/matterhorn-series-service-api</module>
-        <module>modules/matterhorn-series-service-remote</module>
-        <module>modules/matterhorn-search-service-api</module>
-        <module>modules/matterhorn-search-service-feeds</module>
-        <module>modules/matterhorn-search-service-impl</module>
-        <module>modules/matterhorn-solr</module>
-        <module>modules/matterhorn-userdirectory-jpa</module>
-        <module>modules/matterhorn-usertracking-api</module>
-        <module>modules/matterhorn-usertracking-impl</module>
-        <module>modules/matterhorn-webconsole</module>
-        <module>modules/matterhorn-workspace-api</module>
->>>>>>> f9626ee3
       </modules>
     </profile>
 
@@ -530,12 +425,9 @@
         <module>modules/matterhorn-runtime-dependencies</module>
         <module>modules/matterhorn-runtime-info-ui</module>
         <module>modules/matterhorn-series-service-api</module>
-<<<<<<< HEAD
+        <module>modules/matterhorn-series-service-impl</module>
         <module>modules/matterhorn-smil-api</module>
         <module>modules/matterhorn-smil-impl</module>
-=======
-        <module>modules/matterhorn-series-service-impl</module>
->>>>>>> f9626ee3
         <module>modules/matterhorn-speech-recognition-service-api</module>
         <module>modules/matterhorn-textanalyzer-api</module>
         <module>modules/matterhorn-textanalyzer-impl</module>
@@ -544,13 +436,8 @@
         <module>modules/matterhorn-textextractor-ocropus</module>
         -->
         <module>modules/matterhorn-userdirectory-jpa</module>
-<<<<<<< HEAD
-        <module>modules/matterhorn-smil-api</module>
-        <module>modules/matterhorn-smil-impl</module>
         <module>modules/matterhorn-videoeditor-api</module>
         <module>modules/matterhorn-videoeditor-impl</module>
-=======
->>>>>>> f9626ee3
         <module>modules/matterhorn-videosegmenter-api</module>
         <module>modules/matterhorn-videosegmenter-impl</module>
         <module>modules/matterhorn-webconsole</module>
@@ -584,11 +471,8 @@
         <module>modules/matterhorn-runtime-info-ui</module>
         <module>modules/matterhorn-series-service-api</module>
         <module>modules/matterhorn-series-service-remote</module>
-<<<<<<< HEAD
         <module>modules/matterhorn-smil-api</module>
         <module>modules/matterhorn-smil-impl</module>
-=======
->>>>>>> f9626ee3
         <module>modules/matterhorn-speech-recognition-service-api</module>
         <module>modules/matterhorn-textanalyzer-api</module>
         <module>modules/matterhorn-textanalyzer-impl</module>
@@ -597,11 +481,8 @@
         <module>modules/matterhorn-textextractor-ocropus</module>
         -->
         <module>modules/matterhorn-userdirectory-jpa</module>
-<<<<<<< HEAD
         <module>modules/matterhorn-videoeditor-api</module>
         <module>modules/matterhorn-videoeditor-impl</module>
-=======
->>>>>>> f9626ee3
         <module>modules/matterhorn-videosegmenter-api</module>
         <module>modules/matterhorn-videosegmenter-impl</module>
         <module>modules/matterhorn-webconsole</module>
@@ -628,12 +509,9 @@
         <module>modules/matterhorn-metadata-api</module>
         <module>modules/matterhorn-mpeg7</module>
         <module>modules/matterhorn-runtime-dependencies</module>
-<<<<<<< HEAD
+        <module>modules/matterhorn-series-service-api</module>
         <module>modules/matterhorn-smil-api</module>
         <module>modules/matterhorn-smil-impl</module>
-=======
->>>>>>> f9626ee3
-        <module>modules/matterhorn-series-service-api</module>
         <module>modules/matterhorn-speech-recognition-service-api</module>
         <module>modules/matterhorn-textanalyzer-api</module>
         <module>modules/matterhorn-textanalyzer-remote</module>
@@ -1510,21 +1388,13 @@
       <dependency>
         <groupId>org.apache.httpcomponents</groupId>
         <artifactId>httpcore-osgi</artifactId>
-<<<<<<< HEAD
-        <version>4.1.4</version>
-=======
         <version>4.2.4</version>
->>>>>>> f9626ee3
       </dependency>
 
       <dependency>
         <groupId>org.apache.httpcomponents</groupId>
         <artifactId>httpclient-osgi</artifactId>
-<<<<<<< HEAD
-        <version>4.1.3</version>
-=======
         <version>4.2.5</version>
->>>>>>> f9626ee3
       </dependency>
 
       <dependency>
@@ -1670,8 +1540,6 @@
       <email>rubenperez@teltek.es</email>
       <organization>Teltek</organization>
       <organizationUrl>http://www.teltek.es</organizationUrl>
-<<<<<<< HEAD
-=======
       <roles>
         <role>developer</role>
       </roles>
@@ -1683,7 +1551,6 @@
       <email>ealonso@uvigo.es</email>
       <organization>University of Vigo</organization>
       <organizationUrl>http://www.uvigo.es</organizationUrl>
->>>>>>> f9626ee3
       <roles>
         <role>developer</role>
       </roles>
@@ -1962,11 +1829,7 @@
       </roles>
       <timezone>+2</timezone>
     </developer>
-<<<<<<< HEAD
- 	<developer>
-=======
-    <developer>
->>>>>>> f9626ee3
+    <developer>
       <id>nbirnbaum</id>
       <name>Nils H. Birnbaum</name>
       <email>nbirnbau@uni-osnabrueck.de</email>
@@ -1977,11 +1840,7 @@
       </roles>
       <timezone>+1</timezone>
     </developer>
-<<<<<<< HEAD
- 	<developer>
-=======
-    <developer>
->>>>>>> f9626ee3
+    <developer>
       <id>lrohner</id>
       <name>Lukas Rohner</name>
       <email>lukas@entwinemedia.com</email>
@@ -2038,8 +1897,6 @@
       </roles>
       <timezone>-8</timezone>
     </developer>
-<<<<<<< HEAD
-=======
     <developer>
       <id>jamesp</id>
       <name>James Perrin</name>
@@ -2095,7 +1952,6 @@
       </roles>
       <timezone>+1</timezone>
     </developer>
->>>>>>> f9626ee3
   </developers>
 
   <contributors><!-- TODO? -->
@@ -2307,17 +2163,6 @@
       </releases>
     </repository>
     <repository>
-      <id>sakai</id>
-      <name>Sakai Repo</name>
-      <url>http://source.sakaiproject.org/maven2</url>
-      <snapshots>
-        <enabled>false</enabled>
-      </snapshots>
-      <releases>
-        <enabled>true</enabled>
-      </releases>
-    </repository>
-    <repository>
       <id>eclipselink</id>
       <name>Eclipselink Repo</name>
       <url>http://download.eclipse.org/rt/eclipselink/maven.repo</url>
