/**
 *  Copyright 2009, 2010 The Regents of the University of California
 *  Licensed under the Educational Community License, Version 2.0
 *  (the "License"); you may not use this file except in compliance
 *  with the License. You may obtain a copy of the License at
 *
 *  http://www.osedu.org/licenses/ECL-2.0
 *
 *  Unless required by applicable law or agreed to in writing,
 *  software distributed under the License is distributed on an "AS IS"
 *  BASIS, WITHOUT WARRANTIES OR CONDITIONS OF ANY KIND, either express
 *  or implied. See the License for the specific language governing
 *  permissions and limitations under the License.
 *
 */
package org.opencastproject.userdirectory;

import org.opencastproject.kernel.security.persistence.JpaOrganization;
import org.opencastproject.security.api.Role;
import org.opencastproject.security.api.RoleProvider;
import org.opencastproject.security.api.SecurityService;
import org.opencastproject.security.api.User;
import org.opencastproject.security.api.UserProvider;
import org.opencastproject.util.NotFoundException;
import org.opencastproject.util.PasswordEncoder;

import com.google.common.base.Function;
import com.google.common.collect.MapMaker;

import org.osgi.service.component.ComponentContext;
import org.slf4j.Logger;
import org.slf4j.LoggerFactory;

import java.util.ArrayList;
import java.util.HashSet;
import java.util.Iterator;
import java.util.List;
import java.util.Map;
import java.util.Set;
import java.util.concurrent.ConcurrentMap;
import java.util.concurrent.TimeUnit;

import javax.persistence.EntityManager;
import javax.persistence.EntityManagerFactory;
import javax.persistence.EntityTransaction;
import javax.persistence.spi.PersistenceProvider;

/**
 * Manages and locates users using JPA.
 */
public class JpaUserAndRoleProvider implements UserProvider, RoleProvider {

  /** The logger */
  private static final Logger logger = LoggerFactory.getLogger(JpaUserAndRoleProvider.class);

  /** Username constant used in JSON formatted users */
  public static final String USERNAME = "username";

  /** Role constant used in JSON formatted users */
  public static final String ROLES = "roles";

  /** Encoding expected from all inputs */
  public static final String ENCODING = "UTF-8";

  /** The delimiter for the User cache */
  private static final String DELIMITER = ";==;";

  /** The JPA provider */
  protected PersistenceProvider persistenceProvider = null;

  /** The security service */
  protected SecurityService securityService = null;

  /** A cache of users, which lightens the load on the SQL server */
  private ConcurrentMap<String, Object> cache = null;

  /** A token to store in the miss cache */
  protected Object nullToken = new Object();

  /**
   * @param persistenceProvider
   *          the persistenceProvider to set
   */
  public void setPersistenceProvider(PersistenceProvider persistenceProvider) {
    this.persistenceProvider = persistenceProvider;
  }

  protected Map<String, Object> persistenceProperties;

  /**
   * @param persistenceProperties
   *          the persistenceProperties to set
   */
  public void setPersistenceProperties(Map<String, Object> persistenceProperties) {
    this.persistenceProperties = persistenceProperties;
  }

  /**
   * @param securityService
   *          the securityService to set
   */
  public void setSecurityService(SecurityService securityService) {
    this.securityService = securityService;
  }

  /** The factory used to generate the entity manager */
  protected EntityManagerFactory emf = null;

  /**
   * Callback for activation of this component.
   *
   * @param cc
   *          the component context
   */
  public void activate(ComponentContext cc) {
    logger.debug("activate");

    // Setup the caches
    cache = new MapMaker().expireAfterWrite(1, TimeUnit.MINUTES).makeComputingMap(new Function<String, Object>() {
      public Object apply(String id) {
        String[] key = id.split(DELIMITER);
        logger.trace("Loading user '{}':'{}' from database", key[0], key[1]);
        User user = loadUser(key[0], key[1]);
        return user == null ? nullToken : user;
      }
    });

    // Set up persistence
    emf = persistenceProvider.createEntityManagerFactory("org.opencastproject.userdirectory", persistenceProperties);
  }

  /**
   * Callback for deactivation of this component.
   */
  public void deactivate() {
    if (emf != null && emf.isOpen()) {
      emf.close();
    }
  }

  /**
   * {@inheritDoc}
   *
   * @see org.opencastproject.security.api.RoleProvider#getRolesForUser(String)
   */
  @Override
  public List<Role> getRolesForUser(String userName) {
    ArrayList<Role> roles = new ArrayList<Role>();
    User user = loadUser(userName);
    if (user == null)
      return roles;
    roles.addAll(user.getRoles());
    return roles;
  }

  /**
   * {@inheritDoc}
   *
   * @see org.opencastproject.security.api.UserProvider#findUsers(String, int, int)
   */
  @Override
  public Iterator<User> findUsers(String query, int offset, int limit) {
    if (query == null)
      throw new IllegalArgumentException("Query must be set");
    String orgId = securityService.getOrganization().getId();
    List<JpaUser> usersIterator = UserDirectoryPersistenceUtil.findUsersByQuery(orgId, query, limit, offset, emf);
    return new ArrayList<User>(usersIterator).iterator();
  }

  /**
   * {@inheritDoc}
   *
   * @see org.opencastproject.security.api.RoleProvider#findRoles(String, int, int)
   */
  @Override
  public Iterator<Role> findRoles(String query, int offset, int limit) {
    if (query == null)
      throw new IllegalArgumentException("Query must be set");
    String orgId = securityService.getOrganization().getId();
    List<JpaRole> rolesIterator = UserDirectoryPersistenceUtil.findRolesByQuery(orgId, query, limit, offset, emf);
    return new ArrayList<Role>(rolesIterator).iterator();
  }

  /**
   * {@inheritDoc}
   *
   * @see org.opencastproject.security.api.UserProvider#loadUser(java.lang.String)
   */
  @Override
  public User loadUser(String userName) {
    String orgId = securityService.getOrganization().getId();
    Object user = cache.get(userName.concat(DELIMITER).concat(orgId));
    if (user == nullToken) {
      return null;
    } else {
      return (User) user;
    }
  }

  @Override
  public Iterator<User> getUsers() {
    String orgId = securityService.getOrganization().getId();
    List<JpaUser> usersIterator = UserDirectoryPersistenceUtil.findUsers(orgId, 0, 0, emf);
    return new ArrayList<User>(usersIterator).iterator();
  }

  /**
   * {@inheritDoc}
   *
   * @see org.opencastproject.security.api.RoleDirectoryService#getRoles()
   */
  @Override
  public Iterator<Role> getRoles() {
    String orgId = securityService.getOrganization().getId();
    List<JpaRole> rolesIterator = UserDirectoryPersistenceUtil.findRoles(orgId, 0, 0, emf);
    return new ArrayList<Role>(rolesIterator).iterator();
  }

  /**
   * {@inheritDoc}
   *
   * @see org.opencastproject.security.api.UserProvider#getOrganization()
   */
  @Override
  public String getOrganization() {
    return ALL_ORGANIZATIONS;
  }

  /**
   * {@inheritDoc}
   *
   * @see java.lang.Object#toString()
   */
  @Override
  public String toString() {
    return getClass().getName();
  }

  /**
   * Loads a user from persistence
   *
   * @param userName
   *          the user name
   * @param organization
   *          the organization id
   * @return the loaded user or <code>null</code> if not found
   */
  public User loadUser(String userName, String organization) {
    return UserDirectoryPersistenceUtil.findUser(userName, organization, emf);
  }

  /**
   * Adds a user to the persistence
   *
   * @param user
   *          the user to add
   */
  public void addUser(JpaUser user) {
    // Create a JPA user with an encoded password.
    String encodedPassword = PasswordEncoder.encode(user.getPassword(), user.getUsername());
    Set<JpaRole> roles = UserDirectoryPersistenceUtil.saveRoles(user.getRoles(), emf);
    JpaOrganization organization = UserDirectoryPersistenceUtil.saveOrganization(
            (JpaOrganization) user.getOrganization(), emf);
    user = new JpaUser(user.getUsername(), encodedPassword, organization, roles);

    // Then save the user
    EntityManager em = null;
    EntityTransaction tx = null;
    try {
      em = emf.createEntityManager();
      tx = em.getTransaction();
      tx.begin();
      em.persist(user);
      tx.commit();
    } finally {
      cache.put(user.getUsername() + DELIMITER + user.getOrganization().getId(), user);
      if (tx.isActive()) {
        tx.rollback();
      }
      if (em != null)
        em.close();
    }
  }

  /**
   * Updates a user to the persistence
   * 
   * @param user
   *          the user to save
   * @throws NotFoundException
   */
  public User updateUser(JpaUser user) throws NotFoundException {
    if (UserDirectoryPersistenceUtil.findUser(user.getUsername(), user.getOrganization().getId(), emf) == null)
      throw new NotFoundException("User " + user.getUsername() + " not found.");

    // Update an JPA user with an encoded password.
    String encodedPassword = PasswordEncoder.encode(user.getPassword(), user.getUsername());
    Set<JpaRole> roles = UserDirectoryPersistenceUtil.saveRoles(user.getRoles(), emf);
    JpaOrganization organization = UserDirectoryPersistenceUtil.saveOrganization(
            (JpaOrganization) user.getOrganization(), emf);

    user = UserDirectoryPersistenceUtil.saveUser(new JpaUser(user.getUsername(), encodedPassword, organization, roles),
            emf);
    cache.put(user.getUsername() + DELIMITER + organization.getId(), user);

    return user;
  }

  /**
   * Delete the given user
   * 
   * @param username
   *          the name of the user to delete
   * @param orgId
   *          the organization id
   * @throws NotFoundException
   * @throws Exception
   */
  public void deleteUser(String username, String orgId) throws NotFoundException, Exception {
    UserDirectoryPersistenceUtil.deleteUser(username, orgId, emf);
    cache.remove(username + DELIMITER + orgId);
  }

  /**
   * Adds a role to the persistence
   *
   * @param jpaRole
   *          the role
   */
  public void addRole(JpaRole jpaRole) {
    HashSet<JpaRole> roles = new HashSet<JpaRole>();
    roles.add(jpaRole);
    UserDirectoryPersistenceUtil.saveRoles(roles, emf);
  }

<<<<<<< HEAD
=======
  /*
   * This user Endpoint has been moved to the kernel and uses now the UserDirectoryService instead of this class. The
   * update method is now obsolete and could be implemented as part of the UserDirectoryService API.
   *
   * @PUT
   *
   * @Path("{username}.json")
   *
   * @RestQuery(name = "roleupdate", description = "Updates a user's roles", returnDescription = "No content",
   * restParameters = @RestParameter(name = "roles", type = TEXT, isRequired = true, description =
   * "The user roles as a json array"), pathParameters = @RestParameter(name = "username", type = STRING, isRequired =
   * true, description = "The username"), reponses = {
   *
   * @RestResponse(responseCode = SC_NO_CONTENT, description = "The user roles have been updated."),
   *
   * @RestResponse(responseCode = SC_NOT_FOUND, description = "User not found") }) public Response
   * updateUserFromJson(@PathParam("username") String username, @FormParam("roles") String roles) throws
   * NotFoundException { JSONArray rolesArray = (JSONArray) JSONValue.parse(roles);
   *
   * EntityManager em = null; EntityTransaction tx = null; try { em = emf.createEntityManager(); tx =
   * em.getTransaction(); tx.begin(); // Find the existing user Query q = em.createNamedQuery("User.findByUsername");
   * q.setParameter("u", username); q.setParameter("o", securityService.getOrganization().getId()); JpaUser jpaUser =
   * null; try { jpaUser = (JpaUser) q.getSingleResult(); jpaUser.roles.clear(); for (Object role : rolesArray) {
   * jpaUser.roles.add(new JpaRole((String) role, (JpaOrganization) jpaUser.getOrganization())); } em.merge(jpaUser); }
   * catch (NoResultException e) { throw new NotFoundException(); } tx.commit(); return Response.noContent().build(); }
   * finally { if (tx.isActive()) { tx.rollback(); } if (em != null) em.close(); } }
   */

>>>>>>> 9cdc9e72
}<|MERGE_RESOLUTION|>--- conflicted
+++ resolved
@@ -332,36 +332,4 @@
     roles.add(jpaRole);
     UserDirectoryPersistenceUtil.saveRoles(roles, emf);
   }
-
-<<<<<<< HEAD
-=======
-  /*
-   * This user Endpoint has been moved to the kernel and uses now the UserDirectoryService instead of this class. The
-   * update method is now obsolete and could be implemented as part of the UserDirectoryService API.
-   *
-   * @PUT
-   *
-   * @Path("{username}.json")
-   *
-   * @RestQuery(name = "roleupdate", description = "Updates a user's roles", returnDescription = "No content",
-   * restParameters = @RestParameter(name = "roles", type = TEXT, isRequired = true, description =
-   * "The user roles as a json array"), pathParameters = @RestParameter(name = "username", type = STRING, isRequired =
-   * true, description = "The username"), reponses = {
-   *
-   * @RestResponse(responseCode = SC_NO_CONTENT, description = "The user roles have been updated."),
-   *
-   * @RestResponse(responseCode = SC_NOT_FOUND, description = "User not found") }) public Response
-   * updateUserFromJson(@PathParam("username") String username, @FormParam("roles") String roles) throws
-   * NotFoundException { JSONArray rolesArray = (JSONArray) JSONValue.parse(roles);
-   *
-   * EntityManager em = null; EntityTransaction tx = null; try { em = emf.createEntityManager(); tx =
-   * em.getTransaction(); tx.begin(); // Find the existing user Query q = em.createNamedQuery("User.findByUsername");
-   * q.setParameter("u", username); q.setParameter("o", securityService.getOrganization().getId()); JpaUser jpaUser =
-   * null; try { jpaUser = (JpaUser) q.getSingleResult(); jpaUser.roles.clear(); for (Object role : rolesArray) {
-   * jpaUser.roles.add(new JpaRole((String) role, (JpaOrganization) jpaUser.getOrganization())); } em.merge(jpaUser); }
-   * catch (NoResultException e) { throw new NotFoundException(); } tx.commit(); return Response.noContent().build(); }
-   * finally { if (tx.isActive()) { tx.rollback(); } if (em != null) em.close(); } }
-   */
-
->>>>>>> 9cdc9e72
 }