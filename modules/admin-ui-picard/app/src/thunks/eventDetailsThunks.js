--- conflicted
+++ resolved
@@ -9,7 +9,15 @@
 } from '../actions/eventDetailsActions';
 import axios from "axios";
 
-<<<<<<< HEAD
+// prepare http headers for posting to resources
+const getHttpHeaders = () => {
+    return {
+            headers: {
+                'Content-Type': 'application/x-www-form-urlencoded'
+            }
+    };
+}
+
 export const saveAccessPolicies = (eventId, policies) => async (dispatch) => {
     const ace = JSON.stringify({acl: {
             ace: policies
@@ -51,17 +59,6 @@
     } catch (e) {
         console.log(e);
     }
-=======
-
-// prepare http headers for posting to resources
-const getHttpHeaders = () => {
-    return {
-            headers: {
-                'Content-Type': 'application/x-www-form-urlencoded'
-            }
-    };
->>>>>>> ef17f26e
-}
 
 export const fetchComments = (eventId) => async (dispatch) => {
     try {
