--- conflicted
+++ resolved
@@ -226,16 +226,9 @@
             authorizationService.removeAcl(mp, AclScope.Episode);
 
             for (MediaPackageElement distributedEpisodeAcl : distributedEpisodeAcls) {
-<<<<<<< HEAD
               List<MediaPackageElement> mpes = distributionService.retractSync(CHANNEL_ID, mp,
                       distributedEpisodeAcl.getIdentifier());
               if (mpes == null) {
-=======
-              Job retractJob = distributionService.retract(CHANNEL_ID, mp, distributedEpisodeAcl.getIdentifier());
-              JobBarrier barrier = new JobBarrier(null, serviceRegistry, jobBarrierPollingRate, retractJob);
-              Result jobResult = barrier.waitForJobs();
-              if (!jobResult.getStatus().get(retractJob).equals(FINISHED)) {
->>>>>>> 176e7929
                 logger.error("Unable to retract episode XACML {}", distributedEpisodeAcl.getIdentifier());
               }
             }
@@ -244,16 +237,9 @@
           Attachment fileRepoCopy = authorizationService.setAcl(mp, AclScope.Series, seriesItem.getAcl()).getB();
 
           // Distribute the updated XACML file
-<<<<<<< HEAD
           List<MediaPackageElement> mpes = distributionService.distributeSync(CHANNEL_ID, mp,
                   fileRepoCopy.getIdentifier());
           if (mpes != null && mpes.size() == 1) {
-=======
-          Job distributionJob = distributionService.distribute(CHANNEL_ID, mp, fileRepoCopy.getIdentifier());
-          JobBarrier barrier = new JobBarrier(null, serviceRegistry, jobBarrierPollingRate, distributionJob);
-          Result jobResult = barrier.waitForJobs();
-          if (jobResult.getStatus().get(distributionJob).equals(FINISHED)) {
->>>>>>> 176e7929
             mp.remove(fileRepoCopy);
             mp.add(mpes.get(0));
           } else {
@@ -279,15 +265,8 @@
             c.setChecksum(null);
 
             // Distribute the updated series dc
-<<<<<<< HEAD
             List<MediaPackageElement> mpes = distributionService.distributeSync(CHANNEL_ID, mp, c.getIdentifier());
             if (mpes != null && mpes.size() == 1) {
-=======
-            Job distributionJob = distributionService.distribute(CHANNEL_ID, mp, c.getIdentifier());
-            JobBarrier barrier = new JobBarrier(null, serviceRegistry, jobBarrierPollingRate, distributionJob);
-            Result jobResult = barrier.waitForJobs();
-            if (jobResult.getStatus().get(distributionJob).equals(FINISHED)) {
->>>>>>> 176e7929
               mp.remove(c);
               mp.add(mpes.get(0));
             } else {
@@ -311,13 +290,7 @@
         }
 
         // Update the search index with the modified mediapackage
-<<<<<<< HEAD
         searchService.addSynchronously(mp);
-=======
-        Job searchJob = searchService.add(mp);
-        JobBarrier barrier = new JobBarrier(null, serviceRegistry, jobBarrierPollingRate, searchJob);
-        barrier.waitForJobs();
->>>>>>> 176e7929
       }
     } catch (SearchException e) {
       logger.warn("Unable to find mediapackages for series {} in search: {}", seriesItem, e.getMessage());
