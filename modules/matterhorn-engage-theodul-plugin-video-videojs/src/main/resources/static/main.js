/**
 * Copyright 2009-2011 The Regents of the University of California Licensed
 * under the Educational Community License, Version 2.0 (the "License"); you may
 * not use this file except in compliance with the License. You may obtain a
 * copy of the License at
 *
 * http://www.osedu.org/licenses/ECL-2.0
 *
 * Unless required by applicable law or agreed to in writing, software
 * distributed under the License is distributed on an "AS IS" BASIS, WITHOUT
 * WARRANTIES OR CONDITIONS OF ANY KIND, either express or implied. See the
 * License for the specific language governing permissions and limitations under
 * the License.
 */
/*jslint browser: true, nomen: true*/
/*global define*/
define(["require", "jquery", "underscore", "backbone", "engage/engage_core"], function(require, $, _, Backbone, Engage) {
    "use strict";
    var PLUGIN_NAME = "Engage VideoJS Videodisplay";
    var PLUGIN_TYPE = "engage_video";
    var PLUGIN_VERSION = "1.0";
    var PLUGIN_TEMPLATE = "template.html";
    var PLUGIN_TEMPLATE_MOBILE = "template_mobile.html";
    var PLUGIN_TEMPLATE_EMBED = "template_embed.html";
    var PLUGIN_STYLES = [
        "style.css",
        "lib/videojs/video-js.css"
    ];
    var PLUGIN_STYLES_MOBILE = [
        "style_mobile.css",
        "lib/videojs/video-js.css"
    ];
    var PLUGIN_STYLES_EMBED = [
        "style_embed.css",
        "lib/videojs/video-js.css"
    ];

    var plugin;
    var events = {
        play: new Engage.Event("Video:play", "plays the video", "both"),
        pause: new Engage.Event("Video:pause", "pauses the video", "both"),
        ready: new Engage.Event("Video:ready", "all videos loaded successfully", "trigger"),
        ended: new Engage.Event("Video:ended", "end of the video", "trigger"),
        playerLoaded: new Engage.Event("Video:playerLoaded", "player loaded successfully", "trigger"),
        synchronizing: new Engage.Event("Video:synchronizing", "synchronizing videos with the master video", "trigger"),
        buffering: new Engage.Event("Video:buffering", "video is buffering", "trigger"),
        bufferedAndAutoplaying: new Engage.Event("Video:bufferedAndAutoplaying", "buffering successful, was playing, autoplaying now", "trigger"),
        customNotification: new Engage.Event("Notification:customNotification", "a custom message", "trigger"),
        customError: new Engage.Event("Notification:customError", "an error occured", "trigger"),
        bufferedButNotAutoplaying: new Engage.Event("Video:bufferedButNotAutoplaying", "buffering successful, was not playing, not autoplaying now", "trigger"),
        timeupdate: new Engage.Event("Video:timeupdate", "timeupdate happened", "trigger"),
        volumechange: new Engage.Event("Video:volumechange", "volume change happened", "trigger"),
        fullscreenChange: new Engage.Event("Video:fullscreenChange", "fullscreen change happened", "trigger"),
        usingFlash: new Engage.Event("Video:usingFlash", "flash is being used", "trigger"),
        numberOfVideodisplaysSet: new Engage.Event("Video:numberOfVideodisplaysSet", "the number of videodisplays has been set", "trigger"),
        aspectRatioSet: new Engage.Event("Video:aspectRatioSet", "the aspect ratio has been calculated", "trigger"),
        isAudioOnly: new Engage.Event("Video:isAudioOnly", "whether it's audio only or not", "trigger"),
        audioCodecNotSupported: new Engage.Event("Video:audioCodecNotSupported", "when the audio codec seems not to be supported by the browser", "trigger"),
        plugin_load_done: new Engage.Event("Core:plugin_load_done", "", "handler"),
        fullscreenEnable: new Engage.Event("Video:fullscreenEnable", "go to fullscreen", "handler"),
        fullscreenCancel: new Engage.Event("Video:fullscreenCancel", "cancel fullscreen", "handler"),
        volumeSet: new Engage.Event("Video:volumeSet", "set the volume", "handler"),
        volumeGet: new Engage.Event("Video:volumeGet", "get the volume", "handler"),
        sliderStop: new Engage.Event("Slider:stop", "slider stopped", "handler"),
        seek: new Engage.Event("Video:seek", "seek video to a given position in seconds", "handler"),
        playbackRateChanged: new Engage.Event("Video:playbackRateChanged", "The video playback rate changed", "handler"),
        mediaPackageModelError: new Engage.Event("MhConnection:mediaPackageModelError", "", "handler")
    };

    var isDesktopMode = false;
    var isEmbedMode = false;
    var isMobileMode = false;

    // desktop, embed and mobile logic
    switch (Engage.model.get("mode")) {
        case "mobile":
            plugin = {
                name: PLUGIN_NAME,
                type: PLUGIN_TYPE,
                version: PLUGIN_VERSION,
                styles: PLUGIN_STYLES_MOBILE,
                template: PLUGIN_TEMPLATE_MOBILE,
                events: events
            };
            isMobileMode = true;
            break;
        case "embed":
            plugin = {
                name: PLUGIN_NAME,
                type: PLUGIN_TYPE,
                version: PLUGIN_VERSION,
                styles: PLUGIN_STYLES_EMBED,
                template: PLUGIN_TEMPLATE_EMBED,
                events: events
            };
            isEmbedMode = true;
            break;
        case "desktop":
        default:
            plugin = {
                name: PLUGIN_NAME,
                type: PLUGIN_TYPE,
                version: PLUGIN_VERSION,
                styles: PLUGIN_STYLES,
                template: PLUGIN_TEMPLATE,
                events: events
            };
            isDesktopMode = true;
            break;
    }

    /* change these variables */
    var videoPath = "lib/videojs/video";
    var synchronizePath = "lib/synchronize";
    var videojs_swf_path = "lib/videojs/video-js.swf";
    var videoDisplaySizeFactor = 1.1;
    var videoDisplaySizeTimesCheck = 100; // the smaller the factor, the higher the times check!
    var checkVideoDisplaySizeTimeout = 1500;
    var audioLoadTimeoutCheckDelay = 5000;

    /* don't change these variables */
    var isAudioOnly = false;
    var isUsingFlash = false;
    var aspectRatio = "";
    var initCount = 4;
    var mediapackageError = false;
    var videoDisplayNamePrefix = "videojs_videodisplay_";
    var id_engage_video = "engage_video";
    var id_videojs_wrapper = "videojs_wrapper";
    var id_videoDisplayClass = "videoDisplay";
    var id_engageContent = "engage_content";
    var id_videojs_wrapperClass = "videojs_wrapper";
    var id_engage_video = "engage_video";
    var id_page_cover = "page-cover";
    var id_btn_fullscreenCancel = "btn_fullscreenCancel";
    var id_generated_videojs_flash_component = "videojs_videodisplay_0_flash_api";
    var id_btn_openInPlayer = "btn_openInPlayer";
    var id_btn_switchPlayer = "btn_switchPlayer";
    var id_btn_video1 = "btn-video1";
    var id_btn_video2 = "btn-video2";
    var id_switchPlayer_value = "switchPlayer-value";
    var id_audioDisplay = "audioDisplay";
    var class_vjs_switchPlayer = "vjs-switchPlayer";
    var class_btn_video = "btn-video";
    var class_vjs_menu_button = "vjs-menu-button";
    var class_vjs_switchPlayer_value = "vjs-switchPlayer-value";
    var class_vjs_menu = "vjs-menu";
    var class_vjs_menu_content = "vjs-menu-content";
    var class_vjs_menu_item = "vjs-menu-item";
    var class_vjsposter = "vjs-poster";
    var class_vjs_openInPlayer = "vjs-openInPlayer";
    var class_vjs_control = "vjs-control";
    var class_vjs_control_text = "vjs-control-text";
    var class_vjs_mute_control = "vjs-mute-control";
    var class_audio_wrapper = "audio_wrapper";
    var class_audioDisplay = "audioDisplay";
    var class_audioDisplayError = "audioDisplayError";
    var videosReady = false;
    var pressedPlayOnce = false;
    var mediapackageChange = "change:mediaPackage";
    var videoDataModelChange = "change:videoDataModel";
    var event_html5player_volumechange = "volumechange";
    var event_html5player_fullscreenchange = "fullscreenchange";
    var event_sjs_allPlayersReady = "sjs:allPlayersReady";
    var event_sjs_playerLoaded = "sjs:playerLoaded";
    var event_sjs_masterPlay = "sjs:masterPlay";
    var event_sjs_masterPause = "sjs:masterPause";
    var event_sjs_masterEnded = "sjs:masterEnded";
    var event_sjs_masterTimeupdate = "sjs:masterTimeupdate";
    var event_sjs_synchronizing = "sjs:synchronizing";
    var event_sjs_buffering = "sjs:buffering";
    var event_sjs_bufferedAndAutoplaying = "sjs:bufferedAndAutoplaying";
    var event_sjs_bufferedButNotAutoplaying = "sjs:bufferedButNotAutoplaying";
    var event_sjs_isUsingFlash = "sjs:isUsingFlash";
    var event_sjs_debug = "sjs:debug";
    var currentlySelectedVideodisplay = 0;
    var globalVideoSource = new Array();

    function escapeRegExp(string) {
        return string.replace(/([.*+?^=!:${}()|\[\]\/\\])/g, "\\$1");
    }

    function replaceAll(string, find, replace) {
        return string.replace(new RegExp(escapeRegExp(find), "g"), replace);
    }

    var VideoDataView = Backbone.View.extend({
        el: $("#" + id_engage_video), // every view has an element associated with it
        initialize: function(videoDataModel, template, videojs_swf) {
            this.setElement($(plugin.container)); // every plugin view has it"s own container associated with it
            this.model = videoDataModel;
            this.template = template;
            this.videojs_swf = videojs_swf;
            // bind the render function always to the view
            _.bindAll(this, "render");
            // listen for changes of the model and bind the render function to this
            this.model.bind("change", this.render);
            this.render();
        },
        render: function() {
            var src = (this.model.get("videoSources") && this.model.get("videoSources")["audio"]) ? this.model.get("videoSources")["audio"] : [];
            var tempVars = {
                ids: this.model.get("ids"),
                type: this.model.get("type"),
                sources: src
            };
            if (isEmbedMode && !isAudioOnly) {
                tempVars.id = this.model.get("ids")[0];
            }
            // compile template and load into the html
            this.$el.html(_.template(this.template, tempVars));

            var i = 0;
            var videoDisplays = this.model.get("ids");
            var videoSources = this.model.get("videoSources");

            if (!mediapackageError) {
                // get aspect ratio
                aspectRatio = null;
                var as1 = 0;
                for (var i = 0; i < videoDisplays.length; ++i) {
                    if (videoSources.presenter && (videoSources.presenter.length > 0) && videoSources.presenter[i] && videoSources.presenter[i].resolution) {
                        for (var j = 0; j < videoSources.presenter.length; ++j) {
                            var aspectRatio_tmp = videoSources.presenter[j].resolution;
                            var t_tmp = $.type(aspectRatio_tmp);
                            if ((t_tmp === "string") && (/\d+x\d+/.test(aspectRatio_tmp))) {
                                aspectRatio_tmp = aspectRatio_tmp.match(/(\d+)x(\d+)/);
                                if ((aspectRatio == null) || (as1 < parseInt(aspectRatio_tmp[1]))) {
                                    as1 = parseInt(aspectRatio_tmp[1]);
                                    aspectRatio = videoSources.presenter[j].resolution;
                                }
                            }
                        }

                        var t = $.type(aspectRatio);

                        if ((t === "string") && (/\d+x\d+/.test(aspectRatio))) {
                            aspectRatio = aspectRatio.match(/(\d+)x(\d+)/);
                            break;
                        }
                    }
                    // TODO: Same code as above...
                    else if (videoSources.presentation && (videoSources.presentation.length > 0) && videoSources.presentation[i] && videoSources.presentation[i].resolution) {
                        for (var j = 0; j < videoSources.presentation.length; ++j) {
                            var aspectRatio_tmp = videoSources.presentation[j].resolution;
                            var t_tmp = $.type(aspectRatio_tmp);
                            if ((t_tmp === "string") && (/\d+x\d+/.test(aspectRatio_tmp))) {
                                aspectRatio_tmp = aspectRatio_tmp.match(/(\d+)x(\d+)/);
                                if ((aspectRatio == null) || (as1 < parseInt(aspectRatio_tmp[1]))) {
                                    as1 = parseInt(aspectRatio_tmp[1]);
                                    aspectRatio = videoSources.presentation[j].resolution;
                                }
                            }
                        }

                        var t = $.type(aspectRatio);

                        if ((t === "string") && (/\d+x\d+/.test(aspectRatio))) {
                            aspectRatio = aspectRatio.match(/(\d+)x(\d+)/);
                            break;
                        }
                    }
                }

                $(window).on("orientationchange", function(event) {
                    //Engage.log("Device twisted!");
                    //orderVideoDisplays(videoDisplays);
                });

                isAudioOnly = this.model.get("type") == "audio";
                Engage.trigger(plugin.events.isAudioOnly.getName(), isAudioOnly);

                if (isDesktopMode) {
                    var i = 0;
                    for (var v in videoSources) {
                        if ((videoSources[v].length > 0) && (videoDisplays.length > i)) {
                            initVideojsVideo(videoDisplays[i], videoSources[v], this.videojs_swf);
                            ++i;
                        }
                    }

                    if ((aspectRatio != null) && (videoDisplays.length > 0)) {
                        aspectRatio[1] = parseInt(aspectRatio[1]);
                        aspectRatio[2] = parseInt(aspectRatio[2]);
                        Engage.log("Video: Aspect ratio: " + aspectRatio[1] + "x" + aspectRatio[2] + " == " + ((aspectRatio[2] / aspectRatio[1]) * 100));
                        Engage.trigger(plugin.events.aspectRatioSet.getName(), [aspectRatio[1], aspectRatio[2], (aspectRatio[2] / aspectRatio[1]) * 100]);
                        $("." + id_videoDisplayClass).css("width", (((1 / videoDisplays.length) * 100) - 0.5) + "%");
                        $("." + id_videoDisplayClass).each(function(index) {
                            if ((index % 2) == 1) {
                                $(this).css("float", "right");
                            }
                        });
                        for (var i = 0; i < videoDisplays.length; ++i) {
                            $("#" + videoDisplays[i]).css("padding-top", (aspectRatio[2] / aspectRatio[1] * 100) + "%").addClass("auto-height");
                        }
                    } else {
                        Engage.trigger(plugin.events.aspectRatioSet.getName(), -1, -1, -1);
                    }

                    // small hack for the posters: A poster is only being displayed when controls=true, so do it manually
                    $("." + class_vjsposter).show();

                    Engage.trigger(plugin.events.numberOfVideodisplaysSet.getName(), videoDisplays.length);

                    if (videoDisplays.length > 0) {
                        var nr = 0;
                        for (var v in videoSources) {
                            if (videoSources[v].length > 0) {
                                ++nr;
                            }
                        }

                        // set first videoDisplay as master
                        registerEvents(isAudioOnly ? id_audioDisplay : videoDisplays[0], videoDisplays.length);

                        if (nr >= 2) {
                            // throw some important synchronize.js-events for other plugins
                            $(document).on(event_sjs_allPlayersReady, function(event) {
                                videosReady = true;
                                Engage.trigger(plugin.events.ready.getName());
                            });
                            $(document).on(event_sjs_playerLoaded, function(event) {
                                Engage.trigger(plugin.events.playerLoaded.getName());
                            });
                            $(document).on(event_sjs_masterPlay, function(event) {
                                Engage.trigger(plugin.events.play.getName(), true);
                                pressedPlayOnce = true;
                            });
                            $(document).on(event_sjs_masterPause, function(event) {
                                Engage.trigger(plugin.events.pause.getName(), true);
                            });
                            $(document).on(event_sjs_masterEnded, function(event) {
                                Engage.trigger(plugin.events.ended.getName(), true);
                            });
                            $(document).on(event_sjs_masterTimeupdate, function(event, time) {
                                Engage.trigger(plugin.events.timeupdate.getName(), time, true);
                            });
                            $(document).on(event_sjs_synchronizing, function(event) {
                                Engage.trigger(plugin.events.synchronizing.getName());
                            });
                            $(document).on(event_sjs_buffering, function(event) {
                                Engage.trigger(plugin.events.buffering.getName());
                            });
                            $(document).on(event_sjs_bufferedAndAutoplaying, function(event) {
                                Engage.trigger(plugin.events.bufferedAndAutoplaying.getName());
                            });
                            $(document).on(event_sjs_bufferedButNotAutoplaying, function(event) {
                                Engage.trigger(plugin.events.bufferedButNotAutoplaying.getName());
                            });

                            var i = 0;
                            for (var vd in videoDisplays) {
                                if (i > 0) {
                                    // sync every other videodisplay with the master
                                    $.synchronizeVideos(0, videoDisplays[0], videoDisplays[vd]);
                                    Engage.log("Video: Videodisplay " + vd + " is now being synchronized with the master videodisplay");
                                }
                                ++i;
                            }
                            if (isUsingFlash) {
                                $(document).trigger(event_sjs_isUsingFlash, []);
                                $(document).trigger(event_sjs_debug, Engage.model.get("isDebug"));
                            }
                        } else {
                            videosReady = true;
                            if (!isAudioOnly) {
                                Engage.trigger(plugin.events.ready.getName());
                            }
                        }

                        if (this.model.get("type") != "audio") {
                            $(window).resize(function() {
                                checkVideoDisplaySize();
                            });
                        }
                    }
                } else if (isEmbedMode) {
                    var nrOfVideoSources = 0;
                    var init = false;
                    for (var v in videoSources) {
                        if (videoSources[v].length > 0) {
                            if (!init) { // just init the first video
                                init = true;
                                initVideojsVideo(videoDisplays[i], videoSources[v], this.videojs_swf);
                            }
                            globalVideoSource.push({
                                id: videoDisplays[i],
                                src: videoSources[v]
                            });
                        }
                    }

                    if ((videoDisplays.length > 1) && (globalVideoSource.length > 1)) {
                        $("." + class_vjs_mute_control).after("<div id=\"" + id_btn_switchPlayer + "\" class=\"" + class_vjs_switchPlayer + " " + class_vjs_control + " " + class_vjs_menu_button + "\" role=\"button\" aria-live=\"polite\" tabindex=\"0\"></div>");
                        $("#" + id_btn_switchPlayer).append(
                            "<div class=\"vjs-control-content\">" +
                            "<span class=\"" + class_vjs_control_text + "\">Switch player</span>" +
                            "</div>" +
                            "<div id=\"" + id_switchPlayer_value + "\" class=\"" + class_vjs_switchPlayer_value + "\">" +
                            "Vid. 1" +
                            "</div>" +
                            "<div class=\"" + class_vjs_menu + "\">" +
                            "<ul class=\"" + class_vjs_menu_content + "\">" +
                            "<li id=\"" + id_btn_video1 + "\" aria-selected=\"true\" tabindex=\"0\" aria-live=\"polite\" role=\"button\" class=\"" + class_vjs_menu_item + " " + class_btn_video + "\">Video 1</li>" +
                            "<li id=\"" + id_btn_video2 + "\" aria-selected=\"false\" tabindex=\"0\" aria-live=\"polite\" role=\"button\" class=\"" + class_vjs_menu_item + " " + class_btn_video + "\">Video 2</li>" +
                            "</ul>" +
                            "</div>"
                        );
                        $("#" + id_btn_video1).click(function(e) {
                            $("#" + id_switchPlayer_value).html("Vid. 1");
                            if (!currentlySelectedVideodisplay == 0) {
                                currentlySelectedVideodisplay = 0;
                                videojs(globalVideoSource[0].id).src(globalVideoSource[0].src);
                            }
                        });
                        $("#" + id_btn_video2).click(function(e) {
                            $("#" + id_switchPlayer_value).html("Vid. 2");
                            if (!currentlySelectedVideodisplay == 1) {
                                currentlySelectedVideodisplay = 1;
                                videojs(globalVideoSource[1].id).src(globalVideoSource[1].src);
                            }
                        });
                    }
                    $("." + class_vjs_mute_control).after("<div id=\"" + id_btn_openInPlayer + "\" class=\"" + class_vjs_openInPlayer + " " + class_vjs_control + "\" role=\"button\" aria-live=\"polite\" tabindex=\"0\"><div><span class=\"" + class_vjs_control_text + "\">Open in player</span></div></div>");
                    $("." + class_audio_wrapper).append("<a id=\"" + id_btn_openInPlayer + "\" href=\"#\">Open in player</a>");

                    $("#" + id_btn_openInPlayer).click(function(e) {
                        e.preventDefault();
                        var str = window.location.href;
                        if (str.indexOf("mode=embed") == -1) {
                            str += "&mode=embed";
                        } else {
                            str = replaceAll(str, "mode=embed", "mode=desktop");
                        }
                        Engage.trigger(plugin.events.pause.getName(), false);
                        window.open(str, "_blank");
                    });

                    if ((aspectRatio != null) && (videoDisplays.length > 0)) {
                        aspectRatio[1] = parseInt(aspectRatio[1]);
                        aspectRatio[2] = parseInt(aspectRatio[2]);
                        Engage.log("Video: Aspect ratio: " + aspectRatio[1] + "x" + aspectRatio[2] + " == " + ((aspectRatio[2] / aspectRatio[1]) * 100));
                        Engage.trigger(plugin.events.aspectRatioSet.getName(), aspectRatio[1], aspectRatio[2], (aspectRatio[2] / aspectRatio[1]) * 100);
                        $("." + id_videoDisplayClass).css("width", "100%");
                        for (var i = 0; i < videoDisplays.length; ++i) {
                            $("#" + videoDisplays[i]).css("padding-top", (aspectRatio[2] / aspectRatio[1] * 100) + "%").addClass("auto-height");
                        }
                    } else {
                        Engage.trigger(plugin.events.aspectRatioSet.getName(), -1, -1, -1);
                    }

                    // small hack for the posters: A poster is only being displayed when controls=true, so do it manually
                    $("." + class_vjsposter).show();
                    Engage.trigger(plugin.events.numberOfVideodisplaysSet.getName(), videoDisplays.length);

                    if (videoDisplays.length > 0) {
                        // set first videoDisplay as master
                        registerEvents(isAudioOnly ? id_audioDisplay : videoDisplays[0], 1);

                        videosReady = true;
                        Engage.trigger(plugin.events.ready.getName());

                        if (this.model.get("type") != "audio") {
                            $(window).resize(function() {
                                checkVideoDisplaySize();
                            });
                        }
                    }

                } else if (isMobileMode) {
<<<<<<< HEAD
                    for (var v in videoSources) {
                        if (videoSources[v].length > 0) {
                            initVideojsVideo(videoDisplays[i], videoSources[v], this.videojs_swf);
                            ++i;
                        }
                    }

                    if ((aspectRatio != null) && (videoDisplays.length > 0)) {
                        aspectRatio[1] = parseInt(aspectRatio[1]);
                        aspectRatio[2] = parseInt(aspectRatio[2]);
                        Engage.log("Video: Aspect ratio: " + aspectRatio[1] + "x" + aspectRatio[2] + " == " + ((aspectRatio[2] / aspectRatio[1]) * 100));
                        Engage.trigger(plugin.events.aspectRatioSet.getName(), [aspectRatio[1], aspectRatio[2], (aspectRatio[2] / aspectRatio[1]) * 100]);
                    }

                    if (Engage.model.get("orientation") == "portrait") {
                        $("." + id_videoDisplayClass).css("width", "99.5%");
                    } else if (Engage.model.get("orientation") == "landscape") {
=======
                    if (Engage.model.get("orientation") == "portrait") {
                        Engage.log("Portrait");
                        $("." + id_videoDisplayClass).css("width", "99.5%");
                    } else if (Engage.model.get("orientation") == "landscape") {
                        Engage.log("landscape");
>>>>>>> 1880480d
                        $("." + id_videoDisplayClass).css("width", (((1 / videoDisplays.length) * 100) - 2) + "%");
                    }

                    for (var i = 0; i < videoDisplays.length; ++i) {
                        $("#" + videoDisplays[i]).css("padding-top", (aspectRatio[2] / aspectRatio[1] * 100) + "%").addClass("auto-height");
                        // $("#" + videoDisplays[i]).addClass("auto-height");
                    }

                    Engage.trigger(plugin.events.numberOfVideodisplaysSet.getName(), videoDisplays.length);

                    if (videoDisplays.length > 0) {
                        var nr = 0;
                        
                        for (var v in videoSources) {
                            if (videoSources[v].length > 0) {
                                ++nr;
                            }
                        }

                        // first as masterdisplay
                        registerEvents(videoDisplays[0], videoDisplays.length);
                        
                        if(nr >= 2) {
                            // TODO Multi Video
                        } else {
                            videosReady = true;
                            Engage.trigger(plugin.events.ready.getName());
                        }

                    }

                }
                if (this.model.get("type") != "audio") {
                    checkVideoDisplaySize();
                    window.setTimeout(checkVideoDisplaySize, checkVideoDisplaySizeTimeout);
                }
            }
        }
    });

    var VideoDataModel = Backbone.Model.extend({
        initialize: function(ids, videoSources, duration) {
            Engage.log("Video: Init VideoDataModel");
            Engage.log(Engage.model.get("orientation"));

            this.attributes.ids = ids;
            this.attributes.type = videoSources.audio ? "audio" : "video";
            this.attributes.videoSources = videoSources;
            this.attributes.duration = duration;
        },
        defaults: {
            "ids": [],
            "type": "video",
            "videoSources": [],
            "isPlaying": false,
            "currentTime": -1,
            "duration": -1
        }
    });

    function initVideojsVideo(id, videoSource, videojs_swf) {
        Engage.log("Video: Initializing video.js-display '" + id + "'");

        if (id) {
            if (videoSource) {

                if (!isAudioOnly) {
                    var videoOptions = {
                        "controls": false,
                        "autoplay": false,
                        "preload": "auto",
                        "poster": videoSource.poster ? videoSource.poster : "",
                        "loop": false,
                        "width": "100%",
                        "height": "100%"
                    };
                    if (isEmbedMode) {
                        videoOptions.controls = true;
                    }

                    // init video.js
                    videojs(id, videoOptions, function() {
                        var theodulVideodisplay = this;
                        // set sources
                        theodulVideodisplay.src(videoSource);
                    });
                    // URL to the flash swf
                    if (videojs_swf) {
                        Engage.log("Video: Loaded flash component");
                        videojs.options.flash.swf = videojs_swf;
                    } else {
                        Engage.log("Video: No flash component loaded");
                    }
                    isUsingFlash = $("#" + id_generated_videojs_flash_component).length > 0;
                    Engage.trigger(plugin.events.usingFlash.getName(), isUsingFlash);
                }
            } else {
                Engage.log("Video: Error: No video source available");
                $("#" + id_videojs_wrapper).html("No video sources available.");
            }
        } else {
            Engage.log("Video: Error: No ID available");
            $("#" + id_videojs_wrapper).html("No video available.");
        }
    }

    function orderVideoDisplays(videoDisplays) {
        Engage.log(Engage.model.get("orientation"));
        if (Engage.model.get("orientation") == "portrait") {
            $("." + id_videoDisplayClass).css("width", "99.5%");
        } else if (Engage.model.get("orientation") == "landscape") {
            $("." + id_videoDisplayClass).css("width", (((1 / videoDisplays.length) * 100) - 2) + "%");
        }
    }

    function checkVideoDisplaySize() {
        // make sure the video height is not greater than the window height
        if (Engage.model.get("mode") == "mobile") {
            if (Engage.model.get("orientation") == "portrait") {
                $("#" + id_engageContent).css("height", $(window).height() * 0.79);
                $("#" + id_engageContent).css("width", $(window).width() * 0.9);
            } else if (Engage.model.get("orientation") == "landscape") {
                $("#" + id_engageContent).css("height", $(window).height() * 0.67);
                $("#" + id_engageContent).css("width", $(window).width() * 0.9);
            };

        } else {
            $("#" + id_engageContent).css("max-width", "");
            for (var i = 0; i < videoDisplaySizeTimesCheck; ++i) {
                if ($(window).height() < ($("." + id_videojs_wrapperClass).position().top + $("." + id_videojs_wrapperClass).height())) {
                    $("#" + id_engageContent).css("max-width", $("#" + id_engageContent).width() / videoDisplaySizeFactor);
                } else {
                    break;
                }
            }
        }
    }

    function registerEvents(videoDisplay) {
        var theodulVideodisplay = videojs(videoDisplay);

        $(window).resize(function() {
            checkVideoDisplaySize();
        });

        Engage.on(plugin.events.play.getName(), function() {
            if (videosReady) {
                theodulVideodisplay.play();
            }
        });
        Engage.on(plugin.events.pause.getName(), function() {
            theodulVideodisplay.pause();
        });
    }

    /**
     * Returns the formatted seconds
     *
     * @param seconds seconds to format
     * @return formatted seconds
     */
    function formatSeconds(seconds) {
        if (!seconds) {
            seconds = 0;
        }
        seconds = (seconds < 0) ? 0 : seconds;
        var result = "";
        if (parseInt(seconds / 3600) < 10) {
            result += "0";
        }
        result += parseInt(seconds / 3600);
        result += ":";
        if ((parseInt(seconds / 60) - parseInt(seconds / 3600) * 60) < 10) {
            result += "0";
        }
        result += parseInt(seconds / 60) - parseInt(seconds / 3600) * 60;
        result += ":";
        if (seconds % 60 < 10) {
            result += "0";
        }
        result += seconds % 60;
        if (result.indexOf(".") != -1) {
            result = result.substring(0, result.lastIndexOf(".")); // get rid of the .ms
        }
        return result;
    }

    function registerEvents(videoDisplay, numberOfVideodisplays) {

        if (isAudioOnly) {
            var audioPlayer_id = $("#" + videoDisplay);
            var audioPlayer = audioPlayer_id[0];
            var audioLoadTimeout = window.setTimeout(function() {
                Engage.trigger(plugin.events.audioCodecNotSupported.getName());
                $("." + class_audioDisplay).hide();
                $("." + class_audioDisplayError).show();
            }, audioLoadTimeoutCheckDelay);
            audioPlayer_id.on("canplay", function() {
                Engage.trigger(plugin.events.ready.getName());
                window.clearTimeout(audioLoadTimeout);
            });
            audioPlayer_id.on("play", function() {
                Engage.trigger(plugin.events.play.getName(), true);
                pressedPlayOnce = true;
            });
            audioPlayer_id.on("pause", function() {
                Engage.trigger(plugin.events.pause.getName(), true);
            });
            audioPlayer_id.on("ended", function() {
                Engage.trigger(plugin.events.ended.getName(), true);
            });
            audioPlayer_id.on("timeupdate", function() {
                Engage.trigger(plugin.events.timeupdate.getName(), audioPlayer.currentTime, true);
            });
            audioPlayer_id.on(event_html5player_volumechange, function() {
                Engage.trigger(plugin.events.volumechange.getName(), audioPlayer.volume * 100);
            });
            Engage.on(plugin.events.play.getName(), function(triggeredByMaster) {
                if (!triggeredByMaster && videosReady) {
                    audioPlayer.play();
                    pressedPlayOnce = true;
                }
            });
            Engage.on(plugin.events.pause.getName(), function(triggeredByMaster) {
                if (!triggeredByMaster && pressedPlayOnce) {
                    audioPlayer.pause();
                }
            });
            Engage.on(plugin.events.volumeSet.getName(), function(percentAsDecimal) {
                Engage.log("Video: Volume set to " + percentAsDecimal);
                if ((percentAsDecimal / 100) > 0.09) {
                    audioPlayer.volume = percentAsDecimal / 100;
                } else {
                    audioPlayer.volume = percentAsDecimal;
                }
            });
            Engage.on(plugin.events.volumeGet.getName(), function(callback) {
                callback(audioPlayer.volume);
            });
            Engage.on(plugin.events.seek.getName(), function(time) {
                Engage.log("Video: Seek to " + time);
                if (videosReady && pressedPlayOnce) {
                    var duration = parseInt(Engage.model.get("videoDataModel").get("duration")) / 1000;
                    if (duration && (time < duration)) {
                        audioPlayer.currentTime = time;
                    } else {
                        Engage.trigger(plugin.events.customError.getName(), "The given time (" + formatSeconds(time) + ") has to be smaller than the duration (" + formatSeconds(duration) + ").");
                        Engage.trigger(plugin.events.timeupdate.getName(), audioPlayer.currentTime);
                    }
                } else {
                    if (!videosReady) {
                        Engage.trigger(plugin.events.customNotification.getName(), "Please wait until the video has been loaded to set a time.");
                    } else { // pressedPlayOnce
                        Engage.trigger(plugin.events.customNotification.getName(), "Please start playing the video once to set a time.");
                    }
                    Engage.trigger(plugin.events.timeupdate.getName(), 0);
                }
            });
            Engage.on(plugin.events.sliderStop.getName(), function(time) {
                Engage.log("Video: Slider stopped at " + time);
                if (videosReady && pressedPlayOnce) {
                    var duration = parseInt(Engage.model.get("videoDataModel").get("duration"));
                    var normTime = (time / 1000) * (duration / 1000);
                    audioPlayer.currentTime = normTime;
                } else {
                    if (!videosReady) {
                        Engage.trigger(plugin.events.customNotification.getName(), "Please wait until the video has been loaded to seek.");
                    } else { // pressedPlayOnce
                        Engage.trigger(plugin.events.customNotification.getName(), "Please start playing the video once to seek.");
                    }
                    Engage.trigger(plugin.events.timeupdate.getName(), 0);
                }
            });
            Engage.on(plugin.events.ended.getName(), function(time) {
                if (videosReady) {
                    Engage.log("Video: Ended at " + time);
                    audioPlayer.pause();
                    Engage.trigger(plugin.events.pause.getName());
                    audioPlayer.currentTime = audioPlayer.duration;
                }
            });
        } else {
            var theodulVideodisplayMaster = videojs(videoDisplay);

            if (numberOfVideodisplays == 1) {
                theodulVideodisplayMaster.on("play", function() {
                    Engage.trigger(plugin.events.play.getName(), true);
                    pressedPlayOnce = true;
                });
                theodulVideodisplayMaster.on("pause", function() {
                    Engage.trigger(plugin.events.pause.getName(), true);
                });
                theodulVideodisplayMaster.on("ended", function() {
                    Engage.trigger(plugin.events.ended.getName(), true);
                });
                theodulVideodisplayMaster.on("timeupdate", function() {
                    Engage.trigger(plugin.events.timeupdate.getName(), theodulVideodisplayMaster.currentTime(), true);
                });
            }
            $("#" + id_btn_fullscreenCancel).click(function(e) {
                e.preventDefault();
                Engage.trigger(plugin.events.fullscreenCancel.getName());
            });
            Engage.on(plugin.events.fullscreenEnable.getName(), function() {
                $("#" + videoDisplay).removeClass("vjs-controls-disabled").addClass("vjs-controls-enabled");
                if (numberOfVideodisplays == 1) {
                    theodulVideodisplayMaster.requestFullscreen();
                } else {
                    $(window).scrollTop(0);
                    $("body").css("overflow", "hidden");
                    $(window).scroll(function() {
                        $(this).scrollTop(0);
                    });
                    $("#" + id_engage_video).css("z-index", 995).css("position", "relative");
                    $("#" + id_page_cover).css("opacity", 0.9).fadeIn(300, function() {});
                }
            });
            Engage.on(plugin.events.fullscreenCancel.getName(), function() {
                $("#" + videoDisplay).removeClass("vjs-controls-enabled").addClass("vjs-controls-disabled");
                if (numberOfVideodisplays > 1) {
                    $("body").css("overflow", "auto");
                    $(window).unbind("scroll");
                    $("#" + id_page_cover).css("opacity", 0.9).fadeOut(300, function() {
                        $("#" + id_engage_video).css("z-index", 0).css("position", "");
                    });
                }
            });
            Engage.on(plugin.events.playbackRateChanged.getName(), function(rate) {
                if (pressedPlayOnce) {
                    Engage.log("Video: Playback rate changed to rate " + rate);
                    theodulVideodisplayMaster.playbackRate(rate);
                }
            });
            Engage.on(plugin.events.play.getName(), function(triggeredByMaster) {
                if (!triggeredByMaster && videosReady) {
                    theodulVideodisplayMaster.play();
                    pressedPlayOnce = true;
                }
            });
            Engage.on(plugin.events.pause.getName(), function(triggeredByMaster) {
                if (!triggeredByMaster && pressedPlayOnce) {
                    theodulVideodisplayMaster.pause();
                }
            });
            Engage.on(plugin.events.volumeSet.getName(), function(percentAsDecimal) {
                Engage.log("Video: Volume changed to " + percentAsDecimal);
                theodulVideodisplayMaster.volume(percentAsDecimal);
            });
            Engage.on(plugin.events.volumeGet.getName(), function(callback) {
                callback(theodulVideodisplayMaster.volume());
            });
            Engage.on(plugin.events.seek.getName(), function(time) {
                if (videosReady && pressedPlayOnce) {
                    var duration = parseInt(Engage.model.get("videoDataModel").get("duration")) / 1000;
                    if (duration && (time < duration)) {
                        theodulVideodisplayMaster.currentTime(time);
                    } else {
                        Engage.trigger(plugin.events.customError.getName(), "The given time (" + formatSeconds(time) + ") has to be smaller than the duration (" + formatSeconds(duration) + ").");
                        Engage.trigger(plugin.events.timeupdate.getName(), theodulVideodisplayMaster.currentTime());
                    }
                } else {
                    if (!videosReady) {
                        Engage.trigger(plugin.events.customNotification.getName(), "Please wait until the video has been loaded to set a time.");
                    } else { // pressedPlayOnce
                        Engage.trigger(plugin.events.customNotification.getName(), "Please start playing the video once to set a time.");
                    }
                    Engage.trigger(plugin.events.timeupdate.getName(), 0);
                }
            });
            Engage.on(plugin.events.sliderStop.getName(), function(time) {
                if (videosReady && pressedPlayOnce) {
                    var duration = parseInt(Engage.model.get("videoDataModel").get("duration"));
                    var normTime = (time / 1000) * (duration / 1000);
                    theodulVideodisplayMaster.currentTime(normTime);
                } else {
                    if (!videosReady) {
                        Engage.trigger(plugin.events.customNotification.getName(), "Please wait until the video has been loaded to seek.");
                    } else { // pressedPlayOnce
                        Engage.trigger(plugin.events.customNotification.getName(), "Please start playing the video once to seek.");
                    }
                    Engage.trigger(plugin.events.timeupdate.getName(), 0);
                }
            });
            Engage.on(plugin.events.ended.getName(), function(time) {
                if (videosReady) {
                    theodulVideodisplayMaster.pause();
                    Engage.trigger(plugin.events.pause.getName());
                    theodulVideodisplayMaster.currentTime(theodulVideodisplayMaster.duration());
                }
            });
            theodulVideodisplayMaster.on(event_html5player_volumechange, function() {
                Engage.trigger(plugin.events.volumechange.getName(), theodulVideodisplayMaster.volume());
            });
            theodulVideodisplayMaster.on(event_html5player_fullscreenchange, function() {
                Engage.trigger(plugin.events.fullscreenChange.getName());
            });
        }
    }

    function initPlugin() {
<<<<<<< HEAD
            // only init if plugin template was inserted into the DOM
            if (plugin.inserted) {
                // set path to swf player
                var videojs_swf = plugin.pluginPath + videojs_swf_path;
=======
        // only init if plugin template was inserted into the DOM
        if ((isDesktopMode || isEmbedMode) && plugin.inserted) {
            // set path to swf player
            var videojs_swf = plugin.pluginPath + videojs_swf_path;
>>>>>>> 1880480d

            Engage.model.on(videoDataModelChange, function() {
                new VideoDataView(this.get("videoDataModel"), plugin.template, videojs_swf);
            });
            Engage.on(plugin.events.mediaPackageModelError.getName(), function(msg) {
                mediapackageError = true;
            });
            Engage.model.get("mediaPackage").on("change", function() {
                var mediaInfo = {};
                mediaInfo.tracks = this.get("tracks");
                mediaInfo.attachments = this.get("attachments");

                if (mediaInfo.tracks && (mediaInfo.tracks.length > 0)) {
                    var videoDisplays = [];
                    var videoSources = [];
                    videoSources.presenter = [];
                    videoSources.presentation = [];
                    videoSources.audio = [];

                    var hasPresenter = false;
                    var hasPresentation = false;
                    var hasAudio = false;

                    // look for video source
                    var duration = 0;
                    if (mediaInfo.tracks) {
                        $(mediaInfo.tracks).each(function(i, track) {
                            if (track.mimetype && track.type) {
                                if (track.mimetype.match(/video/g)) {
                                    var resolution = (track.video && track.video.resolution) ? track.video.resolution : "";
                                    // filter for different video sources
                                    if (track.type.match(/presenter/g)) {
                                        hasPresenter = true;
                                        if (track.duration > duration) {
                                            duration = track.duration;
                                        }
                                        videoSources.presenter.push({
                                            src: track.url,
                                            type: track.mimetype,
                                            typemh: track.type,
                                            resolution: resolution
                                        });
                                    } else if (track.type.match(/presentation/g)) {
                                        hasPresentation = true;
                                        if (track.duration > duration) {
                                            duration = track.duration;
                                        }
                                        videoSources.presentation.push({
                                            src: track.url,
                                            type: track.mimetype,
                                            typemh: track.type,
                                            resolution: resolution
                                        });
                                    }
                                } else if (track.mimetype.match(/audio/g)) {
                                    hasAudio = true;
                                    if (track.duration > duration) {
                                        duration = track.duration;
                                    }
                                    videoSources.audio.push({
                                        src: track.url,
                                        type: track.mimetype,
                                        typemh: track.type
                                    });
                                }
                            }
                        });
                        if (!hasPresenter) {
                            delete videoSources.presenter;
                        }
                        if (!hasPresentation) {
                            delete videoSources.presentation;
                        }
                        if (hasPresenter || hasPresentation || !hasAudio) {
                            delete videoSources.audio;
                        }
                    }
                    if (mediaInfo.attachments && (mediaInfo.attachments.length > 0)) {
                        $(mediaInfo.attachments).each(function(i, attachment) {
                            if (attachment.mimetype && attachment.type && attachment.mimetype.match(/image/g) && attachment.type.match(/player/g)) {
                                // filter for different video sources
                                if (attachment.type.match(/presenter/g)) {
                                    videoSources.presenter.poster = attachment.url;
                                } else if (attachment.type.match(/presentation/g)) {
                                    videoSources.presentation.poster = attachment.url;
                                }
                            }
                        });
                    }
                    var i = 0;
                    for (var v in videoSources) {
                        if (videoSources[v].length > 0) {
                            var name = videoDisplayNamePrefix.concat(i);
                            videoDisplays.push(name);
                            ++i;
                        }
                    }
                    Engage.model.set("videoDataModel", new VideoDataModel(videoDisplays, videoSources, duration));
                }
            });
        }
    }

    // init Event
    Engage.log("Video: Init");
    var relative_plugin_path = Engage.getPluginPath("EngagePluginVideoVideoJS");

    // load video.js lib
    require([relative_plugin_path + videoPath], function(videojs) {
        Engage.log("Video: Lib video loaded");
        initCount -= 1;
        if (initCount == 0) {
            initPlugin();
        }
    });

    // load synchronize.js lib
    require([relative_plugin_path + synchronizePath], function(videojs) {
        Engage.log("Video: Lib synchronize loaded");
        initCount -= 1;
        if (initCount == 0) {
            initPlugin();
        }
    });

    // listen on a change/set of the mediaPackage model
    Engage.model.on(mediapackageChange, function() {
        initCount -= 1;
        if (initCount == 0) {
            initPlugin();
        }
    });

    // all plugins loaded
    Engage.on(plugin.events.plugin_load_done.getName(), function() {
        Engage.log("Video: Plugin load done");
        initCount -= 1;
        if (initCount == 0) {
            initPlugin();
        }
    });

    return plugin;
});<|MERGE_RESOLUTION|>--- conflicted
+++ resolved
@@ -468,7 +468,6 @@
                     }
 
                 } else if (isMobileMode) {
-<<<<<<< HEAD
                     for (var v in videoSources) {
                         if (videoSources[v].length > 0) {
                             initVideojsVideo(videoDisplays[i], videoSources[v], this.videojs_swf);
@@ -486,13 +485,6 @@
                     if (Engage.model.get("orientation") == "portrait") {
                         $("." + id_videoDisplayClass).css("width", "99.5%");
                     } else if (Engage.model.get("orientation") == "landscape") {
-=======
-                    if (Engage.model.get("orientation") == "portrait") {
-                        Engage.log("Portrait");
-                        $("." + id_videoDisplayClass).css("width", "99.5%");
-                    } else if (Engage.model.get("orientation") == "landscape") {
-                        Engage.log("landscape");
->>>>>>> 1880480d
                         $("." + id_videoDisplayClass).css("width", (((1 / videoDisplays.length) * 100) - 2) + "%");
                     }
 
@@ -893,17 +885,10 @@
     }
 
     function initPlugin() {
-<<<<<<< HEAD
             // only init if plugin template was inserted into the DOM
             if (plugin.inserted) {
                 // set path to swf player
                 var videojs_swf = plugin.pluginPath + videojs_swf_path;
-=======
-        // only init if plugin template was inserted into the DOM
-        if ((isDesktopMode || isEmbedMode) && plugin.inserted) {
-            // set path to swf player
-            var videojs_swf = plugin.pluginPath + videojs_swf_path;
->>>>>>> 1880480d
 
             Engage.model.on(videoDataModelChange, function() {
                 new VideoDataView(this.get("videoDataModel"), plugin.template, videojs_swf);
