--- conflicted
+++ resolved
@@ -83,19 +83,11 @@
  * {@link SeriesServiceIndex} for searching.
  */
 @Component(
-<<<<<<< HEAD
-  property = {
-    "service.description=Series Service"
-  },
-  immediate = true,
-  service = { SeriesService.class, IndexProducer.class }
-=======
     property = {
         "service.description=Series Service"
     },
     immediate = true,
-    service = { SeriesService.class }
->>>>>>> a41b7ee9
+    service = { SeriesService.class, IndexProducer.class }
 )
 public class SeriesServiceImpl extends AbstractIndexProducer implements SeriesService {
 
