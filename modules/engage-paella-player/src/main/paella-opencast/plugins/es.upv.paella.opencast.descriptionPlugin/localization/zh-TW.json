{
	"Description": "說明",
<<<<<<< HEAD
	"Date": "日期",
=======
	"Date:": "日期:",
>>>>>>> e67b977d
	"Contributor": "貢獻者",
	"Language": "語言",
	"Views": "檢視",
	"Title": "標題",
	"Subject": "主題",
	"Series": "系列"
}<|MERGE_RESOLUTION|>--- conflicted
+++ resolved
@@ -1,10 +1,6 @@
 {
 	"Description": "說明",
-<<<<<<< HEAD
 	"Date": "日期",
-=======
-	"Date:": "日期:",
->>>>>>> e67b977d
 	"Contributor": "貢獻者",
 	"Language": "語言",
 	"Views": "檢視",
