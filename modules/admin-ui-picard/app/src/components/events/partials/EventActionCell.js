--- conflicted
+++ resolved
@@ -64,11 +64,7 @@
                                handleClose={hideEventDetailsModal}
                                tabIndex={eventDetailsTabIndex}
                                eventTitle={row.title}
-<<<<<<< HEAD
-                               eventId={row.id}/>
-=======
                                eventId={row.id} />
->>>>>>> ef17f26e
 
             {/* Open event details */}
             {/*TODO: with-Role ROLE_UI_EVENTS_DETAILS_VIEW*/}
