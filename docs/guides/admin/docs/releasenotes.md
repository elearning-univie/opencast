--- conflicted
+++ resolved
@@ -1,13 +1,4 @@
 # Opencast 16: Release Notes
-
-<<<<<<< HEAD
-=======
-## Opencast 15.11
-
-This release includes a bug fix for the Tobira API ([[#6157](https://github.com/opencast/opencast/pull/6157)]).
-
-## Opencast 15.10
->>>>>>> b7f90fdd
 
 ## Opencast 16.5
 
