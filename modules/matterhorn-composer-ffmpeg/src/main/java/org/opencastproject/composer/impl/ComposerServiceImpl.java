--- conflicted
+++ resolved
@@ -2047,11 +2047,8 @@
         captionJobLoad = DEFAULT_CAPTION_JOB_LOAD;
         logger.info("Set caption job load to default of {}", captionJobLoad);
       }
-<<<<<<< HEAD
-=======
     } else {
       logger.info("No job load configuration found, set caption job load to default of {}", captionJobLoad);
->>>>>>> a5ec91d6
     }
   }
 
