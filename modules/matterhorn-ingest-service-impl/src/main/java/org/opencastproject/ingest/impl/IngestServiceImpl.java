/**
 * Licensed to The Apereo Foundation under one or more contributor license
 * agreements. See the NOTICE file distributed with this work for additional
 * information regarding copyright ownership.
 *
 *
 * The Apereo Foundation licenses this file to you under the Educational
 * Community License, Version 2.0 (the "License"); you may not use this file
 * except in compliance with the License. You may obtain a copy of the License
 * at:
 *
 *   http://opensource.org/licenses/ecl2.txt
 *
 * Unless required by applicable law or agreed to in writing, software
 * distributed under the License is distributed on an "AS IS" BASIS, WITHOUT
 * WARRANTIES OR CONDITIONS OF ANY KIND, either express or implied.  See the
 * License for the specific language governing permissions and limitations under
 * the License.
 *
 */

package org.opencastproject.ingest.impl;

import static org.opencastproject.util.JobUtil.waitForJob;
import static org.opencastproject.util.data.Option.none;

import org.opencastproject.capture.CaptureParameters;
import org.opencastproject.ingest.api.IngestException;
import org.opencastproject.ingest.api.IngestService;
import org.opencastproject.ingest.impl.jmx.IngestStatistics;
import org.opencastproject.inspection.api.MediaInspectionService;
import org.opencastproject.job.api.AbstractJobProducer;
import org.opencastproject.job.api.Job;
import org.opencastproject.job.api.Job.Status;
import org.opencastproject.mediapackage.Catalog;
import org.opencastproject.mediapackage.MediaPackage;
import org.opencastproject.mediapackage.MediaPackageBuilderFactory;
import org.opencastproject.mediapackage.MediaPackageElement;
import org.opencastproject.mediapackage.MediaPackageElementFlavor;
import org.opencastproject.mediapackage.MediaPackageElementParser;
import org.opencastproject.mediapackage.MediaPackageElements;
import org.opencastproject.mediapackage.MediaPackageException;
import org.opencastproject.mediapackage.MediaPackageParser;
import org.opencastproject.mediapackage.MediaPackageSupport;
import org.opencastproject.mediapackage.Track;
import org.opencastproject.mediapackage.identifier.HandleException;
import org.opencastproject.mediapackage.identifier.IdImpl;
import org.opencastproject.mediapackage.identifier.UUIDIdBuilderImpl;
import org.opencastproject.metadata.dublincore.DublinCore;
import org.opencastproject.metadata.dublincore.DublinCoreCatalog;
import org.opencastproject.metadata.dublincore.DublinCoreCatalogService;
import org.opencastproject.scheduler.api.SchedulerException;
import org.opencastproject.scheduler.api.SchedulerService;
import org.opencastproject.security.api.AccessControlEntry;
import org.opencastproject.security.api.AccessControlList;
import org.opencastproject.security.api.AclScope;
import org.opencastproject.security.api.AuthorizationService;
import org.opencastproject.security.api.OrganizationDirectoryService;
import org.opencastproject.security.api.Permissions;
import org.opencastproject.security.api.SecurityService;
import org.opencastproject.security.api.TrustedHttpClient;
import org.opencastproject.security.api.UnauthorizedException;
import org.opencastproject.security.api.UserDirectoryService;
import org.opencastproject.series.api.SeriesService;
import org.opencastproject.serviceregistry.api.ServiceRegistry;
import org.opencastproject.serviceregistry.api.ServiceRegistryException;
import org.opencastproject.smil.util.SmilUtil;
import org.opencastproject.util.IoSupport;
import org.opencastproject.util.LoadUtil;
import org.opencastproject.util.MimeTypes;
import org.opencastproject.util.NotFoundException;
import org.opencastproject.util.ProgressInputStream;
import org.opencastproject.util.XmlUtil;
import org.opencastproject.util.data.Function;
import org.opencastproject.util.data.Option;
import org.opencastproject.util.jmx.JmxUtil;
import org.opencastproject.workflow.api.WorkflowDatabaseException;
import org.opencastproject.workflow.api.WorkflowDefinition;
import org.opencastproject.workflow.api.WorkflowException;
import org.opencastproject.workflow.api.WorkflowInstance;
import org.opencastproject.workflow.api.WorkflowInstance.WorkflowState;
import org.opencastproject.workflow.api.WorkflowOperationInstance;
import org.opencastproject.workflow.api.WorkflowOperationInstance.OperationState;
import org.opencastproject.workflow.api.WorkflowOperationInstanceImpl;
import org.opencastproject.workflow.api.WorkflowService;
import org.opencastproject.workingfilerepository.api.WorkingFileRepository;

import com.entwinemedia.fn.Stream;
import com.entwinemedia.fn.data.Opt;
import com.google.common.cache.Cache;
import com.google.common.cache.CacheBuilder;

import org.apache.commons.compress.archivers.zip.ZipArchiveEntry;
import org.apache.commons.compress.archivers.zip.ZipArchiveInputStream;
import org.apache.commons.io.FilenameUtils;
import org.apache.commons.io.IOUtils;
import org.apache.commons.lang3.StringUtils;
import org.apache.commons.lang3.exception.ExceptionUtils;
import org.apache.cxf.jaxrs.ext.multipart.ContentDisposition;
import org.apache.http.Header;
import org.apache.http.HttpResponse;
import org.apache.http.client.methods.HttpGet;
import org.jdom.Document;
import org.jdom.Element;
import org.jdom.JDOMException;
import org.jdom.Namespace;
import org.jdom.filter.ElementFilter;
import org.jdom.input.SAXBuilder;
import org.jdom.output.XMLOutputter;
import org.osgi.service.cm.ConfigurationException;
import org.osgi.service.cm.ManagedService;
import org.osgi.service.component.ComponentContext;
import org.slf4j.Logger;
import org.slf4j.LoggerFactory;

import java.beans.PropertyChangeEvent;
import java.beans.PropertyChangeListener;
import java.io.ByteArrayInputStream;
import java.io.ByteArrayOutputStream;
import java.io.IOException;
import java.io.InputStream;
import java.net.URI;
import java.text.DateFormat;
import java.text.ParseException;
import java.text.SimpleDateFormat;
import java.util.Arrays;
import java.util.Date;
import java.util.Dictionary;
import java.util.HashMap;
import java.util.HashSet;
import java.util.Iterator;
import java.util.List;
import java.util.Map;
import java.util.Map.Entry;
import java.util.Properties;
import java.util.Set;
import java.util.UUID;
import java.util.concurrent.TimeUnit;

import javax.management.ObjectInstance;

/**
 * Creates and augments Matterhorn MediaPackages. Stores media into the Working File Repository.
 */
public class IngestServiceImpl extends AbstractJobProducer implements IngestService, ManagedService {

  /** The logger */
  private static final Logger logger = LoggerFactory.getLogger(IngestServiceImpl.class);

  /** The source SMIL name */
  private static final String PARTIAL_SMIL_NAME = "source_partial.smil";

  /** The configuration key that defines the default workflow definition */
  protected static final String WORKFLOW_DEFINITION_DEFAULT = "org.opencastproject.workflow.default.definition";

  /** The workflow configuration property prefix **/
  protected static final String WORKFLOW_CONFIGURATION_PREFIX = "org.opencastproject.workflow.config.";

  public static final String JOB_TYPE = "org.opencastproject.ingest";

  /** Managed Property key to overwrite existing series */
  public static final String PROPKEY_OVERWRITE_SERIES = "org.opencastproject.series.overwrite";

  /** Methods that ingest zips create jobs with this operation type */
  public static final String INGEST_ZIP = "zip";

  /** Methods that ingest tracks directly create jobs with this operation type */
  public static final String INGEST_TRACK = "track";

  /** Methods that ingest tracks from a URI create jobs with this operation type */
  public static final String INGEST_TRACK_FROM_URI = "uri-track";

  /** Methods that ingest attachments directly create jobs with this operation type */
  public static final String INGEST_ATTACHMENT = "attachment";

  /** Methods that ingest attachments from a URI create jobs with this operation type */
  public static final String INGEST_ATTACHMENT_FROM_URI = "uri-attachment";

  /** Methods that ingest catalogs directly create jobs with this operation type */
  public static final String INGEST_CATALOG = "catalog";

  /** Methods that ingest catalogs from a URI create jobs with this operation type */
  public static final String INGEST_CATALOG_FROM_URI = "uri-catalog";

  /** Ingest can only occur for a workflow currently in one of these operations. */
  public static final String[] PRE_PROCESSING_OPERATIONS = new String[] { "schedule", "capture", "ingest" };

  /** The approximate load placed on the system by ingesting a file */
  public static final float DEFAULT_INGEST_FILE_JOB_LOAD = 1.0f;

  /** The approximate load placed on the system by ingesting a zip file */
  public static final float DEFAULT_INGEST_ZIP_JOB_LOAD = 2.0f;

  /** The key to look for in the service configuration file to override the {@link DEFAULT_INGEST_FILE_JOB_LOAD} */
  public static final String FILE_JOB_LOAD_KEY = "job.load.ingest.file";

  /** The key to look for in the service configuration file to override the {@link DEFAULT_INGEST_ZIP_JOB_LOAD} */
  public static final String ZIP_JOB_LOAD_KEY = "job.load.ingest.zip";

  /** The approximate load placed on the system by ingesting a file */
  private float ingestFileJobLoad = DEFAULT_INGEST_FILE_JOB_LOAD;

  /** The approximate load placed on the system by ingesting a zip file */
  private float ingestZipJobLoad = DEFAULT_INGEST_ZIP_JOB_LOAD;

  /** The JMX business object for ingest statistics */
  private IngestStatistics ingestStatistics = new IngestStatistics();

  /** The JMX bean object instance */
  private ObjectInstance registerMXBean;

  /** The workflow service */
  private WorkflowService workflowService;

  /** The working file repository */
  private WorkingFileRepository workingFileRepository;

  /** The http client */
  private TrustedHttpClient httpClient;

  /** The series service */
  private SeriesService seriesService;

  /** The dublin core service */
  private DublinCoreCatalogService dublinCoreService;

  /** The opencast service registry */
  private ServiceRegistry serviceRegistry;

  /** The authorization service */
  private AuthorizationService authorizationService = null;

  /** The security service */
  protected SecurityService securityService = null;

  /** The user directory service */
  protected UserDirectoryService userDirectoryService = null;

  /** The organization directory service */
  protected OrganizationDirectoryService organizationDirectoryService = null;

  /** The scheduler service */
  private SchedulerService schedulerService = null;

  /** The media inspection service */
  private MediaInspectionService mediaInspectionService = null;

  /** The default workflow identifier, if one is configured */
  protected String defaultWorkflowDefinionId;

  /** The partial track start time map */
  private Cache<String, Long> partialTrackStartTimes = CacheBuilder.newBuilder().expireAfterWrite(1, TimeUnit.DAYS)
          .build();
<<<<<<< HEAD
=======
  /** The default is to overwrite series catalog on ingest */
  protected boolean defaultIsOverWriteSeries = true;

  /** Option to overwrite series on ingest */
  protected boolean isOverwriteSeries = defaultIsOverWriteSeries;
>>>>>>> 32e1076f

  /**
   * Creates a new ingest service instance.
   */
  public IngestServiceImpl() {
    super(JOB_TYPE);
  }

  /** The formatter for reading in dates provided by the rest wrapper around this service */
  protected DateFormat formatter = new SimpleDateFormat(UTC_DATE_FORMAT);

  /**
   * OSGI callback for activating this component
   *
   * @param cc
   *          the osgi component context
   */
  protected void activate(ComponentContext cc) {
    logger.info("Ingest Service started.");
    defaultWorkflowDefinionId = StringUtils.trimToNull(cc.getBundleContext().getProperty(WORKFLOW_DEFINITION_DEFAULT));
    if (defaultWorkflowDefinionId == null) {
      logger.info("No default workflow definition specified. Ingest operations without a specified workflow "
              + "definition will fail");
    }
    registerMXBean = JmxUtil.registerMXBean(ingestStatistics, "IngestStatistics");
  }

  /**
   * Callback from OSGi on service deactivation.
   */
  public void deactivate() {
    JmxUtil.unregisterMXBean(registerMXBean);
  }

  /**
   * {@inheritDoc}
   *
   * @see org.osgi.service.cm.ManagedService#updated(java.util.Dictionary)
   * Retrieve ManagedService configuration, including option to overwrite series
   */
  @SuppressWarnings("rawtypes")
  @Override
  public void updated(Dictionary properties) throws ConfigurationException {
    ingestFileJobLoad = LoadUtil.getConfiguredLoadValue(properties, FILE_JOB_LOAD_KEY, DEFAULT_INGEST_FILE_JOB_LOAD,
            serviceRegistry);
    ingestZipJobLoad = LoadUtil.getConfiguredLoadValue(properties, ZIP_JOB_LOAD_KEY, DEFAULT_INGEST_ZIP_JOB_LOAD,
            serviceRegistry);
    // try to get overwrite series option from config, use default if not configured
    try {
      isOverwriteSeries = Boolean.parseBoolean(((String) properties.get(PROPKEY_OVERWRITE_SERIES)).trim());
    } catch (Exception e) {
      isOverwriteSeries = defaultIsOverWriteSeries;
      logger.warn("Unable to update configuration. {}", e.getMessage());
    }
    logger.info("Configuration updated. It is {} that existing series will be overwritten during ingest.",
            isOverwriteSeries);
  }

  /**
   * Sets the trusted http client
   *
   * @param httpClient
   *          the http client
   */
  public void setHttpClient(TrustedHttpClient httpClient) {
    this.httpClient = httpClient;
  }

  /**
   * Sets the service registry
   *
   * @param serviceRegistry
   *          the serviceRegistry to set
   */
  public void setServiceRegistry(ServiceRegistry serviceRegistry) {
    this.serviceRegistry = serviceRegistry;
  }

  /**
   * Sets the authorization service
   *
   * @param authorizationService
   *          the authorization service to set
   */
  public void setAuthorizationService(AuthorizationService authorizationService) {
    this.authorizationService = authorizationService;
  }

  /**
   * Sets the media inspection service
   *
   * @param mediaInspectionService
   *          the media inspection service to set
   */
  public void setMediaInspectionService(MediaInspectionService mediaInspectionService) {
    this.mediaInspectionService = mediaInspectionService;
  }

  /**
   * {@inheritDoc}
   *
   * @see org.opencastproject.ingest.api.IngestService#addZippedMediaPackage(java.io.InputStream)
   */
  @Override
  public WorkflowInstance addZippedMediaPackage(InputStream zipStream) throws IngestException, IOException,
          MediaPackageException {
    try {
      return addZippedMediaPackage(zipStream, null, null);
    } catch (NotFoundException e) {
      throw new IllegalStateException("A not found exception was thrown without a lookup");
    }
  }

  /**
   * {@inheritDoc}
   *
   * @see org.opencastproject.ingest.api.IngestService#addZippedMediaPackage(java.io.InputStream, java.lang.String)
   */
  @Override
  public WorkflowInstance addZippedMediaPackage(InputStream zipStream, String wd) throws MediaPackageException,
          IOException, IngestException, NotFoundException {
    return addZippedMediaPackage(zipStream, wd, null);
  }

  /**
   * {@inheritDoc}
   *
   * @see org.opencastproject.ingest.api.IngestService#addZippedMediaPackage(java.io.InputStream, java.lang.String)
   */
  @Override
  public WorkflowInstance addZippedMediaPackage(InputStream zipStream, String wd, Map<String, String> workflowConfig)
          throws MediaPackageException, IOException, IngestException, NotFoundException {
    try {
      return addZippedMediaPackage(zipStream, wd, workflowConfig, null);
    } catch (UnauthorizedException e) {
      throw new IllegalStateException(e);
    }
  }

  /**
   * {@inheritDoc}
   *
   * @see org.opencastproject.ingest.api.IngestService#addZippedMediaPackage(java.io.InputStream, java.lang.String,
   *      java.util.Map, java.lang.Long)
   */
  @Override
  public WorkflowInstance addZippedMediaPackage(InputStream zipStream, String workflowDefinitionId,
          Map<String, String> workflowConfig, Long workflowInstanceId) throws MediaPackageException, IOException,
          IngestException, NotFoundException, UnauthorizedException {
    // Start a job synchronously. We can't keep the open input stream waiting around.
    Job job = null;

    if (StringUtils.isNotBlank(workflowDefinitionId)) {
      try {
        workflowService.getWorkflowDefinitionById(workflowDefinitionId);
      } catch (WorkflowDatabaseException e) {
        throw new IngestException(e);
      }
    }

    // Get hold of the workflow instance if specified
    WorkflowInstance workflowInstance = null;
    if (workflowInstanceId != null) {
      logger.info("Ingesting zipped mediapackage for workflow {}", workflowInstanceId);
      try {
        workflowInstance = workflowService.getWorkflowById(workflowInstanceId);
      } catch (NotFoundException e) {
        logger.debug("Ingest target workflow not found, starting a new one");
      } catch (WorkflowDatabaseException e) {
        throw new IngestException(e);
      }
    } else {
      logger.info("Ingesting zipped mediapackage");
    }

    ZipArchiveInputStream zis = null;
    Set<String> collectionFilenames = new HashSet<String>();
    try {
      // We don't need anybody to do the dispatching for us. Therefore we need to make sure that the job is never in
      // QUEUED state but set it to INSTANTIATED in the beginning and then manually switch it to RUNNING.
      job = serviceRegistry.createJob(JOB_TYPE, INGEST_ZIP, null, null, false, ingestZipJobLoad);
      job.setStatus(Status.RUNNING);
      job = serviceRegistry.updateJob(job);

      // Create the working file target collection for this ingest operation
      String wfrCollectionId = Long.toString(job.getId());

      zis = new ZipArchiveInputStream(zipStream);
      ZipArchiveEntry entry;
      MediaPackage mp = null;
      Map<String, URI> uris = new HashMap<String, URI>();
      // Sequential number to append to file names so that, if two files have the same
      // name, one does not overwrite the other (see MH-9688)
      int seq = 1;
      // Folder name to compare with next one to figure out if there's a root folder
      String folderName = null;
      // Indicates if zip has a root folder or not, initialized as true
      boolean hasRootFolder = true;
      // While there are entries write them to a collection
      while ((entry = zis.getNextZipEntry()) != null) {
        try {
          if (entry.isDirectory() || entry.getName().contains("__MACOSX"))
            continue;

          if (entry.getName().endsWith("manifest.xml") || entry.getName().endsWith("index.xml")) {
            // Build the mediapackage
            mp = loadMediaPackageFromManifest(new ZipEntryInputStream(zis, entry.getSize()));
          } else {
            logger.info("Storing zip entry {}/{} in working file repository collection '{}'",
                    new Object[] { job.getId(), entry.getName(), wfrCollectionId });
            // Since the directory structure is not being mirrored, makes sure the file
            // name is different than the previous one(s) by adding a sequential number
            String fileName = FilenameUtils.getBaseName(entry.getName()) + "_" + seq++ + "."
                    + FilenameUtils.getExtension(entry.getName());
            URI contentUri = workingFileRepository.putInCollection(wfrCollectionId, fileName, new ZipEntryInputStream(
                    zis, entry.getSize()));
            collectionFilenames.add(fileName);
            // Key is the zip entry name as it is
            String key = entry.getName();
            uris.put(key, contentUri);
            ingestStatistics.add(entry.getSize());
            logger.info("Zip entry {}/{} stored at {}", new Object[] { job.getId(), entry.getName(), contentUri });
            // Figures out if there's a root folder. Does entry name starts with a folder?
            int pos = entry.getName().indexOf('/');
            if (pos == -1) {
              // No, we can conclude there's no root folder
              hasRootFolder = false;
            } else if (hasRootFolder && folderName != null && !folderName.equals(entry.getName().substring(0, pos))) {
              // Folder name different from previous so there's no root folder
              hasRootFolder = false;
            } else if (folderName == null) {
              // Just initialize folder name
              folderName = entry.getName().substring(0, pos);
            }
          }
        } catch (IOException e) {
          logger.warn("Unable to process zip entry {}: {}", entry.getName(), e);
          throw e;
        }
      }

      if (mp == null)
        throw new MediaPackageException("No manifest found in this zip");

      // Determine the mediapackage identifier
      String mediaPackageId = null;
      if (workflowInstance != null) {
        mediaPackageId = workflowInstance.getMediaPackage().getIdentifier().toString();
        mp.setIdentifier(workflowInstance.getMediaPackage().getIdentifier());
      } else {
        if (mp.getIdentifier() == null || StringUtils.isBlank(mp.getIdentifier().toString()))
          mp.setIdentifier(new UUIDIdBuilderImpl().createNew());
        mediaPackageId = mp.getIdentifier().toString();
      }

      logger.info("Ingesting mediapackage {} is named '{}'", mediaPackageId, mp.getTitle());

      // Make sure there are tracks in the mediapackage
      if (mp.getTracks().length == 0) {
        logger.warn("Mediapackage {} has no media tracks", mediaPackageId);
      }

      // Update the element uris to point to their working file repository location
      for (MediaPackageElement element : mp.elements()) {
        // Key has root folder name if there is one
        URI uri = uris.get((hasRootFolder ? folderName + "/" : "") + element.getURI().toString());

        if (uri == null)
          throw new MediaPackageException("Unable to map element name '" + element.getURI() + "' to workspace uri");
        logger.info("Ingested mediapackage element {}/{} is located at {}",
                new Object[] { mediaPackageId, element.getIdentifier(), uri });
        URI dest = workingFileRepository.moveTo(wfrCollectionId, FilenameUtils.getName(uri.toString()), mediaPackageId,
                element.getIdentifier(), FilenameUtils.getName(element.getURI().toString()));
        element.setURI(dest);

        // TODO: This should be triggered somehow instead of being handled here
        if (MediaPackageElements.SERIES.equals(element.getFlavor())) {
          logger.info("Ingested mediapackage {} contains updated series information", mediaPackageId);
          updateSeries(element.getURI());
        }
      }

      // Now that all elements are in place, start with ingest
      logger.info("Initiating processing of ingested mediapackage {}", mediaPackageId);
      workflowInstance = ingest(mp, workflowDefinitionId, workflowConfig, workflowInstanceId);
      logger.info("Ingest of mediapackage {} done", mediaPackageId);
      job.setStatus(Job.Status.FINISHED);
      return workflowInstance;

    } catch (ServiceRegistryException e) {
      throw new IngestException(e);
    } catch (MediaPackageException e) {
      job.setStatus(Job.Status.FAILED, Job.FailureReason.DATA);
      if (workflowInstance != null) {
        workflowInstance.getCurrentOperation().setState(OperationState.FAILED);
        workflowInstance.setState(WorkflowState.FAILED);
        try {
          logger.info("Marking related workflow {} as failed", workflowInstance);
          workflowService.update(workflowInstance);
        } catch (WorkflowException e1) {
          logger.error("Error updating workflow instance {} with ingest failure: {}", workflowInstance, e1.getMessage());
        }
      }
      throw e;
    } catch (Exception e) {
      job.setStatus(Job.Status.FAILED);
      if (workflowInstance != null) {
        workflowInstance.getCurrentOperation().setState(OperationState.FAILED);
        workflowInstance.setState(WorkflowState.FAILED);
        try {
          logger.info("Marking related workflow {} as failed", workflowInstance);
          workflowService.update(workflowInstance);
        } catch (WorkflowException e1) {
          logger.error("Error updating workflow instance {} with ingest failure: {}", workflowInstance, e1.getMessage());
        }
      }
      if (e instanceof IngestException)
        throw (IngestException) e;
      throw new IngestException(e);
    } finally {
      IOUtils.closeQuietly(zis);
      for (String filename : collectionFilenames) {
        workingFileRepository.deleteFromCollection(Long.toString(job.getId()), filename);
      }
      finallyUpdateJob(job);
    }
  }

  private MediaPackage loadMediaPackageFromManifest(InputStream manifest) throws IOException, MediaPackageException,
          IngestException {
    // TODO: Uncomment the following line and remove the patch when the compatibility with pre-1.4 MediaPackages is
    // discarded
    //
    // mp = builder.loadFromXml(manifestStream);
    //
    // =========================================================================================
    // =================================== PATCH BEGIN =========================================
    // =========================================================================================
    ByteArrayOutputStream baos = null;
    ByteArrayInputStream bais = null;
    try {
      Document domMP = new SAXBuilder().build(manifest);
      String mpNSUri = "http://mediapackage.opencastproject.org";

      Namespace oldNS = domMP.getRootElement().getNamespace();
      Namespace newNS = Namespace.getNamespace(oldNS.getPrefix(), mpNSUri);

      if (!newNS.equals(oldNS)) {
        @SuppressWarnings("rawtypes")
        Iterator it = domMP.getDescendants(new ElementFilter(oldNS));
        while (it.hasNext()) {
          Element elem = (Element) it.next();
          elem.setNamespace(newNS);
        }
      }

      baos = new ByteArrayOutputStream();
      new XMLOutputter().output(domMP, baos);
      bais = new ByteArrayInputStream(baos.toByteArray());
      return MediaPackageParser.getFromXml(IOUtils.toString(bais, "UTF-8"));
    } catch (JDOMException e) {
      throw new IngestException("Error unmarshalling mediapackage", e);
    } finally {
      IOUtils.closeQuietly(bais);
      IOUtils.closeQuietly(baos);
      IOUtils.closeQuietly(manifest);
    }
    // =========================================================================================
    // =================================== PATCH END ===========================================
    // =========================================================================================
  }

  /**
   * {@inheritDoc}
   *
   * @see org.opencastproject.ingest.api.IngestService#createMediaPackage()
   */
  @Override
  public MediaPackage createMediaPackage() throws MediaPackageException,
          org.opencastproject.util.ConfigurationException, HandleException {
    MediaPackage mediaPackage;
    try {
      mediaPackage = MediaPackageBuilderFactory.newInstance().newMediaPackageBuilder().createNew();
    } catch (MediaPackageException e) {
      logger.error("INGEST:Failed to create media package " + e.getLocalizedMessage());
      throw e;
    }
    mediaPackage.setDate(new Date());
    logger.info("Created mediapackage {}", mediaPackage);
    return mediaPackage;
  }

  /**
   * {@inheritDoc}
   *
   * @see org.opencastproject.ingest.api.IngestService#addTrack(java.net.URI,
   *      org.opencastproject.mediapackage.MediaPackageElementFlavor, org.opencastproject.mediapackage.MediaPackage)
   */
  @Override
  public MediaPackage addTrack(URI uri, MediaPackageElementFlavor flavor, MediaPackage mediaPackage)
          throws IOException, IngestException {
    Job job = null;
    try {
      job = serviceRegistry.createJob(
              JOB_TYPE,
              INGEST_TRACK_FROM_URI,
              Arrays.asList(uri.toString(), flavor == null ? null : flavor.toString(),
                      MediaPackageParser.getAsXml(mediaPackage)), null, false, ingestFileJobLoad);
      job.setStatus(Status.RUNNING);
      job = serviceRegistry.updateJob(job);
      String elementId = UUID.randomUUID().toString();
      logger.info("Start adding track {} from URL {} on mediapackage {}", new Object[] { elementId, uri, mediaPackage });
      URI newUrl = addContentToRepo(mediaPackage, elementId, uri);
      MediaPackage mp = addContentToMediaPackage(mediaPackage, elementId, newUrl, MediaPackageElement.Type.Track,
              flavor);
      job.setStatus(Job.Status.FINISHED);
      logger.info("Successful added track {} on mediapackage {} at URL {}", new Object[] { elementId, mediaPackage,
              newUrl });
      return mp;
    } catch (IOException e) {
      if (job != null)
        job.setStatus(Job.Status.FAILED);
      throw e;
    } catch (ServiceRegistryException e) {
      throw new IngestException(e);
    } catch (NotFoundException e) {
      throw new IngestException("Unable to update ingest job", e);
    } finally {
      finallyUpdateJob(job);
    }
  }

  /**
   * {@inheritDoc}
   *
   * @see org.opencastproject.ingest.api.IngestService#addTrack(java.io.InputStream, java.lang.String,
   *      org.opencastproject.mediapackage.MediaPackageElementFlavor, org.opencastproject.mediapackage.MediaPackage)
   */
  @Override
  public MediaPackage addTrack(InputStream in, String fileName, MediaPackageElementFlavor flavor,
          MediaPackage mediaPackage) throws IOException, IngestException {
    Job job = null;
    try {
      job = serviceRegistry.createJob(JOB_TYPE, INGEST_TRACK, null, null, false, ingestFileJobLoad);
      job.setStatus(Status.RUNNING);
      job = serviceRegistry.updateJob(job);
      String elementId = UUID.randomUUID().toString();
      logger.info("Start adding track {} from input stream on mediapackage {}",
              new Object[] { elementId, mediaPackage });
      URI newUrl = addContentToRepo(mediaPackage, elementId, fileName, in);
      MediaPackage mp = addContentToMediaPackage(mediaPackage, elementId, newUrl, MediaPackageElement.Type.Track,
              flavor);
      job.setStatus(Job.Status.FINISHED);
      logger.info("Successful added track {} on mediapackage {} at URL {}", new Object[] { elementId, mediaPackage,
              newUrl });
<<<<<<< HEAD
      return mp;
    } catch (IOException e) {
      if (job != null)
        job.setStatus(Job.Status.FAILED);
      throw e;
    } catch (ServiceRegistryException e) {
      throw new IngestException(e);
    } catch (NotFoundException e) {
      throw new IngestException("Unable to update ingest job", e);
    } finally {
      try {
        serviceRegistry.updateJob(job);
      } catch (Exception e) {
        throw new IngestException("Unable to update ingest job", e);
      }
    }
  }

  @Override
  public MediaPackage addPartialTrack(URI uri, MediaPackageElementFlavor flavor, long startTime,
          MediaPackage mediaPackage) throws IOException, IngestException {
    Job job = null;
    try {
      job = serviceRegistry.createJob(
              JOB_TYPE,
              INGEST_TRACK_FROM_URI,
              Arrays.asList(uri.toString(), flavor == null ? null : flavor.toString(),
                      MediaPackageParser.getAsXml(mediaPackage)), null, false);
      job.setStatus(Status.RUNNING);
      serviceRegistry.updateJob(job);
      String elementId = UUID.randomUUID().toString();
      logger.info("Start adding partial track {} from URL {} on mediapackage {}", new Object[] { elementId, uri,
              mediaPackage });
      URI newUrl = addContentToRepo(mediaPackage, elementId, uri);
      MediaPackage mp = addContentToMediaPackage(mediaPackage, elementId, newUrl, MediaPackageElement.Type.Track,
              flavor);
      job.setStatus(Job.Status.FINISHED);
      // store startTime
      partialTrackStartTimes.put(elementId, startTime);
      logger.debug("Added start time {} for track {}", startTime, elementId);
      logger.info("Successful added partial track {} on mediapackage {} at URL {}", new Object[] { elementId,
              mediaPackage, newUrl });
      return mp;
    } catch (IOException e) {
      if (job != null)
        job.setStatus(Job.Status.FAILED);
      throw e;
    } catch (ServiceRegistryException e) {
      throw new IngestException(e);
    } catch (NotFoundException e) {
      throw new IngestException("Unable to update ingest job", e);
    } finally {
      try {
        if (job != null) {
          serviceRegistry.updateJob(job);
        }
      } catch (Exception e) {
        throw new IngestException("Unable to update ingest job", e);
      }
    }
  }

  @Override
  public MediaPackage addPartialTrack(InputStream in, String fileName, MediaPackageElementFlavor flavor,
          long startTime, MediaPackage mediaPackage) throws IOException, IngestException {
    Job job = null;
    try {
      job = serviceRegistry.createJob(JOB_TYPE, INGEST_TRACK, null, null, false);
      job.setStatus(Status.RUNNING);
      job = serviceRegistry.updateJob(job);
      String elementId = UUID.randomUUID().toString();
      logger.info("Start adding partial track {} from input stream on mediapackage {}", new Object[] { elementId,
              mediaPackage });
      URI newUrl = addContentToRepo(mediaPackage, elementId, fileName, in);
      MediaPackage mp = addContentToMediaPackage(mediaPackage, elementId, newUrl, MediaPackageElement.Type.Track,
              flavor);
      job.setStatus(Job.Status.FINISHED);
      // store startTime
      partialTrackStartTimes.put(elementId, startTime);
      logger.debug("Added start time {} for track {}", startTime, elementId);
      logger.info("Successful added partial track {} on mediapackage {} at URL {}", new Object[] { elementId,
              mediaPackage, newUrl });
=======
>>>>>>> 32e1076f
      return mp;
    } catch (IOException e) {
      if (job != null)
        job.setStatus(Job.Status.FAILED);
      throw e;
    } catch (ServiceRegistryException e) {
      throw new IngestException(e);
    } catch (NotFoundException e) {
      throw new IngestException("Unable to update ingest job", e);
    } finally {
      finallyUpdateJob(job);
    }
  }

  @Override
  public MediaPackage addPartialTrack(URI uri, MediaPackageElementFlavor flavor, long startTime,
          MediaPackage mediaPackage) throws IOException, IngestException {
    Job job = null;
    try {
      job = serviceRegistry.createJob(
              JOB_TYPE,
              INGEST_TRACK_FROM_URI,
              Arrays.asList(uri.toString(), flavor == null ? null : flavor.toString(),
                      MediaPackageParser.getAsXml(mediaPackage)), null, false);
      job.setStatus(Status.RUNNING);
      job = serviceRegistry.updateJob(job);
      String elementId = UUID.randomUUID().toString();
      logger.info("Start adding partial track {} from URL {} on mediapackage {}", new Object[] { elementId, uri,
              mediaPackage });
      URI newUrl = addContentToRepo(mediaPackage, elementId, uri);
      MediaPackage mp = addContentToMediaPackage(mediaPackage, elementId, newUrl, MediaPackageElement.Type.Track,
              flavor);
      job.setStatus(Job.Status.FINISHED);
      // store startTime
      partialTrackStartTimes.put(elementId, startTime);
      logger.debug("Added start time {} for track {}", startTime, elementId);
      logger.info("Successful added partial track {} on mediapackage {} at URL {}", new Object[] { elementId,
              mediaPackage, newUrl });
      return mp;
    } catch (IOException e) {
      if (job != null)
        job.setStatus(Job.Status.FAILED);
      throw e;
    } catch (ServiceRegistryException e) {
      throw new IngestException(e);
    } catch (NotFoundException e) {
      throw new IngestException("Unable to update ingest job", e);
    } finally {
      finallyUpdateJob(job);
    }
  }

  @Override
  public MediaPackage addPartialTrack(InputStream in, String fileName, MediaPackageElementFlavor flavor,
          long startTime, MediaPackage mediaPackage) throws IOException, IngestException {
    Job job = null;
    try {
      job = serviceRegistry.createJob(JOB_TYPE, INGEST_TRACK, null, null, false);
      job.setStatus(Status.RUNNING);
      job = serviceRegistry.updateJob(job);
      String elementId = UUID.randomUUID().toString();
      logger.info("Start adding partial track {} from input stream on mediapackage {}", new Object[] { elementId,
              mediaPackage });
      URI newUrl = addContentToRepo(mediaPackage, elementId, fileName, in);
      MediaPackage mp = addContentToMediaPackage(mediaPackage, elementId, newUrl, MediaPackageElement.Type.Track,
              flavor);
      job.setStatus(Job.Status.FINISHED);
      // store startTime
      partialTrackStartTimes.put(elementId, startTime);
      logger.debug("Added start time {} for track {}", startTime, elementId);
      logger.info("Successful added partial track {} on mediapackage {} at URL {}", new Object[] { elementId,
              mediaPackage, newUrl });
      return mp;
    } catch (IOException e) {
      if (job != null)
        job.setStatus(Job.Status.FAILED);
      throw e;
    } catch (ServiceRegistryException e) {
      throw new IngestException(e);
    } catch (NotFoundException e) {
      throw new IngestException("Unable to update ingest job", e);
    } finally {
      finallyUpdateJob(job);
    }
  }

  /**
   * {@inheritDoc}
   *
   * @see org.opencastproject.ingest.api.IngestService#addCatalog(java.net.URI,
   *      org.opencastproject.mediapackage.MediaPackageElementFlavor, org.opencastproject.mediapackage.MediaPackage)
   */
  @Override
  public MediaPackage addCatalog(URI uri, MediaPackageElementFlavor flavor, MediaPackage mediaPackage)
          throws IOException, IngestException {
    Job job = null;
    try {
      job = serviceRegistry.createJob(JOB_TYPE, INGEST_CATALOG_FROM_URI,
              Arrays.asList(uri.toString(), flavor.toString(), MediaPackageParser.getAsXml(mediaPackage)), null, false, ingestFileJobLoad);
      job.setStatus(Status.RUNNING);
      job = serviceRegistry.updateJob(job);
      String elementId = UUID.randomUUID().toString();
      logger.info("Start adding catalog {} from URL {} on mediapackage {}",
              new Object[] { elementId, uri, mediaPackage });
      URI newUrl = addContentToRepo(mediaPackage, elementId, uri);
      if (MediaPackageElements.SERIES.equals(flavor)) {
        updateSeries(uri);
      }
      MediaPackage mp = addContentToMediaPackage(mediaPackage, elementId, newUrl, MediaPackageElement.Type.Catalog,
              flavor);
      job.setStatus(Job.Status.FINISHED);
      logger.info("Successful added catalog {} on mediapackage {} at URL {}", new Object[] { elementId, mediaPackage,
              newUrl });
      return mp;
    } catch (IOException e) {
      if (job != null)
        job.setStatus(Job.Status.FAILED);
      throw e;
    } catch (ServiceRegistryException e) {
      throw new IngestException(e);
    } catch (NotFoundException e) {
      throw new IngestException("Unable to update ingest job", e);
    } finally {
      finallyUpdateJob(job);
    }
  }

  /**
   * Updates the persistent representation of a series based on a potentially modified dublin core document.
   *
   * @param uri
   *          the URI to the dublin core document containing series metadata.
   * @return
   *          true, if the series is created or overwritten, false if the existing series remains intact.
   */
  protected boolean updateSeries(URI uri) throws IOException, IngestException {
    HttpResponse response = null;
    InputStream in = null;
    boolean isUpdated = false;
    try {
      HttpGet getDc = new HttpGet(uri);
      response = httpClient.execute(getDc);
      in = response.getEntity().getContent();
      DublinCoreCatalog dc = dublinCoreService.load(in);
      String id = dc.getFirst(DublinCore.PROPERTY_IDENTIFIER);
      if (id == null) {
        logger.warn("Series dublin core document contains no identifier, rejecting ingested series cagtalog.");
      } else {
        try {
          try {
            seriesService.getSeries(id);
            if (isOverwriteSeries) {
              // Update existing series
              seriesService.updateSeries(dc);
              isUpdated = true;
              logger.debug("Ingest is overwriting the existing series {} with the ingested series", id);
            } else {
              logger.debug("Series {} already exists. Ignoring series catalog from ingest.", id);
            }
          } catch (NotFoundException e) {
            logger.info("Creating new series {} with default ACL", id);
            seriesService.updateSeries(dc);
            isUpdated = true;
            String anonymousRole = securityService.getOrganization().getAnonymousRole();
            AccessControlList acl = new AccessControlList(new AccessControlEntry(anonymousRole, "read", true));
            seriesService.updateAccessControl(id, acl);
          }

        } catch (Exception e) {
          throw new IngestException(e);
        }
      }
      in.close();
    } catch (IOException e) {
      logger.error("Error updating series from DublinCoreCatalog: {}", e.getMessage());
    } finally {
      IOUtils.closeQuietly(in);
      httpClient.close(response);
    }
    return isUpdated;
  }

  /**
   * {@inheritDoc}
   *
   * @see org.opencastproject.ingest.api.IngestService#addCatalog(java.io.InputStream, java.lang.String,
   *      org.opencastproject.mediapackage.MediaPackageElementFlavor, org.opencastproject.mediapackage.MediaPackage)
   */
  @Override
  public MediaPackage addCatalog(InputStream in, String fileName, MediaPackageElementFlavor flavor,
          MediaPackage mediaPackage) throws IOException, IngestException {
    Job job = null;
    try {
      job = serviceRegistry.createJob(JOB_TYPE, INGEST_CATALOG, null, null, false, ingestFileJobLoad);
      job.setStatus(Status.RUNNING);
      job = serviceRegistry.updateJob(job);
      String elementId = UUID.randomUUID().toString();
      logger.info("Start adding catalog {} from input stream on mediapackage {}", new Object[] { elementId,
              mediaPackage });
      URI newUrl = addContentToRepo(mediaPackage, elementId, fileName, in);
      if (MediaPackageElements.SERIES.equals(flavor)) {
        updateSeries(newUrl);
      }
      MediaPackage mp = addContentToMediaPackage(mediaPackage, elementId, newUrl, MediaPackageElement.Type.Catalog,
              flavor);
      job.setStatus(Job.Status.FINISHED);
      logger.info("Successful added catalog {} on mediapackage {} at URL {}", new Object[] { elementId, mediaPackage,
              newUrl });
      return mp;
    } catch (IOException e) {
      if (job != null)
        job.setStatus(Job.Status.FAILED);
      throw e;
    } catch (ServiceRegistryException e) {
      throw new IngestException(e);
    } catch (NotFoundException e) {
      throw new IngestException("Unable to update ingest job", e);
    } finally {
      finallyUpdateJob(job);
    }
  }

  /**
   * {@inheritDoc}
   *
   * @see org.opencastproject.ingest.api.IngestService#addAttachment(java.net.URI,
   *      org.opencastproject.mediapackage.MediaPackageElementFlavor, org.opencastproject.mediapackage.MediaPackage)
   */
  @Override
  public MediaPackage addAttachment(URI uri, MediaPackageElementFlavor flavor, MediaPackage mediaPackage)
          throws IOException, IngestException {
    Job job = null;
    try {
      job = serviceRegistry.createJob(JOB_TYPE, INGEST_ATTACHMENT_FROM_URI,
              Arrays.asList(uri.toString(), flavor.toString(), MediaPackageParser.getAsXml(mediaPackage)), null, false, ingestFileJobLoad);
      job.setStatus(Status.RUNNING);
      job = serviceRegistry.updateJob(job);
      String elementId = UUID.randomUUID().toString();
      logger.info("Start adding attachment {} from URL {} on mediapackage {}", new Object[] { elementId, uri,
              mediaPackage });
      URI newUrl = addContentToRepo(mediaPackage, elementId, uri);
      MediaPackage mp = addContentToMediaPackage(mediaPackage, elementId, newUrl, MediaPackageElement.Type.Attachment,
              flavor);
      job.setStatus(Job.Status.FINISHED);
      logger.info("Successful added attachment {} on mediapackage {} at URL {}", new Object[] { elementId,
              mediaPackage, newUrl });
      return mp;
    } catch (IOException e) {
      if (job != null)
        job.setStatus(Job.Status.FAILED);
      throw e;
    } catch (ServiceRegistryException e) {
      throw new IngestException(e);
    } catch (NotFoundException e) {
      throw new IngestException("Unable to update ingest job", e);
    } finally {
      finallyUpdateJob(job);
    }
  }

  /**
   * {@inheritDoc}
   *
   * @see org.opencastproject.ingest.api.IngestService#addAttachment(java.io.InputStream, java.lang.String,
   *      org.opencastproject.mediapackage.MediaPackageElementFlavor, org.opencastproject.mediapackage.MediaPackage)
   */
  @Override
  public MediaPackage addAttachment(InputStream in, String fileName, MediaPackageElementFlavor flavor,
          MediaPackage mediaPackage) throws IOException, IngestException {
    Job job = null;
    try {
      job = serviceRegistry.createJob(JOB_TYPE, INGEST_ATTACHMENT, null, null, false, ingestFileJobLoad);
      job.setStatus(Status.RUNNING);
      job = serviceRegistry.updateJob(job);
      String elementId = UUID.randomUUID().toString();
      logger.info("Start adding attachment {} from input stream on mediapackage {}", new Object[] { elementId,
              mediaPackage });
      URI newUrl = addContentToRepo(mediaPackage, elementId, fileName, in);
      MediaPackage mp = addContentToMediaPackage(mediaPackage, elementId, newUrl, MediaPackageElement.Type.Attachment,
              flavor);
      job.setStatus(Job.Status.FINISHED);
      logger.info("Successful added attachment {} on mediapackage {} at URL {}", new Object[] { elementId,
              mediaPackage, newUrl });
      return mp;
    } catch (IOException e) {
      if (job != null)
        job.setStatus(Job.Status.FAILED);
      throw e;
    } catch (ServiceRegistryException e) {
      throw new IngestException(e);
    } catch (NotFoundException e) {
      throw new IngestException("Unable to update ingest job", e);
    } finally {
      finallyUpdateJob(job);
    }

  }

  /**
   *
   * {@inheritDoc}
   *
   * @see org.opencastproject.ingest.api.IngestService#ingest(org.opencastproject.mediapackage.MediaPackage)
   */
  @Override
  public WorkflowInstance ingest(MediaPackage mp) throws IngestException {
    try {
      return ingest(mp, null, null, null);
    } catch (NotFoundException e) {
      throw new IngestException(e);
    } catch (UnauthorizedException e) {
      throw new IllegalStateException(e);
    }
  }

  /**
   * {@inheritDoc}
   *
   * @see org.opencastproject.ingest.api.IngestService#ingest(org.opencastproject.mediapackage.MediaPackage,
   *      java.lang.String)
   */
  @Override
  public WorkflowInstance ingest(MediaPackage mp, String wd) throws IngestException, NotFoundException {
    try {
      return ingest(mp, wd, null, null);
    } catch (UnauthorizedException e) {
      throw new IllegalStateException(e);
    }
  }

  /**
   * {@inheritDoc}
   *
   * @see org.opencastproject.ingest.api.IngestService#ingest(org.opencastproject.mediapackage.MediaPackage,
   *      java.lang.String, java.util.Map)
   */
  @Override
  public WorkflowInstance ingest(MediaPackage mp, String wd, Map<String, String> properties) throws IngestException,
          NotFoundException {
    try {
      return ingest(mp, wd, properties, null);
    } catch (UnauthorizedException e) {
      throw new IllegalStateException(e);
    }
  }

  /**
   * {@inheritDoc}
   *
   * @see org.opencastproject.ingest.api.IngestService#ingest(org.opencastproject.mediapackage.MediaPackage,
   *      java.lang.String, java.util.Map, java.lang.Long)
   */
  @Override
  public WorkflowInstance ingest(MediaPackage mp, String workflowDefinitionId, Map<String, String> properties,
          Long workflowInstanceId) throws IngestException, NotFoundException, UnauthorizedException {
    try {
      mp = createSmil(mp);
    } catch (IOException e) {
      throw new IngestException("Unable to add SMIL Catalog", e);
    }

    // Done, update the job status and return the created workflow instance
    if (workflowInstanceId != null) {
      logger.info("Resuming workflow {} with ingested mediapackage {}", workflowInstanceId, mp);
    } else if (workflowDefinitionId == null) {
      logger.info(
              "Starting a new workflow with ingested mediapackage {} based on the default workflow definition '{}'",
              mp, defaultWorkflowDefinionId);
    } else {
      logger.info("Starting a new workflow with ingested mediapackage {} based on workflow definition '{}'", mp,
              workflowDefinitionId);
    }

    try {
      // Look for the workflow instance (if provided)
      WorkflowInstance workflow = null;
      if (workflowInstanceId != null) {
        try {
          workflow = workflowService.getWorkflowById(workflowInstanceId.longValue());
        } catch (NotFoundException e) {
          logger.warn("Failed to find a workflow with id '{}', try to find a matching scheduled event...",
                  workflowInstanceId);
          if (schedulerService != null) {
            try {
              String mediaPackageId = schedulerService.getMediaPackageId(workflowInstanceId);
              mp.setIdentifier(new IdImpl(mediaPackageId));
              logger.info("Found matching scheduled event for id '{}', overriding mediapackage id to {}",
                      workflowInstanceId, mediaPackageId);
              AccessControlList accessControlList = schedulerService.getAccessControlList(workflowInstanceId);
              if (accessControlList != null) {
                authorizationService.setAcl(mp, AclScope.Episode, accessControlList);
                logger.info("Found matching scheduled event for id '{}', overriding access control list",
                        workflowInstanceId);
              }
            } catch (NotFoundException e1) {
              logger.warn("No matching scheduled event for id '{}' found", workflowInstanceId);
            } catch (SchedulerException e1) {
              logger.error("Unable to get event dublin core from scheduler event {}: {}", workflowInstanceId,
                      ExceptionUtils.getStackTrace(e1));
              throw new IngestException(e1);
            }
          } else {
            logger.warn("No scheduler service available");
          }
        }
      }

      // Determine the workflow definition
      WorkflowDefinition workflowDef = getWorkflowDefinition(workflowDefinitionId, workflowInstanceId, mp);

      // Get the final set of workflow properties
      properties = mergeWorkflowConfiguration(properties, workflowInstanceId);

      // Remove potential workflow configuration prefixes from the workflow properties
      properties = removePrefixFromProperties(properties);

      // If the indicated workflow does not exist, start a new workflow with the given workflow definition
      if (workflow == null) {
        setPublicAclIfEmpty(mp);
        ingestStatistics.successful();
        if (workflowDef != null) {
          logger.info("Starting new workflow with ingested mediapackage '{}' using the specified template '{}'", mp
                  .getIdentifier().toString(), workflowDefinitionId);
        } else {
          logger.info("Starting new workflow with ingested mediapackage '{}' using the default template '{}'", mp
                  .getIdentifier().toString(), defaultWorkflowDefinionId);
        }
        return workflowService.start(workflowDef, mp, properties);
      }

      // Make sure the workflow is in an acceptable state to be continued. If not, start over, but use the workflow
      // definition and recording properties from the original workflow, unless provided by the ingesting parties
      boolean startOver = verifyWorkflowState(workflow);

      WorkflowInstance workflowInstance;

      // Is it ok to go with the given workflow or do we need to start over?
      if (startOver) {
        InputStream in = null;
        try {
          // Get episode dublincore from scheduler event if not provided by the ingesting party
          Catalog[] catalogs = mp.getCatalogs(MediaPackageElements.EPISODE);
          if (catalogs.length == 0 && schedulerService != null) {
            logger.info("Try adding episode dublincore from capure event '{}' to ingesting mediapackage",
                    workflowInstanceId);
            DublinCoreCatalog dc = schedulerService.getEventDublinCore(workflowInstanceId);
            in = IOUtils.toInputStream(dc.toXmlString(), "UTF-8");
            mp = addCatalog(in, "dublincore.xml", MediaPackageElements.EPISODE, mp);
          }
        } catch (NotFoundException e) {
          logger.info("No capture event found for id {}", workflowInstanceId);
        } catch (SchedulerException e) {
          logger.warn("Unable to get event dublin core from scheduler event {}: {}", workflowInstanceId, e.getMessage());
        } catch (IOException e) {
          throw new IngestException(e);
        } finally {
          IOUtils.closeQuietly(in);
        }

        workflowInstance = workflowService.start(workflowDef, mp, properties);
      } else {
        // Ensure that we're in one of the pre-processing operations
        // The pre-processing workflow contains three operations: schedule, capture, and ingest. If we are not in the
        // last operation of the preprocessing workflow (due to the capture agent not reporting on its recording
        // status), we need to advance the workflow.
        WorkflowOperationInstance currentOperation = workflow.getCurrentOperation();
        if (currentOperation == null) {
          ingestStatistics.failed();
          throw new IllegalStateException(workflow
                  + " has no current operation, so can not be resumed with a new mediapackage");
        }
        String currentOperationTemplate = currentOperation.getTemplate();
        if (!Arrays.asList(PRE_PROCESSING_OPERATIONS).contains(currentOperationTemplate)) {
          ingestStatistics.failed();
          throw new IllegalStateException(workflow + " is already in operation " + currentOperationTemplate
                  + ", so we can not ingest");
        }

        int preProcessingOperations = workflow.getOperations().size();

        // Merge the current mediapackage with the new one
        MediaPackage existingMediaPackage = workflow.getMediaPackage();
        for (MediaPackageElement element : mp.getElements()) {
          if (element instanceof Catalog) {
            // if the existing mediapackage contains a catalog of the same flavor, keep the server-side catalog, since
            // it is more likely to be up-to-date
            MediaPackageElementFlavor catalogFlavor = element.getFlavor();
            MediaPackageElement[] existingCatalogs = existingMediaPackage.getCatalogs(catalogFlavor);
            if (existingCatalogs != null && existingCatalogs.length > 0) {
              logger.info(
                      "Mediapackage {} already contains a catalog with flavor {}.  Skipping the conflicting ingested catalog",
                      existingMediaPackage, catalogFlavor);

              boolean containsElementId = false;
              for (MediaPackageElement existingElem : existingCatalogs) {
                if (existingElem.getIdentifier().equals(element.getIdentifier())) {
                  containsElementId = true;
                  break;
                }
              }
              if (containsElementId) {
                logger.info(
                        "Mediapackage's {} catalog with flavor {} and element id {} has already been overwritten by the ingested one, because both having the same element identifier!",
                        new String[] { existingMediaPackage.getIdentifier().compact(), catalogFlavor.toString(),
                                element.getIdentifier() });
              } else {
                try {
                  workingFileRepository.delete(mp.getIdentifier().compact(), element.getIdentifier());
                  logger.debug("Deleted the unused catalog {}", element.getIdentifier());
                } catch (IOException e) {
                  logger.warn("Unable to delete unused catalog {}", element.getIdentifier());
                }
              }
              continue;
            }
          }
          existingMediaPackage.add(element);
        }

        setPublicAclIfEmpty(mp);

        // Extend the workflow operations
        workflow.extend(workflowDef);

        // Advance the workflow
        int currentPosition = workflow.getOperations().indexOf(currentOperation);
        while (currentPosition < preProcessingOperations - 1) {
          currentOperation = workflow.getCurrentOperation();
          logger.debug("Advancing workflow (skipping {})", currentOperation);
          if (currentOperation.getId() != null) {
            try {
              Job job = serviceRegistry.getJob(currentOperation.getId());
              job.setStatus(Status.FINISHED);
              serviceRegistry.updateJob(job);
            } catch (ServiceRegistryException e) {
              ingestStatistics.failed();
              throw new IllegalStateException("Error updating job associated with skipped operation "
                      + currentOperation, e);
            }
          }
          currentOperation = workflow.next();
          currentPosition++;
        }

        // Ingest succeeded
        currentOperation.setState(OperationState.SUCCEEDED);
        try {
          ((WorkflowOperationInstanceImpl) currentOperation).setDateStarted(formatter.parse(properties
                  .get(START_DATE_KEY)));
        } catch (ParseException e) {
          logger.warn("Parsing exception when attempting to set ingest start time.");
        }

        // Update
        workflowService.update(workflow);

        // resume the workflow
        workflowInstance = workflowService.resume(workflowInstanceId.longValue(), properties);
      }

      ingestStatistics.successful();

      // Return the updated workflow instance
      return workflowInstance;
    } catch (WorkflowException e) {
      ingestStatistics.failed();
      throw new IngestException(e);
    }
  }

  private void setPublicAclIfEmpty(MediaPackage mp) {
    AccessControlList activeAcl = authorizationService.getActiveAcl(mp).getA();
    if (activeAcl.getEntries().size() == 0) {
      String anonymousRole = securityService.getOrganization().getAnonymousRole();
      activeAcl = new AccessControlList(new AccessControlEntry(anonymousRole, Permissions.Action.READ.toString(), true));
      authorizationService.setAcl(mp, AclScope.Series, activeAcl);
    }
  }

  private Map<String, String> mergeWorkflowConfiguration(Map<String, String> properties, Long workflowId) {
    if (workflowId == null || schedulerService == null)
      return properties;

    HashMap<String, String> mergedProperties = new HashMap<String, String>();

    try {
      Properties recordingProperties = schedulerService.getEventCaptureAgentConfiguration(workflowId);
      logger.debug("Restoring workflow properties from scheduler event {}", workflowId);
      mergedProperties.putAll((Map) recordingProperties);
    } catch (SchedulerException e) {
      logger.warn("Unable to get workflow properties from scheduler event {}: {}", workflowId, e.getMessage());
    } catch (NotFoundException e) {
      logger.info("No capture event found for id {}", workflowId);
    }

    if (properties != null) {
      // Merge the properties, this must be after adding the recording properties
      logger.debug("Merge workflow properties with the one from the scheduler event {}", workflowId);
      mergedProperties.putAll(properties);
    }

    return mergedProperties;
  }

  /**
   * Removes the workflow configuration file prefix from all properties in a map.
   *
   * @param properties
   *          The properties to remove the prefixes from
   * @return A Map with the same collection of properties without the prefix
   */
  private Map<String, String> removePrefixFromProperties(Map<String, String> properties) {
    Map<String, String> fixedProperties = new HashMap<String, String>();
    if (properties != null) {
      for (Entry<String, String> entry : properties.entrySet()) {
        if (entry.getKey().startsWith(WORKFLOW_CONFIGURATION_PREFIX)) {
          logger.debug("Removing prefix from key '" + entry.getKey() + " with value '" + entry.getValue() + "'");
          fixedProperties.put(entry.getKey().replace(WORKFLOW_CONFIGURATION_PREFIX, ""), entry.getValue());
        } else {
          fixedProperties.put(entry.getKey(), entry.getValue());
        }
      }
    }
    return fixedProperties;
  }

  private WorkflowDefinition getWorkflowDefinition(String workflowDefinitionID, Long workflowId,
          MediaPackage mediapackage) throws NotFoundException, WorkflowDatabaseException, IngestException {
    // If the workflow definition and instance ID are null, use the default, or throw if there is none
    if (StringUtils.isBlank(workflowDefinitionID)) {

      if (workflowId != null && schedulerService != null) {
        logger.info("Determining workflow template for ingested mediapckage {} from capture event {}", mediapackage,
                workflowId);
        try {
          Properties recordingProperties = schedulerService.getEventCaptureAgentConfiguration(workflowId);
          workflowDefinitionID = (String) recordingProperties.get(CaptureParameters.INGEST_WORKFLOW_DEFINITION);
          logger.info("Ingested mediapackage {} will be processed using workflow template '{}'", mediapackage,
                  workflowDefinitionID);
          if (StringUtils.isBlank(workflowDefinitionID))
            throw new IngestException("No value found for key '" + CaptureParameters.INGEST_WORKFLOW_DEFINITION
                    + "' from capture event configuration of scheduler event '" + workflowId + "'");
        } catch (NotFoundException e) {
          logger.warn("Specified capture event {} was not found", workflowId);
        } catch (SchedulerException e) {
          logger.warn("Unable to get the workflow definition id from scheduler event {}: {}", workflowId,
                  e.getMessage());
          throw new IngestException(e);
        }
      } else if (workflowId == null) {
        logger.info(
                "No workflow id was specified, using default processing ingstructions for ingested mediapackage {}",
                mediapackage);
      } else if (schedulerService == null) {
        logger.warn(
                "Scheduler service not bound, unable to determine the workflow template to use for ingested mediapckage {}",
                mediapackage);
      }

    } else {
      logger.info("Ingested mediapackage {} is processed using workflow template '{}', specified during ingest",
              mediapackage, workflowDefinitionID);
    }

    // Use the default workflow definition if nothing was determined
    if (StringUtils.isBlank(workflowDefinitionID) && defaultWorkflowDefinionId != null) {
      logger.info("Using default workflow definition '{}' to process ingested mediapackage {}",
              defaultWorkflowDefinionId, mediapackage);
      workflowDefinitionID = defaultWorkflowDefinionId;
    }

    // Have we been able to find a workflow definition id?
    if (StringUtils.isBlank(workflowDefinitionID)) {
      ingestStatistics.failed();
      throw new IllegalStateException(
              "Can not ingest a workflow without a workflow definition or an existing instance. No default definition is specified");
    }

    // Let's make sure the workflow definition exists
    return workflowService.getWorkflowDefinitionById(workflowDefinitionID);
  }

  private boolean verifyWorkflowState(WorkflowInstance workflow) {
    if (workflow != null) {
      switch (workflow.getState()) {
        case FAILED:
        case FAILING:
        case STOPPED:
          logger.info("The workflow with id '{}' is failed, starting a new workflow for this recording",
                  workflow.getId());
          return true;
        case SUCCEEDED:
          logger.info("The workflow with id '{}' already succeeded, starting a new workflow for this recording",
                  workflow.getId());
          return true;
        case RUNNING:
          logger.info("The workflow with id '{}' is already running, starting a new workflow for this recording",
                  workflow.getId());
          return true;
        case INSTANTIATED:
        case PAUSED:
          // This is the expected state
        default:
          break;
      }
    }
    return false;
  }

  /**
   *
   * {@inheritDoc}
   *
   * @see org.opencastproject.ingest.api.IngestService#discardMediaPackage(org.opencastproject.mediapackage.MediaPackage)
   */
  @Override
  public void discardMediaPackage(MediaPackage mp) throws IOException {
    String mediaPackageId = mp.getIdentifier().compact();
    for (MediaPackageElement element : mp.getElements()) {
      if (!workingFileRepository.delete(mediaPackageId, element.getIdentifier()))
        logger.warn("Unable to find (and hence, delete), this mediapackage element");
    }
    logger.info("Sucessful discarded mediapackage {}", mp);
  }

  protected URI addContentToRepo(MediaPackage mp, String elementId, URI uri) throws IOException {
    InputStream in = null;
    HttpResponse response = null;
    try {
      if (uri.toString().startsWith("http")) {
        HttpGet get = new HttpGet(uri);
        response = httpClient.execute(get);
        int httpStatusCode = response.getStatusLine().getStatusCode();
        if (httpStatusCode != 200) {
          throw new IOException(uri + " returns http " + httpStatusCode);
        }
        in = response.getEntity().getContent();
      } else {
        in = uri.toURL().openStream();
      }
      String fileName = FilenameUtils.getName(uri.getPath());
      if (StringUtils.isBlank(FilenameUtils.getExtension(fileName)))
        fileName = getContentDispositionFileName(response);

      if (StringUtils.isBlank(FilenameUtils.getExtension(fileName)))
        throw new IOException("No filename extension found: " + fileName);
      return addContentToRepo(mp, elementId, fileName, in);
    } finally {
      IOUtils.closeQuietly(in);
      httpClient.close(response);
    }
  }

  private String getContentDispositionFileName(HttpResponse response) {
    if (response == null)
      return null;

    Header header = response.getFirstHeader("Content-Disposition");
    ContentDisposition contentDisposition = new ContentDisposition(header.getValue());
    return contentDisposition.getParameter("filename");
  }

  private URI addContentToRepo(MediaPackage mp, String elementId, String filename, InputStream file) throws IOException {
    ProgressInputStream progressInputStream = new ProgressInputStream(file);
    progressInputStream.addPropertyChangeListener(new PropertyChangeListener() {
      @Override
      public void propertyChange(PropertyChangeEvent evt) {
        long totalNumBytesRead = (Long) evt.getNewValue();
        long oldTotalNumBytesRead = (Long) evt.getOldValue();
        ingestStatistics.add(totalNumBytesRead - oldTotalNumBytesRead);
      }
    });
    return workingFileRepository.put(mp.getIdentifier().compact(), elementId, filename, progressInputStream);
  }

  private MediaPackage addContentToMediaPackage(MediaPackage mp, String elementId, URI uri,
          MediaPackageElement.Type type, MediaPackageElementFlavor flavor) {
    logger.info("Adding element of type {} to mediapackage {}", type, mp);
    MediaPackageElement mpe = mp.add(uri, type, flavor);
    mpe.setIdentifier(elementId);
    return mp;
  }

  // ---------------------------------------------
  // --------- bind and unbind bundles ---------
  // ---------------------------------------------
  public void setWorkflowService(WorkflowService workflowService) {
    this.workflowService = workflowService;
  }

  public void setWorkingFileRepository(WorkingFileRepository workingFileRepository) {
    this.workingFileRepository = workingFileRepository;
  }

  public void setSeriesService(SeriesService seriesService) {
    this.seriesService = seriesService;
  }

  public void setDublinCoreService(DublinCoreCatalogService dublinCoreService) {
    this.dublinCoreService = dublinCoreService;
  }

  /**
   * {@inheritDoc}
   *
   * @see org.opencastproject.job.api.AbstractJobProducer#getServiceRegistry()
   */
  @Override
  protected ServiceRegistry getServiceRegistry() {
    return serviceRegistry;
  }

  /**
   * {@inheritDoc}
   *
   * @see org.opencastproject.job.api.AbstractJobProducer#process(org.opencastproject.job.api.Job)
   */
  @Override
  protected String process(Job job) throws Exception {
    throw new IllegalStateException("Ingest jobs are not expected to be dispatched");
  }

  /**
   * Callback for setting the security service.
   *
   * @param securityService
   *          the securityService to set
   */
  public void setSecurityService(SecurityService securityService) {
    this.securityService = securityService;
  }

  /**
   * Callback for setting the user directory service.
   *
   * @param userDirectoryService
   *          the userDirectoryService to set
   */
  public void setUserDirectoryService(UserDirectoryService userDirectoryService) {
    this.userDirectoryService = userDirectoryService;
  }

  /**
   * Callback for setting the scheduler service.
   *
   * @param schedulerService
   *          the scheduler service to set
   */
  public void setSchedulerService(SchedulerService schedulerService) {
    this.schedulerService = schedulerService;
  }

  /**
   * Sets a reference to the organization directory service.
   *
   * @param organizationDirectory
   *          the organization directory
   */
  public void setOrganizationDirectoryService(OrganizationDirectoryService organizationDirectory) {
    this.organizationDirectoryService = organizationDirectory;
  }

  /**
   * {@inheritDoc}
   *
   * @see org.opencastproject.job.api.AbstractJobProducer#getSecurityService()
   */
  @Override
  protected SecurityService getSecurityService() {
    return securityService;
  }

  /**
   * {@inheritDoc}
   *
   * @see org.opencastproject.job.api.AbstractJobProducer#getUserDirectoryService()
   */
  @Override
  protected UserDirectoryService getUserDirectoryService() {
    return userDirectoryService;
  }

  /**
   * {@inheritDoc}
   *
   * @see org.opencastproject.job.api.AbstractJobProducer#getOrganizationDirectoryService()
   */
  @Override
  protected OrganizationDirectoryService getOrganizationDirectoryService() {
    return organizationDirectoryService;
  }

  private MediaPackage createSmil(MediaPackage mediaPackage) throws IOException, IngestException {
    Stream<Track> partialTracks = Stream.empty();
    for (Track track : mediaPackage.getTracks()) {
      Long startTime = partialTrackStartTimes.getIfPresent(track.getIdentifier());
      if (startTime == null)
        continue;
      partialTracks = partialTracks.append(Opt.nul(track));
    }

    // No partial track available return without adding SMIL catalog
    if (partialTracks.isEmpty())
      return mediaPackage;

    // Inspect the partial tracks
    List<Track> tracks = partialTracks.map(newEnrichJob(mediaInspectionService).toFn())
            .map(payloadAsTrack(getServiceRegistry()).toFn())
            .each(MediaPackageSupport.updateElement(mediaPackage).toFn().toFx()).toList();

    // Create the SMIL document
    org.w3c.dom.Document smilDocument = SmilUtil.createSmil();
    for (Track track : tracks) {
      Long startTime = partialTrackStartTimes.getIfPresent(track.getIdentifier());
      if (startTime == null) {
        logger.error("No start time found for track {}", track);
        throw new IngestException("No start time found for track " + track.getIdentifier());
      }
      smilDocument = addSmilTrack(smilDocument, track, startTime);
      partialTrackStartTimes.invalidate(track.getIdentifier());
    }

    // Store the SMIL document in the mediapackage
    return addSmilCatalog(smilDocument, mediaPackage);
  }

<<<<<<< HEAD
  /**
   * Adds a SMIL catalog to a mediapackage if it's not already existing.
   *
   * @param smilDocument
   *          the smil document
   * @param mediaPackage
   *          the mediapackage to extend with the SMIL catalog
   * @return the augmented mediapcakge
   * @throws IOException
   *           if reading or writing of the SMIL catalog fails
   * @throws IngestException
   *           if the SMIL catalog already exists
   */
  private MediaPackage addSmilCatalog(org.w3c.dom.Document smilDocument, MediaPackage mediaPackage) throws IOException,
          IngestException {
    Option<org.w3c.dom.Document> optSmilDocument = SmilUtil.loadSmilDocument(workingFileRepository, mediaPackage);
    if (optSmilDocument.isSome())
      throw new IngestException("SMIL already exists!");

    InputStream in = null;
    try {
      in = XmlUtil.serializeDocument(smilDocument);
      String elementId = UUID.randomUUID().toString();
      URI uri = workingFileRepository.put(mediaPackage.getIdentifier().compact(), elementId, PARTIAL_SMIL_NAME, in);
      MediaPackageElement mpe = mediaPackage.add(uri, MediaPackageElement.Type.Catalog, MediaPackageElements.SMIL);
      mpe.setIdentifier(elementId);
      // Reset the checksum since it changed
      mpe.setChecksum(null);
      mpe.setMimeType(MimeTypes.SMIL);
      return mediaPackage;
    } finally {
      IoSupport.closeQuietly(in);
    }
  }

  /**
   * Adds a SMIL track by a mediapackage track to a SMIL document
   *
   * @param smilDocument
   *          the SMIL document to extend
   * @param track
   *          the mediapackage track
   * @param startTime
   *          the start time
   * @return the augmented SMIL document
   * @throws IngestException
   *           if the partial flavor type is not valid
   */
  private org.w3c.dom.Document addSmilTrack(org.w3c.dom.Document smilDocument, Track track, long startTime)
          throws IngestException {
    if (MediaPackageElements.PRESENTER_SOURCE.getType().equals(track.getFlavor().getType())) {
      return SmilUtil.addTrack(smilDocument, SmilUtil.TrackType.PRESENTER, track.hasVideo(), startTime,
              track.getDuration(), track.getURI());
    } else if (MediaPackageElements.PRESENTATION_SOURCE.getType().equals(track.getFlavor().getType())) {
      return SmilUtil.addTrack(smilDocument, SmilUtil.TrackType.PRESENTATION, track.hasVideo(), startTime,
              track.getDuration(), track.getURI());
    } else {
      logger.warn("Invalid partial flavor type {} of track {}", track.getFlavor(), track);
      throw new IngestException("Invalid partial flavor type " + track.getFlavor().getType() + " of track "
              + track.getURI().toString());
    }
  }

  /** Create a media inspection job for a mediapackage element. */
  public static Function<MediaPackageElement, Job> newEnrichJob(final MediaInspectionService svc) {
    return new Function.X<MediaPackageElement, Job>() {
      @Override
      public Job xapply(MediaPackageElement e) throws Exception {
        return svc.enrich(e, true);
      }
    };
  }

  /**
   * Interpret the payload of a completed Job as a MediaPackageElement. Wait for the job to complete if necessary.
   *
   * @throws MediaPackageException
   *           in case the payload is not a mediapackage element
   */
  public static Function<Job, Track> payloadAsTrack(final ServiceRegistry reg) {
    return new Function.X<Job, Track>() {
      @Override
      public Track xapply(Job job) throws MediaPackageException {
        waitForJob(reg, none(0L), job);
        return (Track) MediaPackageElementParser.getFromXml(job.getPayload());
      }
    };
  }

=======
>>>>>>> 32e1076f
  /**
   * Adds a SMIL catalog to a mediapackage if it's not already existing.
   *
   * @param smilDocument
   *          the smil document
   * @param mediaPackage
   *          the mediapackage to extend with the SMIL catalog
   * @return the augmented mediapcakge
   * @throws IOException
   *           if reading or writing of the SMIL catalog fails
   * @throws IngestException
   *           if the SMIL catalog already exists
   */
  private MediaPackage addSmilCatalog(org.w3c.dom.Document smilDocument, MediaPackage mediaPackage) throws IOException,
          IngestException {
    Option<org.w3c.dom.Document> optSmilDocument = SmilUtil.loadSmilDocument(workingFileRepository, mediaPackage);
    if (optSmilDocument.isSome())
      throw new IngestException("SMIL already exists!");

    InputStream in = null;
    try {
      in = XmlUtil.serializeDocument(smilDocument);
      String elementId = UUID.randomUUID().toString();
      URI uri = workingFileRepository.put(mediaPackage.getIdentifier().compact(), elementId, PARTIAL_SMIL_NAME, in);
      MediaPackageElement mpe = mediaPackage.add(uri, MediaPackageElement.Type.Catalog, MediaPackageElements.SMIL);
      mpe.setIdentifier(elementId);
      // Reset the checksum since it changed
      mpe.setChecksum(null);
      mpe.setMimeType(MimeTypes.SMIL);
      return mediaPackage;
    } finally {
      IoSupport.closeQuietly(in);
    }
  }

  /**
   * Adds a SMIL track by a mediapackage track to a SMIL document
   *
   * @param smilDocument
   *          the SMIL document to extend
   * @param track
   *          the mediapackage track
   * @param startTime
   *          the start time
   * @return the augmented SMIL document
   * @throws IngestException
   *           if the partial flavor type is not valid
   */
  private org.w3c.dom.Document addSmilTrack(org.w3c.dom.Document smilDocument, Track track, long startTime)
          throws IngestException {
    if (MediaPackageElements.PRESENTER_SOURCE.getType().equals(track.getFlavor().getType())) {
      return SmilUtil.addTrack(smilDocument, SmilUtil.TrackType.PRESENTER, track.hasVideo(), startTime,
              track.getDuration(), track.getURI());
    } else if (MediaPackageElements.PRESENTATION_SOURCE.getType().equals(track.getFlavor().getType())) {
      return SmilUtil.addTrack(smilDocument, SmilUtil.TrackType.PRESENTATION, track.hasVideo(), startTime,
              track.getDuration(), track.getURI());
    } else {
      logger.warn("Invalid partial flavor type {} of track {}", track.getFlavor(), track);
      throw new IngestException("Invalid partial flavor type " + track.getFlavor().getType() + " of track "
              + track.getURI().toString());
    }
  }

  /** Create a media inspection job for a mediapackage element. */
  public static Function<MediaPackageElement, Job> newEnrichJob(final MediaInspectionService svc) {
    return new Function.X<MediaPackageElement, Job>() {
      @Override
      public Job xapply(MediaPackageElement e) throws Exception {
        return svc.enrich(e, true);
      }
    };
  }

  /**
   * Interpret the payload of a completed Job as a MediaPackageElement. Wait for the job to complete if necessary.
   *
   * @throws MediaPackageException
   *           in case the payload is not a mediapackage element
   */
  public static Function<Job, Track> payloadAsTrack(final ServiceRegistry reg) {
    return new Function.X<Job, Track>() {
      @Override
      public Track xapply(Job job) throws MediaPackageException {
        waitForJob(reg, none(0L), job);
        return (Track) MediaPackageElementParser.getFromXml(job.getPayload());
      }
    };
  }

  /**
   * Private utility to update Job, called from a finally block.
   *
   * @param job
   *          to be updated, may be null
   * @throws IngestException
   *           when unable to update ingest job
   */
  private void finallyUpdateJob(Job job) throws IngestException {
    try {
      if (job != null) {
        serviceRegistry.updateJob(job);
      } else {
        logger.debug("Not updating null job.");
      }
    } catch (Exception e) {
      throw new IngestException("Unable to update ingest job", e);
    }
  }

}<|MERGE_RESOLUTION|>--- conflicted
+++ resolved
@@ -251,14 +251,11 @@
   /** The partial track start time map */
   private Cache<String, Long> partialTrackStartTimes = CacheBuilder.newBuilder().expireAfterWrite(1, TimeUnit.DAYS)
           .build();
-<<<<<<< HEAD
-=======
   /** The default is to overwrite series catalog on ingest */
   protected boolean defaultIsOverWriteSeries = true;
 
   /** Option to overwrite series on ingest */
   protected boolean isOverwriteSeries = defaultIsOverWriteSeries;
->>>>>>> 32e1076f
 
   /**
    * Creates a new ingest service instance.
@@ -714,91 +711,6 @@
       job.setStatus(Job.Status.FINISHED);
       logger.info("Successful added track {} on mediapackage {} at URL {}", new Object[] { elementId, mediaPackage,
               newUrl });
-<<<<<<< HEAD
-      return mp;
-    } catch (IOException e) {
-      if (job != null)
-        job.setStatus(Job.Status.FAILED);
-      throw e;
-    } catch (ServiceRegistryException e) {
-      throw new IngestException(e);
-    } catch (NotFoundException e) {
-      throw new IngestException("Unable to update ingest job", e);
-    } finally {
-      try {
-        serviceRegistry.updateJob(job);
-      } catch (Exception e) {
-        throw new IngestException("Unable to update ingest job", e);
-      }
-    }
-  }
-
-  @Override
-  public MediaPackage addPartialTrack(URI uri, MediaPackageElementFlavor flavor, long startTime,
-          MediaPackage mediaPackage) throws IOException, IngestException {
-    Job job = null;
-    try {
-      job = serviceRegistry.createJob(
-              JOB_TYPE,
-              INGEST_TRACK_FROM_URI,
-              Arrays.asList(uri.toString(), flavor == null ? null : flavor.toString(),
-                      MediaPackageParser.getAsXml(mediaPackage)), null, false);
-      job.setStatus(Status.RUNNING);
-      serviceRegistry.updateJob(job);
-      String elementId = UUID.randomUUID().toString();
-      logger.info("Start adding partial track {} from URL {} on mediapackage {}", new Object[] { elementId, uri,
-              mediaPackage });
-      URI newUrl = addContentToRepo(mediaPackage, elementId, uri);
-      MediaPackage mp = addContentToMediaPackage(mediaPackage, elementId, newUrl, MediaPackageElement.Type.Track,
-              flavor);
-      job.setStatus(Job.Status.FINISHED);
-      // store startTime
-      partialTrackStartTimes.put(elementId, startTime);
-      logger.debug("Added start time {} for track {}", startTime, elementId);
-      logger.info("Successful added partial track {} on mediapackage {} at URL {}", new Object[] { elementId,
-              mediaPackage, newUrl });
-      return mp;
-    } catch (IOException e) {
-      if (job != null)
-        job.setStatus(Job.Status.FAILED);
-      throw e;
-    } catch (ServiceRegistryException e) {
-      throw new IngestException(e);
-    } catch (NotFoundException e) {
-      throw new IngestException("Unable to update ingest job", e);
-    } finally {
-      try {
-        if (job != null) {
-          serviceRegistry.updateJob(job);
-        }
-      } catch (Exception e) {
-        throw new IngestException("Unable to update ingest job", e);
-      }
-    }
-  }
-
-  @Override
-  public MediaPackage addPartialTrack(InputStream in, String fileName, MediaPackageElementFlavor flavor,
-          long startTime, MediaPackage mediaPackage) throws IOException, IngestException {
-    Job job = null;
-    try {
-      job = serviceRegistry.createJob(JOB_TYPE, INGEST_TRACK, null, null, false);
-      job.setStatus(Status.RUNNING);
-      job = serviceRegistry.updateJob(job);
-      String elementId = UUID.randomUUID().toString();
-      logger.info("Start adding partial track {} from input stream on mediapackage {}", new Object[] { elementId,
-              mediaPackage });
-      URI newUrl = addContentToRepo(mediaPackage, elementId, fileName, in);
-      MediaPackage mp = addContentToMediaPackage(mediaPackage, elementId, newUrl, MediaPackageElement.Type.Track,
-              flavor);
-      job.setStatus(Job.Status.FINISHED);
-      // store startTime
-      partialTrackStartTimes.put(elementId, startTime);
-      logger.debug("Added start time {} for track {}", startTime, elementId);
-      logger.info("Successful added partial track {} on mediapackage {} at URL {}", new Object[] { elementId,
-              mediaPackage, newUrl });
-=======
->>>>>>> 32e1076f
       return mp;
     } catch (IOException e) {
       if (job != null)
@@ -1725,7 +1637,6 @@
     return addSmilCatalog(smilDocument, mediaPackage);
   }
 
-<<<<<<< HEAD
   /**
    * Adds a SMIL catalog to a mediapackage if it's not already existing.
    *
@@ -1815,97 +1726,6 @@
     };
   }
 
-=======
->>>>>>> 32e1076f
-  /**
-   * Adds a SMIL catalog to a mediapackage if it's not already existing.
-   *
-   * @param smilDocument
-   *          the smil document
-   * @param mediaPackage
-   *          the mediapackage to extend with the SMIL catalog
-   * @return the augmented mediapcakge
-   * @throws IOException
-   *           if reading or writing of the SMIL catalog fails
-   * @throws IngestException
-   *           if the SMIL catalog already exists
-   */
-  private MediaPackage addSmilCatalog(org.w3c.dom.Document smilDocument, MediaPackage mediaPackage) throws IOException,
-          IngestException {
-    Option<org.w3c.dom.Document> optSmilDocument = SmilUtil.loadSmilDocument(workingFileRepository, mediaPackage);
-    if (optSmilDocument.isSome())
-      throw new IngestException("SMIL already exists!");
-
-    InputStream in = null;
-    try {
-      in = XmlUtil.serializeDocument(smilDocument);
-      String elementId = UUID.randomUUID().toString();
-      URI uri = workingFileRepository.put(mediaPackage.getIdentifier().compact(), elementId, PARTIAL_SMIL_NAME, in);
-      MediaPackageElement mpe = mediaPackage.add(uri, MediaPackageElement.Type.Catalog, MediaPackageElements.SMIL);
-      mpe.setIdentifier(elementId);
-      // Reset the checksum since it changed
-      mpe.setChecksum(null);
-      mpe.setMimeType(MimeTypes.SMIL);
-      return mediaPackage;
-    } finally {
-      IoSupport.closeQuietly(in);
-    }
-  }
-
-  /**
-   * Adds a SMIL track by a mediapackage track to a SMIL document
-   *
-   * @param smilDocument
-   *          the SMIL document to extend
-   * @param track
-   *          the mediapackage track
-   * @param startTime
-   *          the start time
-   * @return the augmented SMIL document
-   * @throws IngestException
-   *           if the partial flavor type is not valid
-   */
-  private org.w3c.dom.Document addSmilTrack(org.w3c.dom.Document smilDocument, Track track, long startTime)
-          throws IngestException {
-    if (MediaPackageElements.PRESENTER_SOURCE.getType().equals(track.getFlavor().getType())) {
-      return SmilUtil.addTrack(smilDocument, SmilUtil.TrackType.PRESENTER, track.hasVideo(), startTime,
-              track.getDuration(), track.getURI());
-    } else if (MediaPackageElements.PRESENTATION_SOURCE.getType().equals(track.getFlavor().getType())) {
-      return SmilUtil.addTrack(smilDocument, SmilUtil.TrackType.PRESENTATION, track.hasVideo(), startTime,
-              track.getDuration(), track.getURI());
-    } else {
-      logger.warn("Invalid partial flavor type {} of track {}", track.getFlavor(), track);
-      throw new IngestException("Invalid partial flavor type " + track.getFlavor().getType() + " of track "
-              + track.getURI().toString());
-    }
-  }
-
-  /** Create a media inspection job for a mediapackage element. */
-  public static Function<MediaPackageElement, Job> newEnrichJob(final MediaInspectionService svc) {
-    return new Function.X<MediaPackageElement, Job>() {
-      @Override
-      public Job xapply(MediaPackageElement e) throws Exception {
-        return svc.enrich(e, true);
-      }
-    };
-  }
-
-  /**
-   * Interpret the payload of a completed Job as a MediaPackageElement. Wait for the job to complete if necessary.
-   *
-   * @throws MediaPackageException
-   *           in case the payload is not a mediapackage element
-   */
-  public static Function<Job, Track> payloadAsTrack(final ServiceRegistry reg) {
-    return new Function.X<Job, Track>() {
-      @Override
-      public Track xapply(Job job) throws MediaPackageException {
-        waitForJob(reg, none(0L), job);
-        return (Track) MediaPackageElementParser.getFromXml(job.getPayload());
-      }
-    };
-  }
-
   /**
    * Private utility to update Job, called from a finally block.
    *
