import {persistReducer} from "redux-persist";
import storage from 'redux-persist/lib/storage';
import autoMergeLevel2 from "redux-persist/lib";
import thunk from "redux-thunk";
import {composeWithDevTools} from "redux-devtools-extension";
import {applyMiddleware, combineReducers, createStore} from "redux";
import tableFilters from './reducers/tableFilterReducers';
import tableFilterProfiles from './reducers/tableFilterProfilesReducer';
import events from './reducers/eventReducers';
import table from './reducers/tableReducers';
import series from "./reducers/seriesReducer";
import recordings from "./reducers/recordingReducer";
import jobs from "./reducers/jobReducer";
import servers from "./reducers/serverReducer";
import services from "./reducers/serviceReducer";
import users from "./reducers/userReducers";
import groups from "./reducers/groupReducers";
import acls from "./reducers/aclReducers";
import themes from "./reducers/themeReducers";
import health from "./reducers/healthReducers";
import {notifications} from "./reducers/notificationReducers";
import workflows from "./reducers/workflowReducers";
import eventDetails from "./reducers/eventDeatilsReducers";
import seriesDetails from "./reducers/seriesDetailsReducers";
import recordingDetails from "./reducers/recordingDetailsReducer";
import themeDetails from "./reducers/themeDetailsReducer";

/**
 * This File contains the configuration for the store used by the reducers all over the app
 */

// form reducer and all other reducers used in this app
const reducers = {
    tableFilters,
    tableFilterProfiles,
    events,
    series,
    table,
    recordings,
    jobs,
    servers,
    services,
    users,
    groups,
    acls,
    themes,
    health,
    notifications,
    workflows,
    eventDetails,
<<<<<<< HEAD
    recordingDetails,
    themeDetails
=======
    seriesDetails,
    recordingDetails
>>>>>>> 1a55fbb3
};

// Configuration for persisting store
const persistConfig = {
    key: 'opencast',
    storage,
    stateReconciler: autoMergeLevel2
};

const rootReducer = combineReducers(reducers);
const persistedReducer = persistReducer(persistConfig, rootReducer);

// Store configuration, store holds the current state of the app
// Todo: Change rootReducer to persistedReducer for actually saving state even if reloads occur. At the moment it is
//  commented out because of debugging purposes.
export const configureStore = () => createStore(
    rootReducer,
    composeWithDevTools(
        applyMiddleware(thunk)
    )
);<|MERGE_RESOLUTION|>--- conflicted
+++ resolved
@@ -48,13 +48,9 @@
     notifications,
     workflows,
     eventDetails,
-<<<<<<< HEAD
-    recordingDetails,
-    themeDetails
-=======
+    themeDetails,
     seriesDetails,
     recordingDetails
->>>>>>> 1a55fbb3
 };
 
 // Configuration for persisting store
