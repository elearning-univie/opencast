--- conflicted
+++ resolved
@@ -21,13 +21,9 @@
 
 package org.opencastproject.tobira.impl;
 
-<<<<<<< HEAD
+import org.opencastproject.playlists.PlaylistService;
 import org.opencastproject.search.api.SearchResult;
 import org.opencastproject.search.api.SearchResultList;
-=======
-import org.opencastproject.playlists.PlaylistService;
-import org.opencastproject.search.api.SearchQuery;
->>>>>>> 6fa2fcec
 import org.opencastproject.search.api.SearchService;
 import org.opencastproject.security.api.AuthorizationService;
 import org.opencastproject.security.api.UnauthorizedException;
@@ -45,7 +41,6 @@
 import java.util.ArrayList;
 import java.util.Comparator;
 import java.util.Date;
-import java.util.Objects;
 import java.util.Optional;
 import java.util.function.Function;
 import java.util.stream.Collectors;
@@ -88,33 +83,20 @@
   ) throws UnauthorizedException, SeriesException {
     // ===== Retrieve information about events, series, and playlists =============================
     //
-<<<<<<< HEAD
-    // We actually fetch `preferredAmount + 1` to get some useful extra information: whether there
-    // are more events and if so, what timestamp that extra event was modified at.
+    // In this step, we always request `preferredAmount + 1` in order to figure out the values for
+    // `hasMore` and `includesItemsUntil` more precisely.
+
+    // Retrieve episodes from index.
     final SearchSourceBuilder q = new SearchSourceBuilder().query(
-        QueryBuilders.boolQuery()
-            .must(QueryBuilders.rangeQuery(SearchResult.MODIFIED_DATE).gte(since.getTime()))
-            .must(QueryBuilders.termQuery(SearchResult.TYPE, SearchService.IndexEntryType.Episode)))
+            QueryBuilders.boolQuery()
+                .must(QueryBuilders.rangeQuery(SearchResult.MODIFIED_DATE).gte(since.getTime()))
+                .must(QueryBuilders.termQuery(SearchResult.TYPE, SearchService.IndexEntryType.Episode)))
         .sort(SearchResult.MODIFIED_DATE, SortOrder.ASC)
         .size(preferredAmount + 1);
     final SearchResultList results = searchService.search(q);
     final var hasMoreEvents = results.getTotalHits() == preferredAmount + 1;
 
     logger.debug("Retrieved {} events from the index during harvest", results.getHits().size());
-=======
-    // In this step, we always request `preferredAmount + 1` in order to figure out the values for
-    // `hasMore` and `includesItemsUntil` more precisely.
-
-    // Retrieve episodes from index.
-    final var q = new SearchQuery()
-        .withUpdatedSince(since)
-        .withSort(SearchQuery.Sort.DATE_MODIFIED)
-        .includeDeleted(true)
-        .withLimit(preferredAmount + 1);
-    final var rawEvents = searchService.getForAdministrativeRead(q).getItems();
-    final var hasMoreEvents = rawEvents.length == preferredAmount + 1;
-    logger.debug("Retrieved {} events from the index during harvest", rawEvents.length);
->>>>>>> 6fa2fcec
 
     // Start tracking the timestamp upper limit. It starts with "now" but gets decreased whenever we
     // query items that are limited by `preferredAmount`. We can use this timestamp to restrict
@@ -122,29 +104,11 @@
     // requested in the next harvest request anyway.
     var includesItemsUntilRaw = new Date();
     if (hasMoreEvents) {
-      includesItemsUntilRaw = rawEvents[rawEvents.length - 1].getModified();
+      includesItemsUntilRaw = results.getHits().get(results.getHits().size() - 1).getModifiedDate();
     }
 
 
     // Retrieve series from DB.
-<<<<<<< HEAD
-    //
-    // Here we optimize a bit to avoid transfering some items twice. If the events were limited by
-    // `preferredAmount` (i.e. there are more than we will return), we only fetch series that
-    // were modified before the modification date of the last event we will return. Consider that
-    // `includesItemsUntil` can be at most that event's modification date. So if we were to now
-    // return any series that are modified after that timestamp, they will be returned by the
-    // next request of the client as well, since the next request's `since` parameter is the
-    // `includesItemsUntil` value of the current response.
-    //
-    // We also fetch `preferredAmount + 1` here to be able to know whether there are more series
-    // in the given time range, which allows us to figure out `hasMore` and `includesItemsUntil`
-    // more precisely.
-    final Optional<Date> seriesRangeEnd = hasMoreEvents
-        ? Optional.of(results.getHits().get(results.getHits().size() - 1).getModifiedDate())
-        : Optional.empty();
-=======
->>>>>>> 6fa2fcec
     final var rawSeries = seriesService.getAllForAdministrativeRead(
         since,
         Optional.of(includesItemsUntilRaw),
@@ -180,45 +144,19 @@
 
     // ===== Convert all items into the JSON output representation ================================
 
-<<<<<<< HEAD
-    // Convert events and series into JSON representation. We limit both to `preferredAmount` here
-    // again, because we fetched `preferredAmount + 1` above.
+    // We limit to `preferredAmount` here again, because we fetched `preferredAmount + 1` above.
     final var eventItems = results.getHits().stream()
         .limit(preferredAmount)
-        .filter(event -> {
-          // Here, we potentially filter out some events. Compare to above: when loading series
-          // from the DB, we used the modified date of the last event as upper bound of the
-          // series modified date. That is, IF we had more events than `preferredAmount`. The
-          // same reasoning applies the other way: if we have more series than `preferredAmount`,
-          // then all events with modified dates after the modified date of the last series we
-          // return will be included in the next request anyway. So we might as well filter them
-          // out here to save a bit on the size of this request.
-          //
-          // The reason we first filter series, then events, is because it is likely that an
-          // Opencast instance contains way more events than series. This means that
-          // `hasMoreSeriesInRange` being true is actually very uncommon.
-          if (!hasMoreSeriesInRange) {
-            return true;
-          }
-
-          final var lastSeriesModifiedDate = rawSeries.get(rawSeries.size() - 1).getModifiedDate();
-          return !event.getModifiedDate().after(lastSeriesModifiedDate);
-        })
-=======
-    // We limit to `preferredAmount` here again, because we fetched `preferredAmount + 1` above.
-    final var eventItems = Arrays.stream(rawEvents)
-        .limit(preferredAmount)
->>>>>>> 6fa2fcec
         .map(event -> {
           try {
             return new Item(event, authorizationService, workspace);
           } catch (Exception e) {
-            var id = event.getId();
+            var id = event == null ? null : event.getId();
             logger.error("Error reading event '{}' (skipping...)", id, e);
             return null;
           }
         })
-        .filter(Objects::nonNull);
+        .filter(item -> item != null);
 
     final var seriesItems = rawSeries.stream()
         .limit(preferredAmount)
@@ -263,33 +201,7 @@
 
 
     // Obtain information to allow Tobira to plan the next harvesting request.
-<<<<<<< HEAD
-    final var hasMore = hasMoreEvents || hasMoreSeriesInRange;
-    final Date includesItemsUntilRaw;
-    if (!hasMoreEvents && !hasMoreSeriesInRange) {
-      // All events and series up to now have been harvested.
-      includesItemsUntilRaw = new Date();
-    } else if (!hasMoreEvents && hasMoreSeriesInRange) {
-      // `rawEvents` contains all events that currently exist. Our response won't contain the ones
-      // that have a modified date after the one of the last raw series. But that means that we
-      // will return all series and events until the last raw series.
-      includesItemsUntilRaw = rawSeries.get(rawSeries.size() - 1).getModifiedDate();
-    } else if (hasMoreEvents && !hasMoreSeriesInRange) {
-      // There are more events, but no additional series in the range from `since` to the modified
-      // date of the last raw event. So we know there are no other events or series before the
-      // last raw events.
-      includesItemsUntilRaw = results.getHits().get(results.getHits().size() - 1).getModifiedDate();
-    } else {
-      // There are more events and more series in the given range. In theory, this would be
-      // `Math.min()` of the last raw event and last raw series. However, since `hasMoreEvents`
-      // is set, we only loaded series with modified dates smaller than the last raw event's
-      // modified date. That means, that the modified date of the last raw series is always
-      // smaller than that of the last raw event.
-      includesItemsUntilRaw = rawSeries.get(rawSeries.size() - 1).getModifiedDate();
-    }
-=======
     final var hasMore = hasMoreEvents || hasMoreSeriesInRange || hasMorePlaylistsInRange;
->>>>>>> 6fa2fcec
 
     // The `includesItemsUntil` we return has to be at least `TIME_BUFFER_SIZE` in the past. See
     // the constant's documentation for more information on that.
