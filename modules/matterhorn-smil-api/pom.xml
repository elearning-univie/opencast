<project xmlns="http://maven.apache.org/POM/4.0.0" xmlns:xsi="http://www.w3.org/2001/XMLSchema-instance"
         xsi:schemaLocation="http://maven.apache.org/POM/4.0.0 http://maven.apache.org/maven-v4_0_0.xsd">
  <modelVersion>4.0.0</modelVersion>
  <artifactId>matterhorn-smil-api</artifactId>
  <name>matterhorn-smil-api</name>
  <packaging>bundle</packaging>
  <parent>
    <groupId>org.opencastproject</groupId>
    <artifactId>base</artifactId>
    <version>2.1-SNAPSHOT</version>
    <relativePath>../../pom.xml</relativePath>
  </parent>
  <properties>
    <matterhorn.basedir>${project.basedir}/../..</matterhorn.basedir>
    <checkstyle.skip>false</checkstyle.skip>
  </properties>
  <dependencies>
    <dependency>
      <groupId>org.opencastproject</groupId>
      <artifactId>matterhorn-common</artifactId>
      <version>${project.version}</version>
    </dependency>
  </dependencies>

  <build>
    <plugins>
      <plugin>
        <groupId>org.apache.felix</groupId>
        <artifactId>maven-bundle-plugin</artifactId>
        <extensions>true</extensions>
        <configuration>
          <instructions>
<<<<<<< HEAD
            <Bundle-SymbolicName> ${project.artifactId} </Bundle-SymbolicName>
=======
            <Bundle-SymbolicName>${project.artifactId}</Bundle-SymbolicName>
            <Build-Number>${buildNumber}</Build-Number>
            <Import-Package>
              org.opencastproject.mediapackage;version=${project.version},
              *;resolution:=optional
            </Import-Package>
>>>>>>> 64d32be2
            <Export-Package>
              org.opencastproject.smil.api.*;version=${project.version},
              org.opencastproject.smil.entity.api*;version=${project.version},
              org.opencastproject.smil.entity.media.api.*;version=${project.version},
              org.opencastproject.smil.entity.media.container.api.*;version=${project.version},
              org.opencastproject.smil.entity.media.element.api.*;version=${project.version},
              org.opencastproject.smil.entity.media.param.api.*;version=${project.version},
            </Export-Package>
          </instructions>
        </configuration>
      </plugin>
    </plugins>
  </build>
</project><|MERGE_RESOLUTION|>--- conflicted
+++ resolved
@@ -30,16 +30,12 @@
         <extensions>true</extensions>
         <configuration>
           <instructions>
-<<<<<<< HEAD
-            <Bundle-SymbolicName> ${project.artifactId} </Bundle-SymbolicName>
-=======
             <Bundle-SymbolicName>${project.artifactId}</Bundle-SymbolicName>
             <Build-Number>${buildNumber}</Build-Number>
             <Import-Package>
               org.opencastproject.mediapackage;version=${project.version},
               *;resolution:=optional
             </Import-Package>
->>>>>>> 64d32be2
             <Export-Package>
               org.opencastproject.smil.api.*;version=${project.version},
               org.opencastproject.smil.entity.api*;version=${project.version},
