--- conflicted
+++ resolved
@@ -42,14 +42,10 @@
                 </div>
             </div>
         </div>
-        <div data-admin-ng-notifications=""></div>
-<<<<<<< HEAD
+        <div data-admin-ng-notifications="" type="warning" show="submitButton" context="video-editor-event-access"></div>
+
         <!-- Currently, the editor is the only supported tool. Therefore we don't show the tool selection.
              Uncomment this to see how tool selection works.
-=======
-        <div data-admin-ng-notifications="" type="warning" show="submitButton" context="video-editor-event-access"></div>
-
->>>>>>> 1666bdf0
         <div class="tab-menu">
             <nav class="view-controller">
                 <a ng-class="{active: tab === 'editor'}"
