--- conflicted
+++ resolved
@@ -228,8 +228,7 @@
             $.log("Segments URL: " + segmentsURL);
             $.log("Series (Series) URL: " + seriesSeriesURL);
             $.log("Series (Episode) URL: " + seriesEpisodeURL);
-<<<<<<< HEAD
-            
+
             var URLParamId = $.getURLParameter('id');
             var URLParamMediaURL1 = $.getURLParameter('mediaUrl1');
             var URLParamMediaURL2 = $.getURLParameter('mediaUrl2');
@@ -237,7 +236,7 @@
             var URLParamRes2 = $.getURLParameter('mediaResolution2');
             var URLParamMT1 = $.getURLParameter('mimetype1');
             var URLParamMT2 = $.getURLParameter('mimetype2');
-            
+
             // prefer URL parameter, don't set any of it to empty string because then flash init fails
             mediaPackageId = (URLParamId == null) ? ((data.mediaDebugInfo.mediaPackageId == "") ? null : data.mediaDebugInfo.mediaPackageId) : URLParamId;
             mediaUrlOne = (URLParamMediaURL1 == null) ? ((data.mediaDebugInfo.mediaUrlOne == "") ? null : data.mediaDebugInfo.mediaUrlOne) : URLParamMediaURL1;
@@ -247,17 +246,6 @@
             mimetypeOne = (URLParamMT1 == null) ? ((data.mediaDebugInfo.mimetypeOne == "") ? null : data.mediaDebugInfo.mimetypeOne) : URLParamMT1;
             mimetypeTwo = (URLParamMT2 == null) ? ((data.mediaDebugInfo.mimetypeTwo == "") ? null : data.mediaDebugInfo.mimetypeTwo) : URLParamMT2;
             
-=======
-
-            mediaPackageId = (data.mediaDebugInfo.mediaPackageId == "") ? $.getURLParameter('id') : data.mediaDebugInfo.mediaPackageId;
-            mediaUrlOne = (data.mediaDebugInfo.mediaUrlOne == "") ? null : data.mediaDebugInfo.mediaUrlOne;
-            mediaUrlTwo = (data.mediaDebugInfo.mediaUrlTwo == "") ? null : data.mediaDebugInfo.mediaUrlTwo;
-            mediaResolutionOne = (data.mediaDebugInfo.mediaResolutionOne == "") ? null : data.mediaDebugInfo.mediaResolutionOne;
-            mediaResolutionTwo = (data.mediaDebugInfo.mediaResolutionTwo == "") ? null : data.mediaDebugInfo.mediaResolutionTwo;
-            mimetypeOne = (data.mediaDebugInfo.mimetypeOne == "") ? null : data.mediaDebugInfo.mimetypeOne;
-            mimetypeTwo = (data.mediaDebugInfo.mimetypeTwo == "") ? null : data.mediaDebugInfo.mimetypeTwo;
-
->>>>>>> 5c9d74ed
             $.log("Media Debug Info");
             $.log("Mediapackage ID: " + mediaPackageId);
             $.log("Media URL 1: " + mediaUrlOne);
@@ -266,13 +254,9 @@
             $.log("Media resolution 1: " + mediaResolutionTwo);
             $.log("Mimetype 1: " + mimetypeOne);
             $.log("Mimetype 2: " + mimetypeTwo);
-<<<<<<< HEAD
-            
+
             $.log("Successfully parsed servicedata.json");
             
-=======
-
->>>>>>> 5c9d74ed
             if(advancedPlayer)
             {
                 // Hide Screen Settings until fully initialized
