/**
 *  Copyright 2009, 2010 The Regents of the University of California
 *  Licensed under the Educational Community License, Version 2.0
 *  (the "License"); you may not use this file except in compliance
 *  with the License. You may obtain a copy of the License at
 *
 *  http://www.osedu.org/licenses/ECL-2.0
 *
 *  Unless required by applicable law or agreed to in writing,
 *  software distributed under the License is distributed on an "AS IS"
 *  BASIS, WITHOUT WARRANTIES OR CONDITIONS OF ANY KIND, either express
 *  or implied. See the License for the specific language governing
 *  permissions and limitations under the License.
 *
 */

package org.opencastproject.util;

import org.apache.commons.io.FileUtils;
import org.slf4j.Logger;
import org.slf4j.LoggerFactory;

import java.io.File;
import java.io.FileInputStream;
import java.io.FileOutputStream;
import java.io.IOException;
import java.io.InputStream;
import java.nio.channels.FileChannel;

/** Utility class, dealing with files. */
public final class FileSupport {

  /** Only files will be deleted, the directory structure remains untouched. */
  public static final int DELETE_FILES = 0;

  /** Delete everything including the root directory. */
  public static final int DELETE_ROOT = 1;

  /** Delete all content but keep the root directory. */
  public static final int DELETE_CONTENT = 2;

  /** Name of the java environment variable for the temp directory */
  private static final String IO_TMPDIR = "java.io.tmpdir";

  /** Work directory */
  private static File tmpDir = null;

  /** Logging facility provided by log4j */
  private static final Logger logger = LoggerFactory.getLogger(FileSupport.class);

  /** Disable construction of this utility class */
  private FileSupport() {
  }

  /**
   * Moves the specified file or directory from <code>sourceLocation</code> to <code>targetDirectory</code>. If
   * <code>targetDirectory</code> does not exist, it will be created.
   *
   * @param sourceLocation
   *         the source file or directory
   * @param targetDirectory
   *         the target directory
   * @return the moved file
   */
  public static File move(File sourceLocation, File targetDirectory) throws IOException {
    if (!targetDirectory.isDirectory())
      throw new IllegalArgumentException("Target location must be a directory");

    if (!targetDirectory.exists())
      targetDirectory.mkdirs();

    File targetFile = new File(targetDirectory, sourceLocation.getName());
    if (sourceLocation.renameTo(targetFile))
      return targetFile;

    // Rename doesn't work, so use copy / delete instead
    copy(sourceLocation, targetDirectory);
    delete(sourceLocation, true);
    return targetFile;
  }

  /**
   * Copies the specified file from <code>sourceLocation</code> to <code>targetLocation</code> and returns a reference
   * to the newly created file or directory.
   * <p/>
   * If <code>targetLocation</code> is an existing directory, then the source file or directory will be copied into this
   * directory, otherwise the source file will be copied to the file identified by <code>targetLocation</code>.
   * <p/>
   * Note that existing files and directories will be overwritten.
   * <p/>
   * Also note that if <code>targetLocation</code> is a directory than the directory itself, not only its content is
   * copied.
   *
   * @param sourceLocation
   *         the source file or directory
   * @param targetLocation
   *         the directory to copy the source file or directory to
   * @return the created copy
   * @throws IOException
   *         if copying of the file or directory failed
   */
  public static File copy(File sourceLocation, File targetLocation) throws IOException {
    return copy(sourceLocation, targetLocation, true);
  }

  /**
   * Copies the specified <code>sourceLocation</code> to <code>targetLocation</code> and returns a reference to the
   * newly created file or directory.
   * <p/>
   * If <code>targetLocation</code> is an existing directory, then the source file or directory will be copied into this
   * directory, otherwise the source file will be copied to the file identified by <code>targetLocation</code>.
   * <p/>
   * If <code>overwrite</code> is set to <code>false</code>, this method throws an {@link IOException} if the target
   * file already exists.
   * <p/>
   * Note that if <code>targetLocation</code> is a directory than the directory itself, not only its content is copied.
   *
   * @param sourceFile
   *         the source file or directory
   * @param targetFile
   *         the directory to copy the source file or directory to
   * @param overwrite
   *         <code>true</code> to overwrite existing files
   * @return the created copy
   * @throws IOException
   *         if copying of the file or directory failed
   */
  public static File copy(File sourceFile, File targetFile, boolean overwrite) throws IOException {

    // This variable is used when the channel copy files, and stores the maximum size of the file parts copied from source to target
    final int chunk = 1024 * 1024 * 512; // 512 MB

    // This variable is used when the cannel copy fails completely, as the size of the memory buffer used to copy the data from one stream to the other.
    final int bufferSize = 1024 * 1024; // 1 MB

    File dest = determineDestination(targetFile, sourceFile, overwrite);

    // We are copying a directory
    if (sourceFile.isDirectory()) {
      if (!dest.exists()) {
        dest.mkdirs();
      }
      File[] children = sourceFile.listFiles();
      for (File child : children) {
        copy(child, dest, overwrite);
      }
    }
    // We are copying a file
    else {
      // If dest is not an "absolute file", getParentFile may return null, even if there *is* a parent file.
      // That's why "getAbsoluteFile" is used here
      dest.getAbsoluteFile().getParentFile().mkdirs();
      if (dest.exists())
        delete(dest);

      FileChannel sourceChannel = null;
      FileChannel targetChannel = null;
      FileInputStream sourceStream = null;
      FileOutputStream targetStream = null;
      long size = 0;

      try {
        sourceStream = new FileInputStream(sourceFile);
        targetStream = new FileOutputStream(dest);
        try {
          sourceChannel = sourceStream.getChannel();
          targetChannel = targetStream.getChannel();
          size = targetChannel.transferFrom(sourceChannel, 0, sourceChannel.size());
        } catch (IOException ioe) {
          logger.warn("Got IOException using Channels for copying.");
        } finally {
          // This has to be in "finally", because in 64-bit machines the channel copy may fail to copy the whole file without causing a exception
          if ((sourceChannel != null) && (targetChannel != null) && (size < sourceFile.length())) {
            // Failing back to using FileChannels *but* with chunks and not altogether
            logger.info("Trying to copy the file in chunks using Channels");
            while (size < sourceFile.length())
              size += targetChannel.transferFrom(sourceChannel, size, chunk);
          }
        }
      } catch (IOException ioe) {
        if ((sourceStream != null) && (targetStream != null) && (size < sourceFile.length())) {
          logger.warn("Got IOException using Channels for copying in chunks. Trying to use stream copy instead...");
          int copied = 0;
          byte[] buffer = new byte[bufferSize];
          while ((copied = sourceStream.read(buffer, 0, buffer.length)) != -1)
            targetStream.write(buffer, 0, copied);
        } else
          throw ioe;
      } finally {
        if (sourceChannel != null)
          sourceChannel.close();
        if (sourceStream != null)
          sourceStream.close();
        if (targetChannel != null)
          targetChannel.close();
        if (targetStream != null)
          targetStream.close();
      }

      if (sourceFile.length() != dest.length()) {
        logger.warn("Source " + sourceFile + " and target " + dest + " do not have the same length");
        // TOOD: Why would this happen?
        // throw new IOException("Source " + sourceLocation + " and target " +
        // dest + " do not have the same length");
      }
    }
    return dest;
  }

  /**
   * Copies recursively the <em>content</em> of the specified <code>sourceDirectory</code> to
   * <code>targetDirectory</code>.
   * <p/>
   * If <code>overwrite</code> is set to <code>false</code>, this method throws an {@link IOException} if the target
   * file already exists.
   *
   * @param sourceDirectory
   *         the source directory
   * @param targetDirectory
   *         the target directory to copy the content of the source directory to
   * @param overwrite
   *         <code>true</code> to overwrite existing files
   * @throws IOException
   *         if copying fails
   */
  public static void copyContent(File sourceDirectory, File targetDirectory, boolean overwrite) throws IOException {
    if (sourceDirectory == null)
      throw new IllegalArgumentException("Source directory must not by null");
    if (!sourceDirectory.isDirectory())
      throw new IllegalArgumentException(sourceDirectory.getAbsolutePath() + " is not a directory");
    if (targetDirectory == null)
      throw new IllegalArgumentException("Target directory must not by null");
    if (!targetDirectory.isDirectory())
      throw new IllegalArgumentException(targetDirectory.getAbsolutePath() + " is not a directory");

    for (File content : sourceDirectory.listFiles()) {
      copy(content, targetDirectory, overwrite);
    }
  }

  /**
   * Copies recursively the <em>content</em> of the specified <code>sourceDirectory</code> to
   * <code>targetDirectory</code>.
   * <p/>
   * Note that existing files and directories will be overwritten.
   *
   * @param sourceDirectory
   *         the source directory
   * @param targetDirectory
   *         the target directory to copy the content of the source directory to
   * @throws IOException
   *         if copying fails
   */
  public static void copyContent(File sourceDirectory, File targetDirectory) throws IOException {
    copyContent(sourceDirectory, targetDirectory, false);
  }

  /**
   * Links recursively the <em>content</em> of the specified <code>sourceDirectory</code> to
   * <code>targetDirectory</code>.
   * <p/>
   * If <code>overwrite</code> is set to <code>false</code>, this method throws an {@link IOException} if the target
   * file already exists.
   *
   * @param sourceDirectory
   *         the source directory
   * @param targetDirectory
   *         the target directory to link the content of the source directory to
   * @param overwrite
   *         <code>true</code> to overwrite existing files
   * @throws IOException
   *         if copying fails
   */
  public static void linkContent(File sourceDirectory, File targetDirectory, boolean overwrite) throws IOException {
    if (sourceDirectory == null)
      throw new IllegalArgumentException("Source directory must not by null");
    if (!sourceDirectory.isDirectory())
      throw new IllegalArgumentException(sourceDirectory.getAbsolutePath() + " is not a directory");
    if (targetDirectory == null)
      throw new IllegalArgumentException("Target directory must not by null");
    if (targetDirectory.exists() && !targetDirectory.isDirectory())
      throw new IllegalArgumentException(targetDirectory.getAbsolutePath() + " is not a directory");

    // Create the target directory if it doesn't exist yet
    if (!targetDirectory.exists()) {
      FileUtils.forceMkdir(targetDirectory);
    }

    logger.trace("Linking files in " + sourceDirectory + " to " + targetDirectory);
    Process p = null;
    StreamHelper stdout = null;
    StreamHelper stderr = null;
    StringBuffer error = new StringBuffer();
    try {
      p = createLinkDirectoryProcess(sourceDirectory, targetDirectory, overwrite);
      stdout = new StreamHelper(p.getInputStream());
      stderr = new LinkErrorStreamHelper(p.getErrorStream(), error);
      p.waitFor();
      stdout.stopReading();
      stderr.stopReading();
      // Find does not return with an error if -exec fails
      if (p.exitValue() != 0 || error.length() > 0) {
        logger.debug("Unable to link files from " + sourceDirectory + " to " + targetDirectory + ": " + error);
        copyContent(sourceDirectory, targetDirectory, overwrite);
      }
    } catch (InterruptedException e) {
      throw new IOException("Interrupted while creating links from " + sourceDirectory + " to " + targetDirectory
                                    + ": " + e.getMessage());
    } finally {
      IoSupport.closeQuietly(stdout);
      IoSupport.closeQuietly(stderr);
      IoSupport.closeQuietly(p);
    }

    // Link nested directories
    File[] children = sourceDirectory.listFiles();
    for (int i = 0; i < children.length; i++) {
      if (children[i].isDirectory())
        link(children[i], targetDirectory, overwrite);
    }
    // return targetDirectory;
  }

  /**
   * Links recursively the <em>content</em> of the specified <code>sourceDirectory</code> to
   * <code>targetDirectory</code>.
   * <p/>
   * Note that existing files and directories will be overwritten.
   *
   * @param sourceDirectory
   *         the source directory
   * @param targetDirectory
   *         the target directory to link the content of the source directory to
   * @throws IOException
   *         if copying fails
   */
  public static void linkContent(File sourceDirectory, File targetDirectory) throws IOException {
    linkContent(sourceDirectory, targetDirectory, false);
  }

  /**
   * Links the specified file or directory from <code>sourceLocation</code> to <code>targetLocation</code>. If
   * <code>targetLocation</code> does not exist, it will be created, if the target file already exists, an
   * {@link IOException} will be thrown.
   * <p>
   * If this fails (because linking is not supported on the current filesystem, then a copy is made.
   * </p>
   *
   * @param sourceLocation
   *         the source file or directory
   * @param targetLocation
   *         the targetLocation
   * @return the created link
   * @throws IOException
   *         if linking of the file or directory failed
   */
  public static File link(File sourceLocation, File targetLocation) throws IOException {
    return link(sourceLocation, targetLocation, false);
  }

  /**
   * Links the specified file or directory from <code>sourceLocation</code> to <code>targetLocation</code>. If
   * <code>targetLocation</code> does not exist, it will be created.
   * <p>
   * If this fails (because linking is not supported on the current filesystem, then a copy is made.
   * </p>
   * If <code>overwrite</code> is set to <code>false</code>, this method throws an {@link IOException} if the target
   * file already exists.
   *
   * @param sourceLocation
   *         the source file or directory
   * @param targetLocation
   *         the targetLocation
   * @param overwrite
   *         <code>true</code> to overwrite existing files
   * @return the created link
   * @throws IOException
   *         if linking of the file or directory failed
   */
  public static File link(File sourceLocation, File targetLocation, boolean overwrite) throws IOException {
    if (sourceLocation == null)
      throw new IllegalArgumentException("Source location must not by null");
    if (targetLocation == null)
      throw new IllegalArgumentException("Target location must not by null");

    File dest = determineDestination(targetLocation, sourceLocation, overwrite);

    // Special treatment for directories as sources
    if (sourceLocation.isDirectory()) {
      if (!dest.exists()) {
        dest.mkdir();
      }
      logger.trace("Linking files in " + sourceLocation + " to " + dest);
      Process p = null;
      StreamHelper stdout = null;
      StreamHelper stderr = null;
      StringBuffer error = new StringBuffer();
      try {
        p = createLinkDirectoryProcess(sourceLocation, dest, overwrite);
        stdout = new StreamHelper(p.getInputStream());
        stderr = new LinkErrorStreamHelper(p.getErrorStream(), error);
        p.waitFor();
        stdout.stopReading();
        stderr.stopReading();
        // Find does not return with an error if -exec fails
        if (p.exitValue() != 0 || error.length() > 0) {
          logger.debug("Unable to link files from " + sourceLocation + " to " + dest + ": " + error);
          copy(sourceLocation, dest, overwrite);
        }
      } catch (InterruptedException e) {
        throw new IOException("Interrupted while creating links from " + sourceLocation + " to " + dest + ": "
                                      + e.getMessage());
      } finally {
        IoSupport.closeQuietly(stdout);
        IoSupport.closeQuietly(stderr);
        IoSupport.closeQuietly(p);
      }

      // Link nested directories
      File[] children = sourceLocation.listFiles();
      for (int i = 0; i < children.length; i++) {
        if (children[i].isDirectory())
          link(children[i], dest, overwrite);
      }
    }

    // Normal file
    else {
      logger.trace("Creating link from " + sourceLocation + " to " + dest);
      Process p = null;
      StreamHelper stdout = null;
      StreamHelper stderr = null;
      StringBuffer error = new StringBuffer();
      try {
        p = createLinkFileProcess(sourceLocation, dest, overwrite);
        stdout = new StreamHelper(p.getInputStream());
        stderr = new LinkErrorStreamHelper(p.getErrorStream(), error);
        p.waitFor();
        stdout.stopReading();
        stderr.stopReading();
        // Find does not return with an error if -exec fails
        if (p.exitValue() != 0 || error.length() > 0) {
          logger.debug("Unable to create a link from " + sourceLocation + " to " + dest + ": " + error);
          copy(sourceLocation, dest, overwrite);
        }
        if (sourceLocation.length() != dest.length()) {
          logger.warn("Source " + sourceLocation + " and target " + dest + " do not have the same length");
          // TOOD: Why would this happen?
          // throw new IOException("Source " + sourceLocation + " and target " +
          // dest + " do not have the same length");
        }
      } catch (InterruptedException e) {
        throw new IOException("Interrupted while creating a link from " + sourceLocation + " to " + dest + ": " + error);
      } finally {
        IoSupport.closeQuietly(stdout);
        IoSupport.closeQuietly(stderr);
        IoSupport.closeQuietly(p);
      }
    }
    return dest;
  }

  /**
   * Returns <code>true</code> if the operating system as well as the disk layout support creating a hard link from
   * <code>src</code> to <code>dest</code>. Note that this implementation requires two files rather than directories and
   * will overwrite any existing file that might already be present at the destination.
   *
   * @param sourceLocation
   *         the source file
   * @param targetLocation
   *         the target file
   * @return <code>true</code> if the link was created, <code>false</code> otherwhise
   * @throws IOException
   *         if linking of the file failed
   */
  public static boolean supportsLinking(File sourceLocation, File targetLocation) {
    if (sourceLocation == null)
      throw new IllegalArgumentException("Source location must not by null");
    if (targetLocation == null)
      throw new IllegalArgumentException("Target location must not by null");
    if (!sourceLocation.exists())
      throw new IllegalArgumentException("Source " + sourceLocation + " does not exist");

    logger.trace("Creating link from " + sourceLocation + " to " + targetLocation);
    Process p = null;
    StreamHelper stdout = null;
    StreamHelper stderr = null;
    StringBuffer error = new StringBuffer();
    try {
      p = createLinkFileProcess(sourceLocation, targetLocation, true);
      stdout = new StreamHelper(p.getInputStream());
      stderr = new LinkErrorStreamHelper(p.getErrorStream(), error);
      p.waitFor();
      stdout.stopReading();
      stderr.stopReading();
      // Find does not return with an error if -exec fails
      if (p.exitValue() != 0 || error.length() > 0) {
        logger.debug("Unable to create a link from " + sourceLocation + " to " + targetLocation + ": " + error);
        return false;
      }
      if (sourceLocation.length() != targetLocation.length()) {
        logger.warn("Source " + sourceLocation + " and target " + targetLocation + " do not have the same length");
        // TOOD: Why would this happen?
        // throw new IOException("Source " + sourceLocation + " and target " +
        // dest + " do not have the same length");
      }
    } catch (Exception e) {
      logger.debug("Unable to create a link from " + sourceLocation + " to " + targetLocation + ": " + error.toString());
      return false;
    } finally {
      IoSupport.closeQuietly(stdout);
      IoSupport.closeQuietly(stderr);
      IoSupport.closeQuietly(p);
    }
    return true;
  }

  /**
<<<<<<< HEAD
   * @param sourceLocation The location of the file you want to link.
   * @param targetLocation The location and name to place the link.
   * @param overwrite Whether to overwrite a link if it exists.
=======
   * @param sourceLocation
   *         The location of the file you want to link.
   * @param targetLocation
   *         The location and name to place the link.
   * @param overwrite
   *         Whether to overwrite a link if it exists.
>>>>>>> 4e237502
   * @return Returns a process that should link the two
   * @throws IOException
   */
  private static Process createLinkFileProcess(File sourceLocation, File targetLocation,
                                               boolean overwrite) throws IOException {
    Process p;
    if (!System.getProperty("os.name").startsWith("Windows")) {
      if (overwrite) {
        p = new ProcessBuilder("ln", "-f", sourceLocation.getAbsolutePath(), targetLocation.getAbsolutePath()).start();
      } else {
        p = new ProcessBuilder("ln", sourceLocation.getAbsolutePath(), targetLocation.getAbsolutePath()).start();
      }
    } else {
      /**
       * Handle the windows special case by using mklink instead of ln. mklink is also a command in the cmd.exe command
       * shell, not a separate application so we need to run a command shell with the /C switch to be able to use the
       * utility. There also is no force in windows. **/
      p = new ProcessBuilder("cmd", "/C", "mklink", "/H", targetLocation.getAbsolutePath(), sourceLocation.getAbsolutePath()).start();
    }
    return p;
  }

  private static Process createLinkDirectoryProcess(File sourceDirectory, File targetDirectory, boolean overwrite)
          throws IOException {
    Process p;
    if (!System.getProperty("os.name").startsWith("Windows")) {
      if (overwrite) {
        p = new ProcessBuilder("find", sourceDirectory.getAbsolutePath(), "-maxdepth", "1", "-type", "f", "-follow",
                               "-exec", "ln", "-fF", "{}", targetDirectory.getAbsolutePath() + File.separator, ";").start();
      } else {
        p = new ProcessBuilder("find", sourceDirectory.getAbsolutePath(), "-maxdepth", "1", "-type", "f", "-follow",
                               "-exec", "ln", "{}", targetDirectory.getAbsolutePath() + File.separator, ";").start();
      }
    } else {
      /**
       * Handle the windows special case by using mklink instead of ln. mklink is also a command in the cmd.exe command
       * shell, not a separate application so we need to run a command shell with the /C switch to be able to use the
       * utility. There also is no force in windows. **/
      p = new ProcessBuilder("cmd", "/C", "mklink", "/J", sourceDirectory.getAbsolutePath(), targetDirectory.getAbsolutePath()).start();
    }
    return p;
  }

  private static File determineDestination(File targetLocation, File sourceLocation, boolean overwrite)
          throws IOException {
    File dest = null;

    // Source location exists
    if (sourceLocation.exists()) {
      // Is the source file/directory readable
      if (sourceLocation.canRead()) {
        // If a directory...
        if (targetLocation.isDirectory())
          // Create a destination file within it, with the same name of the source target
          dest = new File(targetLocation, sourceLocation.getName());
        else
          // targetLocation is either a normal file or doesn't exist
          dest = targetLocation;

        // Source and target locations can not be the same
        if (sourceLocation.equals(dest))
          throw new IOException("Source and target locations must be different");

        // Search the first existing parent of the target file, to check if it can be written
        // getParentFile can return null even though there *is* a parent file, if the file is not absolute
        // That's the reason why getAbsoluteFile is used here
        for (File iter = dest.getAbsoluteFile(); iter != null; iter = iter.getParentFile())
          if (iter.exists()) {
            if (iter.canWrite())
              break;
            else
              throw new IOException("Destination " + dest + "cannot be written/modified");
          }

        // Check the target file can be overwritten
        if (dest.exists() && !dest.isDirectory() && !overwrite)
          throw new IOException("Destination " + dest + " already exists");

      } else
        throw new IOException(sourceLocation + " cannot be read");
    } else
      throw new IOException("Source " + sourceLocation + " does not exist");

    return dest;
  }

  /**
   * Delete all directories from <code>start</code> up to directory <code>limit</code> if they are empty.
   * Directory <code>limit</code> is <em>exclusive</em> and will not be deleted.
   *
   * @return true if the <em>complete</em> hierarchy has been deleted. false in any other case.
   */
  public static boolean deleteHierarchyIfEmpty(File limit, File start) {
    return limit.isDirectory() && start.isDirectory()
            &&
            (isEqual(limit, start)
                    ||
                    (isParent(limit, start) && start.list().length == 0
                            && start.delete() && deleteHierarchyIfEmpty(limit, start.getParentFile())));
  }

  /** Compare two files by their canonical paths. */
  public static boolean isEqual(File a, File b) {
    try {
      return a.getCanonicalPath().equals(b.getCanonicalPath());
    } catch (IOException e) {
      return false;
    }
  }

  /**
   * Check if <code>a</code> is a parent of <code>b</code>.
   * This can only be the case if <code>a</code> is a directory and a sub path of <code>b</code>.
   * <code>isParent(a, a) == true</code>.
   */
  public static boolean isParent(File a, File b) {
    try {
      final String aCanonical = a.getCanonicalPath();
      final String bCanonical = b.getCanonicalPath();
      return (!aCanonical.equals(bCanonical) && bCanonical.startsWith(aCanonical));
    } catch (IOException e) {
      return false;
    }
  }

  /**
   * Deletes the specified file and returns <code>true</code> if the file was deleted.
   * <p>
   * If <code>f</code> is a directory, it will only be deleted if it doesn't contain any other files or directories. To
   * do a recursive delete, you may use {@link #delete(File, boolean)}.
   *
   * @param f
   *         the file or directory
   * @see #delete(File, boolean)
   */
  public static boolean delete(File f) {
    return delete(f, false);
  }

  /**
   * Deletes the specified file and returns <code>true</code> if the file was deleted.
   * <p>
   * In the case that <code>f</code> references a directory, it will only be deleted if it doesn't contain other files
   * or directories, unless <code>recurse</code> is set to <code>true</code>.
   * </p>
   *
   * @param f
   *         the file or directory
   * @param recurse
   *         <code>true</code> to do a recursive deletes for directories
   */
  public static boolean delete(File f, boolean recurse) {
    if (f == null)
      return false;
    if (!f.exists())
      return false;
    if (f.isDirectory()) {
      String[] children = f.list();
      if (children.length > 0 && !recurse)
        return false;
      for (String child : children) {
        delete(new File(f, child), true);
      }
    }
    return f.delete();
  }

  /**
   * Deletes the content of directory <code>dir</code> and, if specified, the directory itself. If <code>dir</code> is a
   * normal file it will always be deleted.
   *
   * @return true everthing was deleted, false otherwise
   */
  public static boolean delete(File dir, int mode) {
    if (dir.isDirectory()) {
      boolean ok = delete(dir.listFiles(), mode != DELETE_FILES);
      if (mode == DELETE_ROOT) {
        ok &= dir.delete();
      }
      return ok;
    } else {
      return dir.delete();
    }
  }

  /**
   * Deletes the content of directory <code>dir</code> and, if specified, the directory itself. If <code>dir</code> is a
   * normal file it will be deleted always.
   */
  private static boolean delete(File[] files, boolean deleteDir) {
    boolean ok = true;
    for (File f : files) {
      if (f.isDirectory()) {
        delete(f.listFiles(), deleteDir);
        if (deleteDir) {
          ok &= f.delete();
        }
      } else {
        ok &= f.delete();
      }
    }
    return ok;
  }

  /**
   * Sets the webapp's temporary directory. Make sure that directory exists and has write permissions turned on.
   *
   * @param tmpDir
   *         the new temporary directory
   * @throws IllegalArgumentException
   *         if the file object doesn't represent a directory
   * @throws IllegalStateException
   *         if the directory is write protected
   */
  public static void setTempDirectory(File tmpDir) throws IllegalArgumentException, IllegalStateException {
    if (tmpDir == null || !tmpDir.isDirectory())
      throw new IllegalArgumentException(tmpDir + " is not a directory");
    if (!tmpDir.canWrite())
      throw new IllegalStateException(tmpDir + " is not writable");
    FileSupport.tmpDir = tmpDir;
  }

  /**
   * Returns the webapp's temporary work directory.
   *
   * @return the temp directory
   */
  public static File getTempDirectory() {
    if (tmpDir == null) {
      setTempDirectory(new File(System.getProperty(IO_TMPDIR)));
    }
    return tmpDir;
  }

  /**
   * Returns a directory <code>subdir</code> inside the webapp's temporary work directory.
   *
   * @param subdir
   *         name of the subdirectory
   * @return the ready to use temp directory
   */
  public static File getTempDirectory(String subdir) {
    File tmp = new File(getTempDirectory(), subdir);
    if (!tmp.exists())
      tmp.mkdirs();
    if (!tmp.isDirectory())
      throw new IllegalStateException(tmp + " is not a directory!");
    if (!tmp.canRead())
      throw new IllegalStateException("Temp directory " + tmp + " is not readable!");
    if (!tmp.canWrite())
      throw new IllegalStateException("Temp directory " + tmp + " is not writable!");
    return tmp;
  }

  /**
   * Returns true if both canonical file paths are equal.
   *
   * @param a
   *         the first file or null
   * @param b
   *         the second file or null
   */
  public static boolean equals(File a, File b) {
    try {
      return a != null && b != null && a.getCanonicalPath().equals(b.getCanonicalPath());
    } catch (IOException e) {
      return false;
    }
  }

  /**
   * Special implementation of the stream helper that will swallow some of the videosegmenter's output erroneously
   * written to stderr.
   */
  private static class LinkErrorStreamHelper extends StreamHelper {

    /**
     * Creates a new stream helper that will swallow some well known error messages while linking.
     *
     * @param stream
     *         the content stream
     * @param output
     *         the output buffer
     */
    public LinkErrorStreamHelper(InputStream stream, StringBuffer output) {
      super(stream, output);
    }

    /** @see org.opencastproject.util.StreamHelper#log(java.lang.String) */
    protected void log(String output) {
      if (output.endsWith("Invalid cross-device link"))
        return;
      else
        super.log(output);
    }
  }

}<|MERGE_RESOLUTION|>--- conflicted
+++ resolved
@@ -516,18 +516,12 @@
   }
 
   /**
-<<<<<<< HEAD
-   * @param sourceLocation The location of the file you want to link.
-   * @param targetLocation The location and name to place the link.
-   * @param overwrite Whether to overwrite a link if it exists.
-=======
    * @param sourceLocation
    *         The location of the file you want to link.
    * @param targetLocation
    *         The location and name to place the link.
    * @param overwrite
    *         Whether to overwrite a link if it exists.
->>>>>>> 4e237502
    * @return Returns a process that should link the two
    * @throws IOException
    */
