{
  "name": "opencast-lti",
  "version": "0.1.0",
  "private": true,
  "homepage": "/ltitools",
  "dependencies": {
    "@fortawesome/fontawesome-svg-core": "^6.6.0",
    "@fortawesome/free-solid-svg-icons": "^6.6.0",
    "@fortawesome/react-fontawesome": "^0.2.2",
    "axios": "^1.7.7",
    "bootstrap": "^5.3.3",
<<<<<<< HEAD
    "i18next": "^23.15.2",
    "i18next-browser-languagedetector": "^8.0.0",
    "iframe-resizer": "^5.3.1",
=======
    "i18next": "^23.16.4",
    "i18next-browser-languagedetector": "^8.0.0",
    "iframe-resizer": "^5.3.2",
>>>>>>> 9dfe7be4
    "query-string": "^7.1.1",
    "react": "^18.1.0",
    "react-bootstrap": "^2.9.2",
    "react-dom": "^18.1.0",
    "react-i18next": "^14.1.0",
    "react": "^18.3.1",
    "react-bootstrap": "^2.10.5",
    "react-dom": "^18.3.1",
<<<<<<< HEAD
    "react-i18next": "^15.0.2",
    "react-js-pagination": "^3.0.2",
    "react-scripts": "^5.0.1",
    "react-select": "^5.8.1",
=======
    "react-i18next": "^15.1.0",
    "react-js-pagination": "^3.0.2",
    "react-scripts": "^5.0.1",
    "react-select": "^5.8.2",
>>>>>>> 9dfe7be4
    "typescript": "4.9.5"
  },
  "overrides": {
    "autoprefixer": "10.4.5"
  },
  "scripts": {
    "start": "react-scripts start",
    "build": "react-scripts build",
    "test": "react-scripts test",
    "eject": "react-scripts eject"
  },
  "browserslist": {
    "production": [
      ">0.2%",
      "not dead",
      "not op_mini all"
    ],
    "development": [
      "last 1 chrome version",
      "last 1 firefox version",
      "last 1 safari version"
    ]
  },
  "devDependencies": {
<<<<<<< HEAD
    "@types/jest": "29.5.13",
    "@types/node": "22.7.4",
    "@types/react": "18.3.11",
    "@types/react-dom": "18.3.0",
=======
    "@types/jest": "29.5.14",
    "@types/node": "22.8.6",
    "@types/react": "18.3.12",
    "@types/react-dom": "18.3.1",
>>>>>>> 9dfe7be4
    "@types/react-helmet": "^6.1.9",
    "@types/react-js-pagination": "^3.0.7"
  }
}<|MERGE_RESOLUTION|>--- conflicted
+++ resolved
@@ -9,15 +9,9 @@
     "@fortawesome/react-fontawesome": "^0.2.2",
     "axios": "^1.7.7",
     "bootstrap": "^5.3.3",
-<<<<<<< HEAD
-    "i18next": "^23.15.2",
-    "i18next-browser-languagedetector": "^8.0.0",
-    "iframe-resizer": "^5.3.1",
-=======
     "i18next": "^23.16.4",
     "i18next-browser-languagedetector": "^8.0.0",
     "iframe-resizer": "^5.3.2",
->>>>>>> 9dfe7be4
     "query-string": "^7.1.1",
     "react": "^18.1.0",
     "react-bootstrap": "^2.9.2",
@@ -26,17 +20,10 @@
     "react": "^18.3.1",
     "react-bootstrap": "^2.10.5",
     "react-dom": "^18.3.1",
-<<<<<<< HEAD
-    "react-i18next": "^15.0.2",
-    "react-js-pagination": "^3.0.2",
-    "react-scripts": "^5.0.1",
-    "react-select": "^5.8.1",
-=======
     "react-i18next": "^15.1.0",
     "react-js-pagination": "^3.0.2",
     "react-scripts": "^5.0.1",
     "react-select": "^5.8.2",
->>>>>>> 9dfe7be4
     "typescript": "4.9.5"
   },
   "overrides": {
@@ -61,17 +48,10 @@
     ]
   },
   "devDependencies": {
-<<<<<<< HEAD
-    "@types/jest": "29.5.13",
-    "@types/node": "22.7.4",
-    "@types/react": "18.3.11",
-    "@types/react-dom": "18.3.0",
-=======
     "@types/jest": "29.5.14",
     "@types/node": "22.8.6",
     "@types/react": "18.3.12",
     "@types/react-dom": "18.3.1",
->>>>>>> 9dfe7be4
     "@types/react-helmet": "^6.1.9",
     "@types/react-js-pagination": "^3.0.7"
   }
