--- conflicted
+++ resolved
@@ -134,14 +134,9 @@
   /**
    * Returns true if the ProducerType does require a source to create, returns false if ProducerType is null, doesn't
    * exist or doesn't require the source location.
-<<<<<<< HEAD
-   * 
+   *
    * @param type
    *          The type of Producer that needs to be checked whether it requires a source.
-=======
-   *
-   * @param type The type of Producer that needs to be checked whether it requires a source.
->>>>>>> ebe0d4ba
    * @return Returns true if it requires a source, false otherwise.
    */
   public boolean requiresSrc(ProducerType type) {
