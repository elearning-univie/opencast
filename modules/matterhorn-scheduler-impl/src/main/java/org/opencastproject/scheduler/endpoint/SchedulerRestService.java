--- conflicted
+++ resolved
@@ -18,20 +18,13 @@
  * the License.
  *
  */
-
 package org.opencastproject.scheduler.endpoint;
 
-<<<<<<< HEAD
 import static org.opencastproject.metadata.dublincore.DublinCore.PROPERTY_CREATED;
 import static org.opencastproject.metadata.dublincore.DublinCore.PROPERTY_IDENTIFIER;
 import static org.opencastproject.metadata.dublincore.DublinCore.PROPERTY_SPATIAL;
 import static org.opencastproject.metadata.dublincore.DublinCore.PROPERTY_TEMPORAL;
 import static org.opencastproject.metadata.dublincore.DublinCore.PROPERTY_TITLE;
-=======
-import static javax.servlet.http.HttpServletResponse.SC_BAD_REQUEST;
-import static javax.servlet.http.HttpServletResponse.SC_OK;
-import static javax.servlet.http.HttpServletResponse.SC_PRECONDITION_FAILED;
->>>>>>> 8cef8db8
 import static org.opencastproject.util.data.Monadics.mlist;
 import static org.opencastproject.util.data.Tuple.tuple;
 
@@ -41,27 +34,19 @@
 import org.opencastproject.metadata.dublincore.DublinCoreCatalog;
 import org.opencastproject.metadata.dublincore.DublinCoreCatalogList;
 import org.opencastproject.metadata.dublincore.DublinCoreCatalogService;
-<<<<<<< HEAD
+import org.opencastproject.metadata.dublincore.DublinCores;
 import org.opencastproject.metadata.dublincore.EncodingSchemeUtils;
 import org.opencastproject.metadata.dublincore.Precision;
-=======
-import org.opencastproject.metadata.dublincore.DublinCores;
->>>>>>> 8cef8db8
 import org.opencastproject.rest.RestConstants;
 import org.opencastproject.scheduler.api.SchedulerException;
 import org.opencastproject.scheduler.api.SchedulerQuery;
 import org.opencastproject.scheduler.api.SchedulerService;
-<<<<<<< HEAD
+import org.opencastproject.scheduler.api.SchedulerService.ReviewStatus;
 import org.opencastproject.scheduler.impl.CaptureNowProlongingService;
-import org.opencastproject.security.api.UnauthorizedException;
-import org.opencastproject.systems.MatterhornConstans;
-=======
-import org.opencastproject.scheduler.api.SchedulerService.ReviewStatus;
 import org.opencastproject.security.api.AccessControlList;
 import org.opencastproject.security.api.AccessControlParser;
 import org.opencastproject.security.api.UnauthorizedException;
 import org.opencastproject.systems.MatterhornConstants;
->>>>>>> 8cef8db8
 import org.opencastproject.util.NotFoundException;
 import org.opencastproject.util.PathSupport;
 import org.opencastproject.util.SolrUtils;
@@ -76,13 +61,9 @@
 import net.fortuna.ical4j.model.property.RRule;
 
 import org.apache.commons.io.IOUtils;
-<<<<<<< HEAD
-import org.apache.commons.lang.StringUtils;
-=======
 import org.apache.commons.lang3.BooleanUtils;
 import org.apache.commons.lang3.StringUtils;
 import org.apache.commons.lang3.exception.ExceptionUtils;
->>>>>>> 8cef8db8
 import org.joda.time.DateTime;
 import org.json.simple.JSONArray;
 import org.json.simple.parser.JSONParser;
@@ -230,7 +211,7 @@
       serviceUrl = (String) cc.getProperties().get(RestConstants.SERVICE_PATH_PROPERTY);
       defaultWorkflowDefinitionId = StringUtils.trimToNull(cc.getBundleContext().getProperty(
 
-      DEFAULT_WORKFLOW_DEFINITION));
+              DEFAULT_WORKFLOW_DEFINITION));
       if (defaultWorkflowDefinitionId == null)
         throw new IllegalStateException("Default workflow definition is null: " + DEFAULT_WORKFLOW_DEFINITION);
     }
@@ -247,9 +228,10 @@
   @GET
   @Produces(MediaType.TEXT_XML)
   @Path("{id:.+}.xml")
-  @RestQuery(name = "recordingsasxml", description = "Retrieves DublinCore for specified event", returnDescription = "DublinCore in XML", pathParameters = { @RestParameter(name = "id", isRequired = true, description = "ID of event for which DublinCore will be retrieved", type = Type.STRING) }, reponses = {
-          @RestResponse(responseCode = HttpServletResponse.SC_OK, description = "DublinCore of event is in the body of response"),
-          @RestResponse(responseCode = HttpServletResponse.SC_NOT_FOUND, description = "Event with specified ID does not exist") })
+  @RestQuery(name = "recordingsasxml", description = "Retrieves DublinCore for specified event", returnDescription = "DublinCore in XML", pathParameters = {
+          @RestParameter(name = "id", isRequired = true, description = "ID of event for which DublinCore will be retrieved", type = Type.STRING) }, reponses = {
+                  @RestResponse(responseCode = HttpServletResponse.SC_OK, description = "DublinCore of event is in the body of response"),
+                  @RestResponse(responseCode = HttpServletResponse.SC_NOT_FOUND, description = "Event with specified ID does not exist") })
   public Response getDublinCoreMetadataXml(@PathParam("id") long eventId) {
     try {
       DublinCoreCatalog result = service.getEventDublinCore(eventId);
@@ -274,9 +256,10 @@
   @GET
   @Produces(MediaType.APPLICATION_JSON)
   @Path("{id:.+}.json")
-  @RestQuery(name = "recordingsasjson", description = "Retrieves DublinCore for specified event", returnDescription = "DublinCore in JSON", pathParameters = { @RestParameter(name = "id", isRequired = true, description = "ID of event for which DublinCore will be retrieved", type = Type.STRING) }, reponses = {
-          @RestResponse(responseCode = HttpServletResponse.SC_OK, description = "DublinCore of event is in the body of response"),
-          @RestResponse(responseCode = HttpServletResponse.SC_NOT_FOUND, description = "Event with specified ID does not exist") })
+  @RestQuery(name = "recordingsasjson", description = "Retrieves DublinCore for specified event", returnDescription = "DublinCore in JSON", pathParameters = {
+          @RestParameter(name = "id", isRequired = true, description = "ID of event for which DublinCore will be retrieved", type = Type.STRING) }, reponses = {
+                  @RestResponse(responseCode = HttpServletResponse.SC_OK, description = "DublinCore of event is in the body of response"),
+                  @RestResponse(responseCode = HttpServletResponse.SC_NOT_FOUND, description = "Event with specified ID does not exist") })
   public Response getDublinCoreMetadataJSON(@PathParam("id") long eventId) {
     try {
       DublinCoreCatalog result = service.getEventDublinCore(eventId);
@@ -300,9 +283,10 @@
   @GET
   @Produces(MediaType.TEXT_PLAIN)
   @Path("{id:.+}/agent.properties")
-  @RestQuery(name = "recordingsagentproperties", description = "Retrieves Capture Agent properties for specified event", returnDescription = "Capture Agent properties in the form of key, value pairs", pathParameters = { @RestParameter(name = "id", isRequired = true, description = "ID of event for which agent properties will be retrieved", type = Type.STRING) }, reponses = {
-          @RestResponse(responseCode = HttpServletResponse.SC_OK, description = "Capture Agent properties of event is in the body of response"),
-          @RestResponse(responseCode = HttpServletResponse.SC_NOT_FOUND, description = "Event with specified ID does not exist") })
+  @RestQuery(name = "recordingsagentproperties", description = "Retrieves Capture Agent properties for specified event", returnDescription = "Capture Agent properties in the form of key, value pairs", pathParameters = {
+          @RestParameter(name = "id", isRequired = true, description = "ID of event for which agent properties will be retrieved", type = Type.STRING) }, reponses = {
+                  @RestResponse(responseCode = HttpServletResponse.SC_OK, description = "Capture Agent properties of event is in the body of response"),
+                  @RestResponse(responseCode = HttpServletResponse.SC_NOT_FOUND, description = "Event with specified ID does not exist") })
   public Response getCaptureAgentMetadata(@PathParam("id") long eventId) {
     try {
       Properties result = service.getEventCaptureAgentConfiguration(eventId);
@@ -327,9 +311,9 @@
           @RestParameter(name = "agentparameters", isRequired = true, type = Type.TEXT, description = "Capture agent properties for event", defaultValue = "${this.sampleCAProperties}"),
           @RestParameter(name = "wfproperties", isRequired = false, type = Type.TEXT, description = "Workflow configuration properties"),
           @RestParameter(name = "event", isRequired = false, type = Type.TEXT, description = "Catalog containing information about the event that doesn't exist in DC (IE: Recurrence rule)") }, reponses = {
-          @RestResponse(responseCode = HttpServletResponse.SC_CREATED, description = "Event or events were successfully created"),
-          @RestResponse(responseCode = HttpServletResponse.SC_UNAUTHORIZED, description = "You do not have permission to create the event. Maybe you need to authenticate."),
-          @RestResponse(responseCode = HttpServletResponse.SC_BAD_REQUEST, description = "Missing or invalid information for this request") })
+                  @RestResponse(responseCode = HttpServletResponse.SC_CREATED, description = "Event or events were successfully created"),
+                  @RestResponse(responseCode = HttpServletResponse.SC_UNAUTHORIZED, description = "You do not have permission to create the event. Maybe you need to authenticate."),
+                  @RestResponse(responseCode = HttpServletResponse.SC_BAD_REQUEST, description = "Missing or invalid information for this request") })
   public Response addEvent(@FormParam("dublincore") String dublinCoreXml,
           @FormParam("agentparameters") String agentParameters, @FormParam("wfproperties") String workflowProperties,
           @FormParam("event") String event) throws UnauthorizedException {
@@ -399,10 +383,11 @@
   @GET
   @Path("capture/{agent}")
   @Produces(MediaType.APPLICATION_JSON)
-  @RestQuery(name = "currentcapture", description = "Get the current capture event catalog as JSON", returnDescription = "The current capture event catalog as JSON", pathParameters = { @RestParameter(name = "agent", isRequired = true, type = Type.STRING, description = "The agent identifier") }, reponses = {
-          @RestResponse(responseCode = HttpServletResponse.SC_OK, description = "DublinCore of current capture event is in the body of response"),
-          @RestResponse(responseCode = HttpServletResponse.SC_NOT_FOUND, description = "There is no ongoing recording"),
-          @RestResponse(responseCode = HttpServletResponse.SC_SERVICE_UNAVAILABLE, description = "The agent is not ready to communicate") })
+  @RestQuery(name = "currentcapture", description = "Get the current capture event catalog as JSON", returnDescription = "The current capture event catalog as JSON", pathParameters = {
+          @RestParameter(name = "agent", isRequired = true, type = Type.STRING, description = "The agent identifier") }, reponses = {
+                  @RestResponse(responseCode = HttpServletResponse.SC_OK, description = "DublinCore of current capture event is in the body of response"),
+                  @RestResponse(responseCode = HttpServletResponse.SC_NOT_FOUND, description = "There is no ongoing recording"),
+                  @RestResponse(responseCode = HttpServletResponse.SC_SERVICE_UNAVAILABLE, description = "The agent is not ready to communicate") })
   public Response currentCapture(@PathParam("agent") String agentId) throws NotFoundException {
     if (service == null || agentService == null)
       return Response.serverError().status(Response.Status.SERVICE_UNAVAILABLE)
@@ -429,10 +414,11 @@
   @GET
   @Path("capture/{agent}/upcoming")
   @Produces(MediaType.APPLICATION_JSON)
-  @RestQuery(name = "upcomingcapture", description = "Get the upcoming capture event catalog as JSON", returnDescription = "The upcoming capture event catalog as JSON", pathParameters = { @RestParameter(name = "agent", isRequired = true, type = Type.STRING, description = "The agent identifier") }, reponses = {
-          @RestResponse(responseCode = HttpServletResponse.SC_OK, description = "DublinCore of the upcomfing capture event is in the body of response"),
-          @RestResponse(responseCode = HttpServletResponse.SC_NOT_FOUND, description = "There is no upcoming recording"),
-          @RestResponse(responseCode = HttpServletResponse.SC_SERVICE_UNAVAILABLE, description = "The agent is not ready to communicate") })
+  @RestQuery(name = "upcomingcapture", description = "Get the upcoming capture event catalog as JSON", returnDescription = "The upcoming capture event catalog as JSON", pathParameters = {
+          @RestParameter(name = "agent", isRequired = true, type = Type.STRING, description = "The agent identifier") }, reponses = {
+                  @RestResponse(responseCode = HttpServletResponse.SC_OK, description = "DublinCore of the upcomfing capture event is in the body of response"),
+                  @RestResponse(responseCode = HttpServletResponse.SC_NOT_FOUND, description = "There is no upcoming recording"),
+                  @RestResponse(responseCode = HttpServletResponse.SC_SERVICE_UNAVAILABLE, description = "The agent is not ready to communicate") })
   public Response upcomingCapture(@PathParam("agent") String agentId) throws NotFoundException {
     if (service == null || agentService == null)
       return Response.serverError().status(Response.Status.SERVICE_UNAVAILABLE)
@@ -458,12 +444,14 @@
 
   @POST
   @Path("capture/{agent}")
-  @RestQuery(name = "startcapture", description = "Create an immediate event", returnDescription = "If events were successfully generated, status CREATED is returned", pathParameters = { @RestParameter(name = "agent", isRequired = true, type = Type.STRING, description = "The agent identifier") }, restParameters = { @RestParameter(name = "workflowDefinitionId", isRequired = false, type = Type.STRING, description = "The workflow definition id to use") }, reponses = {
-          @RestResponse(responseCode = HttpServletResponse.SC_CREATED, description = "Recording started"),
-          @RestResponse(responseCode = HttpServletResponse.SC_NOT_FOUND, description = "There is no such agent"),
-          @RestResponse(responseCode = HttpServletResponse.SC_CONFLICT, description = "The agent is already recording"),
-          @RestResponse(responseCode = HttpServletResponse.SC_UNAUTHORIZED, description = "You do not have permission to start this immediate capture. Maybe you need to authenticate."),
-          @RestResponse(responseCode = HttpServletResponse.SC_SERVICE_UNAVAILABLE, description = "The agent is not ready to communicate") })
+  @RestQuery(name = "startcapture", description = "Create an immediate event", returnDescription = "If events were successfully generated, status CREATED is returned", pathParameters = {
+          @RestParameter(name = "agent", isRequired = true, type = Type.STRING, description = "The agent identifier") }, restParameters = {
+                  @RestParameter(name = "workflowDefinitionId", isRequired = false, type = Type.STRING, description = "The workflow definition id to use") }, reponses = {
+                          @RestResponse(responseCode = HttpServletResponse.SC_CREATED, description = "Recording started"),
+                          @RestResponse(responseCode = HttpServletResponse.SC_NOT_FOUND, description = "There is no such agent"),
+                          @RestResponse(responseCode = HttpServletResponse.SC_CONFLICT, description = "The agent is already recording"),
+                          @RestResponse(responseCode = HttpServletResponse.SC_UNAUTHORIZED, description = "You do not have permission to start this immediate capture. Maybe you need to authenticate."),
+                          @RestResponse(responseCode = HttpServletResponse.SC_SERVICE_UNAVAILABLE, description = "The agent is not ready to communicate") })
   public Response startCapture(@PathParam("agent") String agentId, @FormParam("workflowDefinitionId") String wfId)
           throws NotFoundException, UnauthorizedException {
     if (service == null || agentService == null || prolongingService == null)
@@ -544,12 +532,13 @@
   @DELETE
   @Path("capture/{agent}")
   @Produces(MediaType.TEXT_PLAIN)
-  @RestQuery(name = "stopcapture", description = "Stops an immediate capture.", returnDescription = "OK if event were successfully stopped", pathParameters = { @RestParameter(name = "agent", isRequired = true, description = "The agent identifier", type = Type.STRING) }, reponses = {
-          @RestResponse(responseCode = HttpServletResponse.SC_OK, description = "Recording stopped"),
-          @RestResponse(responseCode = HttpServletResponse.SC_NOT_MODIFIED, description = "The recording was already stopped"),
-          @RestResponse(responseCode = HttpServletResponse.SC_NOT_FOUND, description = "There is no such agent"),
-          @RestResponse(responseCode = HttpServletResponse.SC_UNAUTHORIZED, description = "You do not have permission to stop this immediate capture. Maybe you need to authenticate."),
-          @RestResponse(responseCode = HttpServletResponse.SC_SERVICE_UNAVAILABLE, description = "The agent is not ready to communicate") })
+  @RestQuery(name = "stopcapture", description = "Stops an immediate capture.", returnDescription = "OK if event were successfully stopped", pathParameters = {
+          @RestParameter(name = "agent", isRequired = true, description = "The agent identifier", type = Type.STRING) }, reponses = {
+                  @RestResponse(responseCode = HttpServletResponse.SC_OK, description = "Recording stopped"),
+                  @RestResponse(responseCode = HttpServletResponse.SC_NOT_MODIFIED, description = "The recording was already stopped"),
+                  @RestResponse(responseCode = HttpServletResponse.SC_NOT_FOUND, description = "There is no such agent"),
+                  @RestResponse(responseCode = HttpServletResponse.SC_UNAUTHORIZED, description = "You do not have permission to stop this immediate capture. Maybe you need to authenticate."),
+                  @RestResponse(responseCode = HttpServletResponse.SC_SERVICE_UNAVAILABLE, description = "The agent is not ready to communicate") })
   public Response stopCapture(@PathParam("agent") String agentId) throws NotFoundException, UnauthorizedException {
     if (service == null || agentService == null || prolongingService == null)
       return Response.serverError().status(Response.Status.SERVICE_UNAVAILABLE)
@@ -594,11 +583,12 @@
   @PUT
   @Path("capture/{agent}/prolong")
   @Produces(MediaType.TEXT_PLAIN)
-  @RestQuery(name = "prolongcapture", description = "Prolong an immediate capture.", returnDescription = "OK if event were successfully prolonged", pathParameters = { @RestParameter(name = "agent", isRequired = true, description = "The agent identifier", type = Type.STRING) }, reponses = {
-          @RestResponse(responseCode = HttpServletResponse.SC_OK, description = "Recording prolonged"),
-          @RestResponse(responseCode = HttpServletResponse.SC_NOT_FOUND, description = "No recording found for prolonging"),
-          @RestResponse(responseCode = HttpServletResponse.SC_UNAUTHORIZED, description = "You do not have permission to prolong this immediate capture. Maybe you need to authenticate."),
-          @RestResponse(responseCode = HttpServletResponse.SC_SERVICE_UNAVAILABLE, description = "The agent is not ready to communicate") })
+  @RestQuery(name = "prolongcapture", description = "Prolong an immediate capture.", returnDescription = "OK if event were successfully prolonged", pathParameters = {
+          @RestParameter(name = "agent", isRequired = true, description = "The agent identifier", type = Type.STRING) }, reponses = {
+                  @RestResponse(responseCode = HttpServletResponse.SC_OK, description = "Recording prolonged"),
+                  @RestResponse(responseCode = HttpServletResponse.SC_NOT_FOUND, description = "No recording found for prolonging"),
+                  @RestResponse(responseCode = HttpServletResponse.SC_UNAUTHORIZED, description = "You do not have permission to prolong this immediate capture. Maybe you need to authenticate."),
+                  @RestResponse(responseCode = HttpServletResponse.SC_SERVICE_UNAVAILABLE, description = "The agent is not ready to communicate") })
   public Response prolongCapture(@PathParam("agent") String agentId) throws NotFoundException, UnauthorizedException {
     if (service == null || agentService == null || prolongingService == null)
       return Response.serverError().status(Response.Status.SERVICE_UNAVAILABLE)
@@ -622,7 +612,8 @@
   @Path("bulkaction")
   @RestQuery(name = "bulkaction", description = "Updates the dublin core catalog of a set of recordings.", returnDescription = "No body returned.", restParameters = {
           @RestParameter(name = "idlist", description = "JSON Array of ids.", isRequired = true, type = Type.STRING),
-          @RestParameter(name = "dublinecore", description = "The dublin core catalog of updated fields", isRequired = true, type = Type.STRING) }, reponses = { @RestResponse(responseCode = HttpServletResponse.SC_NO_CONTENT, description = "Events were updated successfully.") })
+          @RestParameter(name = "dublinecore", description = "The dublin core catalog of updated fields", isRequired = true, type = Type.STRING) }, reponses = {
+                  @RestResponse(responseCode = HttpServletResponse.SC_NO_CONTENT, description = "Events were updated successfully.") })
   public Response bulkUpdate(@FormParam("idlist") String idList, @FormParam("dublincore") String dublinCore) {
     JSONParser parser = new JSONParser();
     JSONArray ids = new JSONArray();
@@ -670,10 +661,11 @@
   @DELETE
   @Path("{id:.+}")
   @Produces(MediaType.TEXT_PLAIN)
-  @RestQuery(name = "deleterecordings", description = "Removes scheduled event with specified ID.", returnDescription = "OK if event were successfully removed or NOT FOUND if event with specified ID does not exist", pathParameters = { @RestParameter(name = "id", isRequired = true, description = "Event ID", type = Type.STRING) }, reponses = {
-          @RestResponse(responseCode = HttpServletResponse.SC_OK, description = "Event was successfully removed"),
-          @RestResponse(responseCode = HttpServletResponse.SC_NOT_FOUND, description = "Event with specified ID does not exist"),
-          @RestResponse(responseCode = HttpServletResponse.SC_UNAUTHORIZED, description = "You do not have permission to remove the event. Maybe you need to authenticate.") })
+  @RestQuery(name = "deleterecordings", description = "Removes scheduled event with specified ID.", returnDescription = "OK if event were successfully removed or NOT FOUND if event with specified ID does not exist", pathParameters = {
+          @RestParameter(name = "id", isRequired = true, description = "Event ID", type = Type.STRING) }, reponses = {
+                  @RestResponse(responseCode = HttpServletResponse.SC_OK, description = "Event was successfully removed"),
+                  @RestResponse(responseCode = HttpServletResponse.SC_NOT_FOUND, description = "Event with specified ID does not exist"),
+                  @RestResponse(responseCode = HttpServletResponse.SC_UNAUTHORIZED, description = "You do not have permission to remove the event. Maybe you need to authenticate.") })
   public Response deleteEvent(@PathParam("id") long eventId) throws UnauthorizedException {
     try {
       service.removeEvent(eventId);
@@ -702,14 +694,15 @@
    */
   @PUT
   @Path("{id:[0-9]+}")
-  @RestQuery(name = "updaterecordings", description = "Updates Dublin Core of specified event", returnDescription = "Status OK is returned if event was successfully updated, NOT FOUND if specified event does not exist or BAD REQUEST if data is missing or invalid", pathParameters = { @RestParameter(name = "id", description = "ID of event to be updated", isRequired = true, type = Type.STRING) }, restParameters = {
-          @RestParameter(name = "dublincore", isRequired = false, description = "Updated Dublin Core for event", type = Type.TEXT),
-          @RestParameter(name = "agentparameters", isRequired = false, description = "Updated Capture Agent properties", type = Type.TEXT),
-          @RestParameter(name = "wfproperties", isRequired = false, description = "Workflow configuration properties", type = Type.TEXT) }, reponses = {
-          @RestResponse(responseCode = HttpServletResponse.SC_OK, description = "Event was successfully updated"),
-          @RestResponse(responseCode = HttpServletResponse.SC_NOT_FOUND, description = "Event with specified ID does not exist"),
-          @RestResponse(responseCode = HttpServletResponse.SC_FORBIDDEN, description = "Event with specified ID cannot be updated"),
-          @RestResponse(responseCode = HttpServletResponse.SC_BAD_REQUEST, description = "Data is missing or invalid") })
+  @RestQuery(name = "updaterecordings", description = "Updates Dublin Core of specified event", returnDescription = "Status OK is returned if event was successfully updated, NOT FOUND if specified event does not exist or BAD REQUEST if data is missing or invalid", pathParameters = {
+          @RestParameter(name = "id", description = "ID of event to be updated", isRequired = true, type = Type.STRING) }, restParameters = {
+                  @RestParameter(name = "dublincore", isRequired = false, description = "Updated Dublin Core for event", type = Type.TEXT),
+                  @RestParameter(name = "agentparameters", isRequired = false, description = "Updated Capture Agent properties", type = Type.TEXT),
+                  @RestParameter(name = "wfproperties", isRequired = false, description = "Workflow configuration properties", type = Type.TEXT) }, reponses = {
+                          @RestResponse(responseCode = HttpServletResponse.SC_OK, description = "Event was successfully updated"),
+                          @RestResponse(responseCode = HttpServletResponse.SC_NOT_FOUND, description = "Event with specified ID does not exist"),
+                          @RestResponse(responseCode = HttpServletResponse.SC_FORBIDDEN, description = "Event with specified ID cannot be updated"),
+                          @RestResponse(responseCode = HttpServletResponse.SC_BAD_REQUEST, description = "Data is missing or invalid") })
   public Response updateEvent(@PathParam("id") String eventID, @FormParam("dublincore") String dublinCoreXml,
           @FormParam("agentparameters") String agentParameters, @FormParam("wfproperties") String workflowProperties)
           throws UnauthorizedException {
@@ -740,7 +733,8 @@
       try {
         caProperties = parseProperties(agentParameters);
         if (caProperties.size() == 0)
-          logger.info("Empty form param 'agentparameters'. This resets all CA parameters. Please make sure this is intended behaviour.");
+          logger.info(
+                  "Empty form param 'agentparameters'. This resets all CA parameters. Please make sure this is intended behaviour.");
 
       } catch (Exception e) {
         logger.warn("Could not parse capture agent properties: {}", agentParameters);
@@ -852,7 +846,8 @@
           @RestParameter(name = "abstract", description = "Search by abstract", isRequired = false, type = Type.STRING),
           @RestParameter(name = "description", description = "Search by description", isRequired = false, type = Type.STRING),
           @RestParameter(name = "spatial", description = "Search by device", isRequired = false, type = Type.STRING),
-          @RestParameter(name = "sort", description = "The sort order.  May include any of the following: TITLE, SUBJECT, CREATOR, PUBLISHER, CONTRIBUTOR, ABSTRACT, DESCRIPTION, CREATED, AVAILABLE_FROM, AVAILABLE_TO, LANGUAGE, RIGHTS_HOLDER, SPATIAL, IS_PART_OF, REPLACES, TYPE, ACCESS, LICENCE, EVENT_START.  Add '_DESC' to reverse the sort order (e.g. TITLE_DESC).", isRequired = false, type = Type.STRING) }, reponses = { @RestResponse(responseCode = HttpServletResponse.SC_OK, description = "Search completed, results returned in body") })
+          @RestParameter(name = "sort", description = "The sort order.  May include any of the following: TITLE, SUBJECT, CREATOR, PUBLISHER, CONTRIBUTOR, ABSTRACT, DESCRIPTION, CREATED, AVAILABLE_FROM, AVAILABLE_TO, LANGUAGE, RIGHTS_HOLDER, SPATIAL, IS_PART_OF, REPLACES, TYPE, ACCESS, LICENCE, EVENT_START.  Add '_DESC' to reverse the sort order (e.g. TITLE_DESC).", isRequired = false, type = Type.STRING) }, reponses = {
+                  @RestResponse(responseCode = HttpServletResponse.SC_OK, description = "Search completed, results returned in body") })
   // CHECKSTYLE:OFF
   public Response getEventsAsXml(@QueryParam("q") String text, @QueryParam("eventid") String eventId,
           @QueryParam("eventtitle") String eventTitle, @QueryParam("seriesid") String seriesId,
@@ -947,7 +942,8 @@
           @RestParameter(name = "abstract", description = "Search by abstract", isRequired = false, type = Type.STRING),
           @RestParameter(name = "description", description = "Search by description", isRequired = false, type = Type.STRING),
           @RestParameter(name = "spatial", description = "Search by device", isRequired = false, type = Type.STRING),
-          @RestParameter(name = "sort", description = "The sort order.  May include any of the following: TITLE, SUBJECT, CREATOR, PUBLISHER, CONTRIBUTOR, ABSTRACT, DESCRIPTION, CREATED, AVAILABLE_FROM, AVAILABLE_TO, LANGUAGE, RIGHTS_HOLDER, SPATIAL, IS_PART_OF, REPLACES, TYPE, ACCESS, LICENCE, EVENT_START.  Add '_DESC' to reverse the sort order (e.g. TITLE_DESC).", isRequired = false, type = Type.STRING) }, reponses = { @RestResponse(responseCode = HttpServletResponse.SC_OK, description = "Search completed, results returned in body") })
+          @RestParameter(name = "sort", description = "The sort order.  May include any of the following: TITLE, SUBJECT, CREATOR, PUBLISHER, CONTRIBUTOR, ABSTRACT, DESCRIPTION, CREATED, AVAILABLE_FROM, AVAILABLE_TO, LANGUAGE, RIGHTS_HOLDER, SPATIAL, IS_PART_OF, REPLACES, TYPE, ACCESS, LICENCE, EVENT_START.  Add '_DESC' to reverse the sort order (e.g. TITLE_DESC).", isRequired = false, type = Type.STRING) }, reponses = {
+                  @RestResponse(responseCode = HttpServletResponse.SC_OK, description = "Search completed, results returned in body") })
   // CHECKSTYLE:OFF
   public Response getEventsAsJson(@QueryParam("q") String text, @QueryParam("eventid") String eventId,
           @QueryParam("eventtitle") String eventTitle, @QueryParam("seriesid") String seriesId,
@@ -1101,9 +1097,9 @@
           @RestParameter(name = "duration", description = "If recurrence rule is specified duration of each conflicting period, in milliseconds", isRequired = false, type = Type.INTEGER),
           @RestParameter(name = "rrule", description = "Rule for recurrent conflicting, specified as: \"FREQ=WEEKLY;BYDAY=day(s);BYHOUR=hour;BYMINUTE=minute\". FREQ is required. BYDAY may include one or more (separated by commas) of the following: SU,MO,TU,WE,TH,FR,SA.", isRequired = false, type = Type.STRING),
           @RestParameter(name = "timezone", description = "The timezone of the capture device", isRequired = false, type = Type.STRING) }, reponses = {
-          @RestResponse(responseCode = HttpServletResponse.SC_NO_CONTENT, description = "No conflicting events found"),
-          @RestResponse(responseCode = HttpServletResponse.SC_OK, description = "Found conflicting events, returned in body of response"),
-          @RestResponse(responseCode = HttpServletResponse.SC_BAD_REQUEST, description = "Missing or invalid parameters") })
+                  @RestResponse(responseCode = HttpServletResponse.SC_NO_CONTENT, description = "No conflicting events found"),
+                  @RestResponse(responseCode = HttpServletResponse.SC_OK, description = "Found conflicting events, returned in body of response"),
+                  @RestResponse(responseCode = HttpServletResponse.SC_BAD_REQUEST, description = "Missing or invalid parameters") })
   public Response getConflictingEventsXml(@QueryParam("device") String device, @QueryParam("start") Long startDate,
           @QueryParam("end") Long endDate, @QueryParam("duration") Long duration, @QueryParam("rrule") String rrule,
           @QueryParam("timezone") String timezone) {
@@ -1138,9 +1134,9 @@
           @RestParameter(name = "duration", description = "If recurrence rule is specified duration of each conflicting period, in milliseconds", isRequired = false, type = Type.INTEGER),
           @RestParameter(name = "rrule", description = "Rule for recurrent conflicting, specified as: \"FREQ=WEEKLY;BYDAY=day(s);BYHOUR=hour;BYMINUTE=minute\". FREQ is required. BYDAY may include one or more (separated by commas) of the following: SU,MO,TU,WE,TH,FR,SA.", isRequired = false, type = Type.STRING),
           @RestParameter(name = "timezone", description = "The timezone of the capture device", isRequired = false, type = Type.STRING) }, reponses = {
-          @RestResponse(responseCode = HttpServletResponse.SC_NO_CONTENT, description = "No conflicting events found"),
-          @RestResponse(responseCode = HttpServletResponse.SC_OK, description = "Found conflicting events, returned in body of response"),
-          @RestResponse(responseCode = HttpServletResponse.SC_BAD_REQUEST, description = "Missing or invalid parameters") })
+                  @RestResponse(responseCode = HttpServletResponse.SC_NO_CONTENT, description = "No conflicting events found"),
+                  @RestResponse(responseCode = HttpServletResponse.SC_OK, description = "Found conflicting events, returned in body of response"),
+                  @RestResponse(responseCode = HttpServletResponse.SC_BAD_REQUEST, description = "Missing or invalid parameters") })
   public Response getConflictingEventsJSON(@QueryParam("device") String device, @QueryParam("start") Long startDate,
           @QueryParam("end") Long endDate, @QueryParam("duration") Long duration, @QueryParam("rrule") String rrule,
           @QueryParam("timezone") String timezone) {
@@ -1192,9 +1188,8 @@
         return Response.noContent().build();
       }
     } catch (Exception e) {
-      logger.error(
-              "Unable to find conflicting events for " + device + ", " + startDate.toString() + ", "
-                      + endDate.toString() + ", " + duration.toString() + ":", e.getMessage());
+      logger.error("Unable to find conflicting events for " + device + ", " + startDate.toString() + ", "
+              + endDate.toString() + ", " + duration.toString() + ":", e.getMessage());
       throw new WebApplicationException(Response.Status.INTERNAL_SERVER_ERROR);
     }
   }
@@ -1217,22 +1212,16 @@
           @RestParameter(name = "agentid", description = "Filter events by capture agent", isRequired = false, type = Type.STRING),
           @RestParameter(name = "seriesid", description = "Filter events by series", isRequired = false, type = Type.STRING),
           @RestParameter(name = "cutoff", description = "A cutoff date at which the number of events returned in the calendar are limited.", isRequired = false, type = Type.STRING) }, reponses = {
-          @RestResponse(responseCode = HttpServletResponse.SC_NOT_FOUND, description = "No calendar for agent found"),
-          @RestResponse(responseCode = HttpServletResponse.SC_NOT_MODIFIED, description = "Events were not modified since last request"),
-          @RestResponse(responseCode = HttpServletResponse.SC_OK, description = "Events were modified, new calendar is in the body") })
+                  @RestResponse(responseCode = HttpServletResponse.SC_NOT_FOUND, description = "No calendar for agent found"),
+                  @RestResponse(responseCode = HttpServletResponse.SC_NOT_MODIFIED, description = "Events were not modified since last request"),
+                  @RestResponse(responseCode = HttpServletResponse.SC_OK, description = "Events were modified, new calendar is in the body") })
   public Response getCalendar(@QueryParam("agentid") String captureAgentId, @QueryParam("seriesid") String seriesId,
           @QueryParam("cutoff") String cutoff, @Context HttpServletRequest request) throws NotFoundException {
 
     Date endDate = null;
     if (StringUtils.isNotEmpty(cutoff)) {
       try {
-<<<<<<< HEAD
-        Date endDate = new Date(Long.valueOf(cutoff));
-        filter = new SchedulerQuery().setSpatial(captureAgentId).setSeriesId(seriesId)
-                .setEndsFrom(DateTime.now().minusHours(1).toDate()).setStartsTo(endDate);
-=======
         endDate = new Date(Long.valueOf(cutoff));
->>>>>>> 8cef8db8
       } catch (NumberFormatException e) {
         return Response.status(Status.BAD_REQUEST).build();
       }
@@ -1259,17 +1248,20 @@
     } catch (NotFoundException e) {
       throw e;
     } catch (Exception e) {
-      logger.error("Unable to get calendar for capture agent '{}': {}", captureAgentId, ExceptionUtils.getStackTrace(e));
+      logger.error("Unable to get calendar for capture agent '{}': {}", captureAgentId,
+              ExceptionUtils.getStackTrace(e));
       throw new WebApplicationException(Response.Status.INTERNAL_SERVER_ERROR);
     }
   }
 
   @PUT
   @Path("{id}/acl")
-  @RestQuery(name = "updateaccesscontrollist", description = "Updates the access control list of the event with the given id", returnDescription = "Status OK is returned if event was successfully updated", pathParameters = { @RestParameter(name = "id", description = "ID of event", isRequired = true, type = Type.STRING) }, restParameters = { @RestParameter(name = "acl", isRequired = false, description = "The access control list", type = Type.STRING) }, reponses = {
-          @RestResponse(responseCode = HttpServletResponse.SC_OK, description = "Event was successfully updated"),
-          @RestResponse(responseCode = HttpServletResponse.SC_NOT_FOUND, description = "Event with specified ID does not exist"),
-          @RestResponse(responseCode = HttpServletResponse.SC_BAD_REQUEST, description = "access control list could not be parsed") })
+  @RestQuery(name = "updateaccesscontrollist", description = "Updates the access control list of the event with the given id", returnDescription = "Status OK is returned if event was successfully updated", pathParameters = {
+          @RestParameter(name = "id", description = "ID of event", isRequired = true, type = Type.STRING) }, restParameters = {
+                  @RestParameter(name = "acl", isRequired = false, description = "The access control list", type = Type.STRING) }, reponses = {
+                          @RestResponse(responseCode = HttpServletResponse.SC_OK, description = "Event was successfully updated"),
+                          @RestResponse(responseCode = HttpServletResponse.SC_NOT_FOUND, description = "Event with specified ID does not exist"),
+                          @RestResponse(responseCode = HttpServletResponse.SC_BAD_REQUEST, description = "access control list could not be parsed") })
   public Response updateAccessControlList(@PathParam("id") long eventId, @FormParam("acl") String aclString) {
     AccessControlList acl;
     try {
@@ -1295,9 +1287,10 @@
   @GET
   @Produces(MediaType.APPLICATION_JSON)
   @Path("{id}/acl")
-  @RestQuery(name = "getaccesscontrollist", description = "Retrieves the access control list for specified event", returnDescription = "The access control list", pathParameters = { @RestParameter(name = "id", isRequired = true, description = "ID of event for which the access control list will be retrieved", type = Type.STRING) }, reponses = {
-          @RestResponse(responseCode = HttpServletResponse.SC_OK, description = "The access control list as JSON "),
-          @RestResponse(responseCode = HttpServletResponse.SC_NOT_FOUND, description = "Event with specified ID does not exist") })
+  @RestQuery(name = "getaccesscontrollist", description = "Retrieves the access control list for specified event", returnDescription = "The access control list", pathParameters = {
+          @RestParameter(name = "id", isRequired = true, description = "ID of event for which the access control list will be retrieved", type = Type.STRING) }, reponses = {
+                  @RestResponse(responseCode = HttpServletResponse.SC_OK, description = "The access control list as JSON "),
+                  @RestResponse(responseCode = HttpServletResponse.SC_NOT_FOUND, description = "Event with specified ID does not exist") })
   public Response getAccessControlList(@PathParam("id") long eventId) {
     try {
       AccessControlList accessControlList = service.getAccessControlList(eventId);
@@ -1314,9 +1307,10 @@
   @GET
   @Produces(MediaType.TEXT_PLAIN)
   @Path("{id}/mediapackageId")
-  @RestQuery(name = "recordingmediapackageid", description = "Retrieves the mediapackage identifier for specified event", returnDescription = "The mediapackage identifier", pathParameters = { @RestParameter(name = "id", isRequired = true, description = "ID of event for which the mediapackage identifier will be retrieved", type = Type.STRING) }, reponses = {
-          @RestResponse(responseCode = HttpServletResponse.SC_OK, description = "The mediapackage identifier of event is in the body of response"),
-          @RestResponse(responseCode = HttpServletResponse.SC_NOT_FOUND, description = "Event with specified ID does not exist") })
+  @RestQuery(name = "recordingmediapackageid", description = "Retrieves the mediapackage identifier for specified event", returnDescription = "The mediapackage identifier", pathParameters = {
+          @RestParameter(name = "id", isRequired = true, description = "ID of event for which the mediapackage identifier will be retrieved", type = Type.STRING) }, reponses = {
+                  @RestResponse(responseCode = HttpServletResponse.SC_OK, description = "The mediapackage identifier of event is in the body of response"),
+                  @RestResponse(responseCode = HttpServletResponse.SC_NOT_FOUND, description = "Event with specified ID does not exist") })
   public Response getMediaPackageId(@PathParam("id") long eventId) {
     try {
       String mediaPackageId = service.getMediaPackageId(eventId);
@@ -1333,9 +1327,10 @@
   @GET
   @Produces(MediaType.TEXT_PLAIN)
   @Path("{id}/eventId")
-  @RestQuery(name = "recordingeventid", description = "Retrieves the event identifier of the event with the given mediapackage", returnDescription = "The event identifier", pathParameters = { @RestParameter(name = "id", isRequired = true, description = "ID of events mediapackage identifier", type = Type.STRING) }, reponses = {
-          @RestResponse(responseCode = HttpServletResponse.SC_OK, description = "The mediapackage identifier of event is in the body of response"),
-          @RestResponse(responseCode = HttpServletResponse.SC_NOT_FOUND, description = "Event with specified ID does not exist") })
+  @RestQuery(name = "recordingeventid", description = "Retrieves the event identifier of the event with the given mediapackage", returnDescription = "The event identifier", pathParameters = {
+          @RestParameter(name = "id", isRequired = true, description = "ID of events mediapackage identifier", type = Type.STRING) }, reponses = {
+                  @RestResponse(responseCode = HttpServletResponse.SC_OK, description = "The mediapackage identifier of event is in the body of response"),
+                  @RestResponse(responseCode = HttpServletResponse.SC_NOT_FOUND, description = "Event with specified ID does not exist") })
   public Response getEventId(@PathParam("id") String mediaPackageId) {
     try {
       long eventId = service.getEventId(mediaPackageId);
@@ -1352,9 +1347,10 @@
   @GET
   @Produces(MediaType.TEXT_PLAIN)
   @Path("{id}/optOut")
-  @RestQuery(name = "recordingoptoutstatus", description = "Retrieves the opt out status for specified event", returnDescription = "The opt out status", pathParameters = { @RestParameter(name = "id", isRequired = true, description = "ID of events mediapackage id for which the opt out status will be retrieved", type = Type.STRING) }, reponses = {
-          @RestResponse(responseCode = HttpServletResponse.SC_OK, description = "The opt out status of event is in the body of response"),
-          @RestResponse(responseCode = HttpServletResponse.SC_NOT_FOUND, description = "Event with specified mediapackage ID does not exist") })
+  @RestQuery(name = "recordingoptoutstatus", description = "Retrieves the opt out status for specified event", returnDescription = "The opt out status", pathParameters = {
+          @RestParameter(name = "id", isRequired = true, description = "ID of events mediapackage id for which the opt out status will be retrieved", type = Type.STRING) }, reponses = {
+                  @RestResponse(responseCode = HttpServletResponse.SC_OK, description = "The opt out status of event is in the body of response"),
+                  @RestResponse(responseCode = HttpServletResponse.SC_NOT_FOUND, description = "Event with specified mediapackage ID does not exist") })
   public Response getOptOut(@PathParam("id") String mediaPackageId) {
     try {
       boolean optOut = service.isOptOut(mediaPackageId);
@@ -1370,10 +1366,12 @@
 
   @PUT
   @Path("{id}/optOut")
-  @RestQuery(name = "updateoptoutstatus", description = "Updates the opt out status of the event with the given mediapackage id", returnDescription = "Status OK is returned if event was successfully updated", pathParameters = { @RestParameter(name = "id", description = "ID of events mediapackage", isRequired = true, type = Type.STRING) }, restParameters = { @RestParameter(name = "optOut", isRequired = false, description = "The opt out status to set", type = Type.STRING) }, reponses = {
-          @RestResponse(responseCode = HttpServletResponse.SC_OK, description = "Event was successfully updated"),
-          @RestResponse(responseCode = HttpServletResponse.SC_NOT_FOUND, description = "Event with specified mediapackage ID does not exist"),
-          @RestResponse(responseCode = HttpServletResponse.SC_BAD_REQUEST, description = "opt out value could not be parsed") })
+  @RestQuery(name = "updateoptoutstatus", description = "Updates the opt out status of the event with the given mediapackage id", returnDescription = "Status OK is returned if event was successfully updated", pathParameters = {
+          @RestParameter(name = "id", description = "ID of events mediapackage", isRequired = true, type = Type.STRING) }, restParameters = {
+                  @RestParameter(name = "optOut", isRequired = false, description = "The opt out status to set", type = Type.STRING) }, reponses = {
+                          @RestResponse(responseCode = HttpServletResponse.SC_OK, description = "Event was successfully updated"),
+                          @RestResponse(responseCode = HttpServletResponse.SC_NOT_FOUND, description = "Event with specified mediapackage ID does not exist"),
+                          @RestResponse(responseCode = HttpServletResponse.SC_BAD_REQUEST, description = "opt out value could not be parsed") })
   public Response updateOptOut(@PathParam("id") String mpId, @FormParam("optOut") String optOutString) {
     Boolean optedOut = BooleanUtils.toBooleanObject(optOutString);
     if (optedOut == null)
@@ -1394,9 +1392,10 @@
   @GET
   @Produces(MediaType.TEXT_PLAIN)
   @Path("{id}/reviewStatus")
-  @RestQuery(name = "recordingreviewstatus", description = "Retrieves the review status for specified event", returnDescription = "The review status", pathParameters = { @RestParameter(name = "id", isRequired = true, description = "ID of events mediapackage id for which the review status will be retrieved", type = Type.STRING) }, reponses = {
-          @RestResponse(responseCode = HttpServletResponse.SC_OK, description = "The review status of event is in the body of response"),
-          @RestResponse(responseCode = HttpServletResponse.SC_NOT_FOUND, description = "Event with specified mediapackage ID does not exist") })
+  @RestQuery(name = "recordingreviewstatus", description = "Retrieves the review status for specified event", returnDescription = "The review status", pathParameters = {
+          @RestParameter(name = "id", isRequired = true, description = "ID of events mediapackage id for which the review status will be retrieved", type = Type.STRING) }, reponses = {
+                  @RestResponse(responseCode = HttpServletResponse.SC_OK, description = "The review status of event is in the body of response"),
+                  @RestResponse(responseCode = HttpServletResponse.SC_NOT_FOUND, description = "Event with specified mediapackage ID does not exist") })
   public Response getReviewStatus(@PathParam("id") String mediaPackageId) {
     try {
       ReviewStatus reviewStatus = service.getReviewStatus(mediaPackageId);
@@ -1412,11 +1411,14 @@
 
   @PUT
   @Path("{id}/reviewStatus")
-  @RestQuery(name = "updatereviewstatus", description = "Updates the review status of the event with the given mediapackage id", returnDescription = "Status OK is returned if event was successfully updated", pathParameters = { @RestParameter(name = "id", description = "ID of events mediapackage", isRequired = true, type = Type.STRING) }, restParameters = { @RestParameter(name = "reviewStatus", isRequired = false, description = "The review status to set: [UNSENT, UNCONFIRMED, CONFIRMED]", type = Type.STRING) }, reponses = {
-          @RestResponse(responseCode = HttpServletResponse.SC_OK, description = "Event was successfully updated"),
-          @RestResponse(responseCode = HttpServletResponse.SC_NOT_FOUND, description = "Event with specified mediapackage ID does not exist"),
-          @RestResponse(responseCode = HttpServletResponse.SC_BAD_REQUEST, description = "review status could not be parsed") })
-  public Response updateReviewStatus(@PathParam("id") String mpId, @FormParam("reviewStatus") String reviewStatusString) {
+  @RestQuery(name = "updatereviewstatus", description = "Updates the review status of the event with the given mediapackage id", returnDescription = "Status OK is returned if event was successfully updated", pathParameters = {
+          @RestParameter(name = "id", description = "ID of events mediapackage", isRequired = true, type = Type.STRING) }, restParameters = {
+                  @RestParameter(name = "reviewStatus", isRequired = false, description = "The review status to set: [UNSENT, UNCONFIRMED, CONFIRMED]", type = Type.STRING) }, reponses = {
+                          @RestResponse(responseCode = HttpServletResponse.SC_OK, description = "Event was successfully updated"),
+                          @RestResponse(responseCode = HttpServletResponse.SC_NOT_FOUND, description = "Event with specified mediapackage ID does not exist"),
+                          @RestResponse(responseCode = HttpServletResponse.SC_BAD_REQUEST, description = "review status could not be parsed") })
+  public Response updateReviewStatus(@PathParam("id") String mpId,
+          @FormParam("reviewStatus") String reviewStatusString) {
 
     ReviewStatus reviewStatus;
     try {
@@ -1441,9 +1443,10 @@
   @GET
   @Produces(MediaType.TEXT_PLAIN)
   @Path("{id}/blacklisted")
-  @RestQuery(name = "recordingblackliststatus", description = "Retrieves the blacklist status for specified event", returnDescription = "The blacklist status", pathParameters = { @RestParameter(name = "id", isRequired = true, description = "ID of events mediapackage id for which the blacklist status will be retrieved", type = Type.STRING) }, reponses = {
-          @RestResponse(responseCode = HttpServletResponse.SC_OK, description = "The blacklist status of event is in the body of response"),
-          @RestResponse(responseCode = HttpServletResponse.SC_NOT_FOUND, description = "Event with specified mediapackage ID does not exist") })
+  @RestQuery(name = "recordingblackliststatus", description = "Retrieves the blacklist status for specified event", returnDescription = "The blacklist status", pathParameters = {
+          @RestParameter(name = "id", isRequired = true, description = "ID of events mediapackage id for which the blacklist status will be retrieved", type = Type.STRING) }, reponses = {
+                  @RestResponse(responseCode = HttpServletResponse.SC_OK, description = "The blacklist status of event is in the body of response"),
+                  @RestResponse(responseCode = HttpServletResponse.SC_NOT_FOUND, description = "Event with specified mediapackage ID does not exist") })
   public Response getBlacklistStatus(@PathParam("id") String mediaPackageId) {
     try {
       boolean blacklisted = service.isBlacklisted(mediaPackageId);
@@ -1459,11 +1462,14 @@
 
   @PUT
   @Path("{id}/blacklisted")
-  @RestQuery(name = "updateblackliststatus", description = "Updates the blacklist status of the event with the given mediapackage id", returnDescription = "Status OK is returned if event was successfully updated", pathParameters = { @RestParameter(name = "id", description = "ID of events mediapackage", isRequired = true, type = Type.STRING) }, restParameters = { @RestParameter(name = "blacklisted", isRequired = false, description = "The blacklist status to set", type = Type.STRING) }, reponses = {
-          @RestResponse(responseCode = HttpServletResponse.SC_OK, description = "Event was successfully updated"),
-          @RestResponse(responseCode = HttpServletResponse.SC_NOT_FOUND, description = "Event with specified mediapackage ID does not exist"),
-          @RestResponse(responseCode = HttpServletResponse.SC_BAD_REQUEST, description = "blacklist status could not be parsed") })
-  public Response updateBlacklistStatus(@PathParam("id") String mpId, @FormParam("blacklisted") String blacklistString) {
+  @RestQuery(name = "updateblackliststatus", description = "Updates the blacklist status of the event with the given mediapackage id", returnDescription = "Status OK is returned if event was successfully updated", pathParameters = {
+          @RestParameter(name = "id", description = "ID of events mediapackage", isRequired = true, type = Type.STRING) }, restParameters = {
+                  @RestParameter(name = "blacklisted", isRequired = false, description = "The blacklist status to set", type = Type.STRING) }, reponses = {
+                          @RestResponse(responseCode = HttpServletResponse.SC_OK, description = "Event was successfully updated"),
+                          @RestResponse(responseCode = HttpServletResponse.SC_NOT_FOUND, description = "Event with specified mediapackage ID does not exist"),
+                          @RestResponse(responseCode = HttpServletResponse.SC_BAD_REQUEST, description = "blacklist status could not be parsed") })
+  public Response updateBlacklistStatus(@PathParam("id") String mpId,
+          @FormParam("blacklisted") String blacklistString) {
     Boolean blacklisted = BooleanUtils.toBooleanObject(blacklistString);
     if (blacklisted == null)
       return Response.status(Status.BAD_REQUEST).build();
@@ -1482,10 +1488,12 @@
 
   @PUT
   @Path("{id}/workflowConfig")
-  @RestQuery(name = "updateworkflowconfig", description = "Updates the worklfow config of the event with the given mediapackage id", returnDescription = "Status OK is returned if event was successfully updated", pathParameters = { @RestParameter(name = "id", description = "ID of events mediapackage", isRequired = true, type = Type.STRING) }, restParameters = { @RestParameter(name = "workflowConfig", isRequired = false, description = "The workflow config to add", type = Type.STRING) }, reponses = {
-          @RestResponse(responseCode = HttpServletResponse.SC_OK, description = "Event was successfully updated"),
-          @RestResponse(responseCode = HttpServletResponse.SC_NOT_FOUND, description = "Event with specified mediapackage ID does not exist"),
-          @RestResponse(responseCode = HttpServletResponse.SC_BAD_REQUEST, description = "workflow config could not be parsed") })
+  @RestQuery(name = "updateworkflowconfig", description = "Updates the worklfow config of the event with the given mediapackage id", returnDescription = "Status OK is returned if event was successfully updated", pathParameters = {
+          @RestParameter(name = "id", description = "ID of events mediapackage", isRequired = true, type = Type.STRING) }, restParameters = {
+                  @RestParameter(name = "workflowConfig", isRequired = false, description = "The workflow config to add", type = Type.STRING) }, reponses = {
+                          @RestResponse(responseCode = HttpServletResponse.SC_OK, description = "Event was successfully updated"),
+                          @RestResponse(responseCode = HttpServletResponse.SC_NOT_FOUND, description = "Event with specified mediapackage ID does not exist"),
+                          @RestResponse(responseCode = HttpServletResponse.SC_BAD_REQUEST, description = "workflow config could not be parsed") })
   public Response updateWorkflowConfig(@PathParam("id") String mpId,
           @FormParam("workflowConfig") String workflowConfigString) {
     Map<String, String> wfProperties = new HashMap<String, String>();
@@ -1512,11 +1520,12 @@
   @POST
   @Path("/removeOldScheduledRecordings")
   @RestQuery(name = "removeOldScheduledRecordings", description = "This will find and remove any scheduled events before the buffer time to keep performance in the scheduler optimum.", returnDescription = "No return value", reponses = {
-          @RestResponse(responseCode = SC_OK, description = "Removed old scheduled recordings."),
-          @RestResponse(responseCode = SC_PRECONDITION_FAILED, description = "Unable to parse buffer.") }, restParameters = { @RestParameter(name = "buffer", type = RestParameter.Type.INTEGER, defaultValue = "604800", isRequired = true, description = "The amount of seconds before now that a capture has to have stopped capturing. It must be 0 or greater.") })
+          @RestResponse(responseCode = HttpServletResponse.SC_OK, description = "Removed old scheduled recordings."),
+          @RestResponse(responseCode = HttpServletResponse.SC_PRECONDITION_FAILED, description = "Unable to parse buffer.") }, restParameters = {
+                  @RestParameter(name = "buffer", type = RestParameter.Type.INTEGER, defaultValue = "604800", isRequired = true, description = "The amount of seconds before now that a capture has to have stopped capturing. It must be 0 or greater.") })
   public Response removeOldScheduledRecordings(@FormParam("buffer") long buffer) {
     if (buffer < 0) {
-      return Response.status(SC_BAD_REQUEST).build();
+      return Response.status(HttpServletResponse.SC_BAD_REQUEST).build();
     }
 
     try {
