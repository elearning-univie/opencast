--- conflicted
+++ resolved
@@ -21,22 +21,18 @@
     </dependency>
     <dependency>
       <groupId>org.opencastproject</groupId>
-<<<<<<< HEAD
       <artifactId>matterhorn-common-jpa-impl</artifactId>
-      <version>${project.version}</version>
-    </dependency>
-    <dependency>
-      <groupId>org.opencastproject</groupId>
-      <artifactId>matterhorn-json</artifactId>
-=======
-      <artifactId>matterhorn-workflow-service-api</artifactId>
->>>>>>> 3d5f06af
       <version>${project.version}</version>
     </dependency>
     <dependency>
       <groupId>com.googlecode.json-simple</groupId>
       <artifactId>json-simple</artifactId>
       <version>${json-simple.version}</version>
+    </dependency>
+    <dependency>
+      <groupId>org.opencastproject</groupId>
+      <artifactId>matterhorn-workflow-service-api</artifactId>
+      <version>${project.version}</version>
     </dependency>
     <dependency>
       <groupId>javax.ws.rs</groupId>
