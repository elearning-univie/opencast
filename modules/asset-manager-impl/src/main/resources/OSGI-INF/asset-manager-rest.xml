--- conflicted
+++ resolved
@@ -30,7 +30,6 @@
   </service>
 
   <reference name="asset-manager"
-<<<<<<< HEAD
              interface="org.opencastproject.assetmanager.impl.TieredStorageAssetManager"
              cardinality="1..1"
              policy="static"
@@ -45,10 +44,4 @@
              cardinality="1..1"
              policy="static"
              bind="setServiceRegistry"/>
-=======
-             interface="org.opencastproject.assetmanager.api.AssetManager"
-             cardinality="1..1"
-             policy="static"
-             bind="setAssetManager"/>
->>>>>>> ee6aebc6
 </scr:component>