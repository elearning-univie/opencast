<project xmlns="http://maven.apache.org/POM/4.0.0" xmlns:xsi="http://www.w3.org/2001/XMLSchema-instance"
  xsi:schemaLocation="http://maven.apache.org/POM/4.0.0 http://maven.apache.org/maven-v4_0_0.xsd">
  <modelVersion>4.0.0</modelVersion>
  <artifactId>matterhorn-kernel</artifactId>
  <name>matterhorn-kernel</name>
  <packaging>bundle</packaging>
  <parent>
    <groupId>org.opencastproject</groupId>
    <artifactId>base</artifactId>
<<<<<<< HEAD
    <version>1.4.0</version>
=======
    <version>1.4.1</version>
>>>>>>> f9626ee3
    <relativePath>../../pom.xml</relativePath>
  </parent>
  <properties>
    <matterhorn.basedir>${project.basedir}/../..</matterhorn.basedir>
    <checkstyle.skip>false</checkstyle.skip>
  </properties>

  <dependencies>
  
    <dependency>
      <groupId>org.opencastproject</groupId>
      <artifactId>matterhorn-common</artifactId>
      <version>${project.version}</version>
    </dependency>
  
      <dependency>
      <groupId>commons-io</groupId>
      <artifactId>commons-io</artifactId>
    </dependency>
    
    <dependency>
      <groupId>commons-codec</groupId>
      <artifactId>commons-codec</artifactId>
    </dependency>
    
    <dependency>
      <groupId>commons-lang</groupId>
      <artifactId>commons-lang</artifactId>
    </dependency>
    
    <dependency>
      <groupId>commons-collections</groupId>
      <artifactId>commons-collections</artifactId>
    </dependency>

    <dependency>
      <groupId>javax.xml.bind</groupId>
      <artifactId>jaxb-api</artifactId>
    </dependency>
    
    <dependency>
      <groupId>org.springframework.security</groupId>
      <artifactId>org.springframework.security.core</artifactId>
    </dependency>

    <dependency>
      <groupId>org.springframework.security</groupId>
      <artifactId>org.springframework.security.web</artifactId>
    </dependency>

    <dependency>
      <groupId>org.springframework.security.oauth</groupId>
      <artifactId>spring-security-oauth</artifactId>
    </dependency>

    <dependency>
      <groupId>org.springframework.osgi</groupId>
      <artifactId>org.springframework.osgi.core</artifactId>
    </dependency>

    <dependency>
      <groupId>net.sourceforge.nekohtml</groupId>
      <artifactId>com.springsource.org.cyberneko.html</artifactId>
    </dependency>

    <dependency>
      <groupId>org.jboss.security</groupId>
      <artifactId>jboss-xacml</artifactId>
      <version>2.0.5.final</version>
      <exclusions>
        <exclusion>
          <groupId>apache-xerces</groupId>
          <artifactId>xml-apis</artifactId>
        </exclusion>
      </exclusions>
    </dependency>

    <dependency>
      <groupId>com.googlecode.json-simple</groupId>
      <artifactId>json-simple</artifactId>
      <version>1.1</version>
    </dependency>

    <dependency>
      <groupId>org.osgi</groupId>
      <artifactId>org.osgi.core</artifactId>
    </dependency>

    <dependency>
      <groupId>org.osgi</groupId>
      <artifactId>org.osgi.compendium</artifactId>
    </dependency>

    <dependency>
      <groupId>org.apache.felix</groupId>
      <artifactId>org.apache.felix.fileinstall</artifactId>
      <exclusions>
        <exclusion>
          <groupId>org.apache.felix</groupId>
          <artifactId>org.osgi.core</artifactId>
        </exclusion>
        <exclusion>
          <groupId>org.apache.felix</groupId>
          <artifactId>org.osgi.compendium</artifactId>
        </exclusion>
      </exclusions>
    </dependency>

    <dependency>
      <groupId>javax.servlet</groupId>
      <artifactId>servlet-api</artifactId>
    </dependency>
    
    <dependency>
      <groupId>org.apache.cxf</groupId>
      <artifactId>cxf-bundle-jaxrs</artifactId>
    </dependency>
	
	<dependency>
      <groupId>org.sakaiproject.nakamura</groupId>
      <artifactId>javax.activation-mail</artifactId>
      <version>1.1.1.1.4.2-1.4.2</version>
	</dependency>

    <!-- Logging -->

    <dependency>
      <groupId>org.slf4j</groupId>
      <artifactId>slf4j-api</artifactId>
      <scope>provided</scope>
    </dependency>
    
    <!-- Testing -->

    <dependency>
      <groupId>org.slf4j</groupId>
      <artifactId>slf4j-log4j12</artifactId>
      <scope>test</scope>
    </dependency>
    
    <dependency>
      <groupId>log4j</groupId>
      <artifactId>log4j</artifactId>
      <scope>test</scope>
    </dependency>
    
    <dependency>
      <groupId>junit</groupId>
      <artifactId>junit</artifactId>
      <scope>test</scope>
    </dependency>
    
    <dependency>
      <groupId>org.easymock</groupId>
      <artifactId>easymock</artifactId>
      <version>3.1</version>
      <scope>test</scope>
    </dependency>
    
    <dependency>
      <groupId>org.eclipse.persistence</groupId>
      <artifactId>org.eclipse.persistence.core</artifactId>
      <scope>test</scope>
    </dependency>
    
    <dependency>
      <groupId>org.eclipse.persistence</groupId>
      <artifactId>org.eclipse.persistence.jpa</artifactId>
      <scope>test</scope>
    </dependency>
    
    <dependency>
      <groupId>org.eclipse.persistence</groupId>
      <artifactId>org.eclipse.persistence.asm</artifactId>
      <scope>test</scope>
    </dependency>
    
    <dependency>
      <groupId>org.eclipse.persistence</groupId>
      <artifactId>org.eclipse.persistence.antlr</artifactId>
      <scope>test</scope>
    </dependency> 
    
    <dependency>
      <groupId>com.h2database</groupId>
      <artifactId>h2</artifactId>
      <scope>test</scope>
    </dependency>
    
    <dependency>
      <groupId>c3p0</groupId>
      <artifactId>c3p0</artifactId>
      <scope>test</scope>
    </dependency>  
        
  </dependencies>
  
  <build>
    <plugins>
      <plugin>
        <groupId>org.apache.felix</groupId>
        <artifactId>maven-bundle-plugin</artifactId>
        <version>2.0.1</version>
        <extensions>true</extensions>
        <configuration>
          <instructions>
            <Bundle-SymbolicName>${project.artifactId}</Bundle-SymbolicName>
            <Embed-Dependency>
              spring-security-oauth;inline=true,
              jboss-xacml;inline=true,
              json-simple;inline=true,
              javax.activation-mail;inline=true
            </Embed-Dependency>
            <Private-Package>
              org.jboss.security.xacml.core,
              org.jboss.security.xacml.core.model.policy,
            </Private-Package>
            <Import-Package>
              javax.activation,
              javax.mail;version=1.4,
              javax.mail.event;version=1.4,
              javax.mail.internet;version=1.4,
              javax.mail.search;version=1.4,
              javax.mail.util;version=1.4,
              javax.servlet;version=2.5,
              javax.servlet.http;version=2.5,
              javax.xml.stream,
              javax.ws.rs,
              javax.ws.rs.core,
              javax.ws.rs.ext,
              META-INF.cxf,
              META-INF.cxf.osgi,
              org.apache.cxf,
              org.apache.cxf.resource,
              org.apache.cxf.bus,
              org.apache.cxf.bus.extension,
              org.apache.cxf.phase,
              org.apache.cxf.workqueue,
              org.apache.cxf.buslifecycle,
              org.apache.cxf.endpoint,
              org.apache.cxf.transport,
              org.apache.cxf.transport.http,
              org.apache.cxf.transports.http,
              org.apache.cxf.transport.servlet,
              org.apache.cxf.management,
              org.apache.cxf.binding,
              org.apache.cxf.binding.xml,
              org.apache.cxf.headers,
              org.apache.cxf.catalog,
              org.apache.cxf.jaxrs,
              org.apache.cxf.jaxrs.impl,
              org.apache.cxf.jaxrs.lifecycle,
              org.apache.cxf.jaxrs.provider,
              org.apache.cxf.jaxrs.utils,
              org.apache.cxf.wsdl,
              org.apache.cxf.wsdl11,
              org.apache.commons.codec.digest,
              org.apache.commons.io,
              org.apache.commons.lang,
              org.apache.http,
              org.apache.http.client,
              org.apache.http.client.entity,
              org.apache.http.client.methods,
              org.apache.http.conn,
              org.apache.http.impl.client,
              org.apache.http.message,
              org.apache.http.util,
              org.codehaus.jettison.mapped,
              org.osgi.framework,
              org.osgi.service.component,
              org.osgi.service.http,
              org.osgi.util.tracker,
              org.slf4j,
              javax.management,
              javax.xml.namespace;version=0,
              org.springframework.beans,
              org.springframework.beans.factory,
              org.springframework.beans.factory.config,
              org.springframework.beans.factory.support,
              org.springframework.beans.factory.xml,
              org.springframework.context,
              org.springframework.context.annotation,
              org.springframework.dao,
              org.springframework.security,
              org.springframework.security.access,
              org.springframework.security.access.event,
              org.springframework.security.authentication,
              org.springframework.security.authentication.event,
              org.springframework.security.config,
              org.springframework.security.core,
              org.springframework.security.core.userdetails,
              org.springframework.security.core.userdetails.cache,
              org.springframework.security.core.userdetails.memory,
              org.springframework.security.web,
              org.springframework.security.web.authentication,
              org.springframework.security.web.authentication.www,
              org.springframework.security.web.authentication.logout,
              org.springframework.util,              
              org.opencastproject.job.api;version=${project.version},
              org.opencastproject.rest;version=${project.version},
              org.opencastproject.serviceregistry.api;version=${project.version},
              org.opencastproject.security.api;version=${project.version},
              org.opencastproject.util;version=${project.version},
              *;resolution:=optional
            </Import-Package>
            <Export-Package>
              org.opencastproject.kernel.http;version=${project.version},
              org.opencastproject.kernel.http.api;version=${project.version},
              org.opencastproject.kernel.http.impl;version=${project.version},
<<<<<<< HEAD
              org.opencastproject.kernel.https;version=${project.version},
=======
              org.opencastproject.kernel.filter.https;version=${project.version},
              org.opencastproject.kernel.filter.proxy;version=${project.version},
>>>>>>> f9626ee3
              org.opencastproject.kernel.mail;version=${project.version},
              org.opencastproject.kernel.pingback;version=${project.version},
              org.opencastproject.kernel.rest;version=${project.version},
              org.opencastproject.kernel.security;version=${project.version},
              org.opencastproject.kernel.security.persistence;version=${project.version},
              org.opencastproject.kernel.userdirectory;version=${project.version},
              org.springframework.security.oauth;version=1.0.0.M1,
              org.springframework.security.oauth.common;version=1.0.0.M1,
              org.springframework.security.oauth.config;version=1.0.0.M1,
              org.springframework.security.oauth.consumer;version=1.0.0.M1,
              org.springframework.security.oauth.provider;version=1.0.0.M1,
              org.springframework.security.oauth.provider.token;version=1.0.0.M1,
            </Export-Package>
            <Service-Component>
              OSGI-INF/cleansessions.xml, 
              OSGI-INF/http-client-factory.xml,
              OSGI-INF/http-client.xml,
              OSGI-INF/http-context.xml,
              OSGI-INF/https-filter.xml, 
              OSGI-INF/jsonp.xml,
              OSGI-INF/organization-directory-service.xml,
              OSGI-INF/organization-filter.xml,
              OSGI-INF/organization-persistence.xml,
              OSGI-INF/current-job-filter.xml,
              OSGI-INF/pingback.xml,
              OSGI-INF/rest.xml,
              OSGI-INF/security-service.xml,
              OSGI-INF/smtp-service.xml,
<<<<<<< HEAD
              OSGI-INF/user-and-role-directory-service.xml,
              OSGI-INF/remote-user-and-role-filter.xml,
              OSGI-INF/security-config-scanner.xml
=======
              OSGI-INF/remote-user-and-role-filter.xml,
              OSGI-INF/security-config-scanner.xml,
              OSGI-INF/transparentproxy-filter.xml, 
              OSGI-INF/user-and-role-directory-service.xml
>>>>>>> f9626ee3
            </Service-Component>
            <JPA-PersistenceUnits>
              org.opencastproject.kernel
            </JPA-PersistenceUnits>
          </instructions>
        </configuration>
      </plugin>
    </plugins>
  </build>
</project><|MERGE_RESOLUTION|>--- conflicted
+++ resolved
@@ -7,11 +7,7 @@
   <parent>
     <groupId>org.opencastproject</groupId>
     <artifactId>base</artifactId>
-<<<<<<< HEAD
-    <version>1.4.0</version>
-=======
     <version>1.4.1</version>
->>>>>>> f9626ee3
     <relativePath>../../pom.xml</relativePath>
   </parent>
   <properties>
@@ -321,12 +317,8 @@
               org.opencastproject.kernel.http;version=${project.version},
               org.opencastproject.kernel.http.api;version=${project.version},
               org.opencastproject.kernel.http.impl;version=${project.version},
-<<<<<<< HEAD
-              org.opencastproject.kernel.https;version=${project.version},
-=======
               org.opencastproject.kernel.filter.https;version=${project.version},
               org.opencastproject.kernel.filter.proxy;version=${project.version},
->>>>>>> f9626ee3
               org.opencastproject.kernel.mail;version=${project.version},
               org.opencastproject.kernel.pingback;version=${project.version},
               org.opencastproject.kernel.rest;version=${project.version},
@@ -355,16 +347,10 @@
               OSGI-INF/rest.xml,
               OSGI-INF/security-service.xml,
               OSGI-INF/smtp-service.xml,
-<<<<<<< HEAD
-              OSGI-INF/user-and-role-directory-service.xml,
-              OSGI-INF/remote-user-and-role-filter.xml,
-              OSGI-INF/security-config-scanner.xml
-=======
               OSGI-INF/remote-user-and-role-filter.xml,
               OSGI-INF/security-config-scanner.xml,
               OSGI-INF/transparentproxy-filter.xml, 
               OSGI-INF/user-and-role-directory-service.xml
->>>>>>> f9626ee3
             </Service-Component>
             <JPA-PersistenceUnits>
               org.opencastproject.kernel
