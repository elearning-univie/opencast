import React, {useEffect} from "react";
import {useTranslation} from "react-i18next";
import cn from "classnames";
import Notifications from "../../../shared/Notifications";
import {MuiPickersUtilsProvider, DatePicker} from "@material-ui/pickers";
import {getCurrentLanguageInformation, getTimezoneOffset} from '../../../../utils/utils';
import {createMuiTheme, ThemeProvider} from "@material-ui/core";
import {Field, FieldArray} from "formik";
import RenderField from "../../../shared/wizard/RenderField";
import {getRecordings} from "../../../../selectors/recordingSelectors";
import {fetchRecordings} from "../../../../thunks/recordingThunks";
import {connect} from "react-redux";
import {addNotification} from "../../../../thunks/notificationThunks";
import {removeNotificationWizardForm} from "../../../../actions/notificationActions";
import { checkConflicts } from '../../../../thunks/eventThunks';
import {sourceMetadata} from "../../../../configs/sourceConfig";
import {hours, minutes, weekdays} from "../../../../configs/modalConfig";
import {logger} from "../../../../utils/logger";
import DateFnsUtils from '@date-io/date-fns';
import {getUserInformation} from "../../../../selectors/userInfoSelectors";
import {filterDevicesForAccess, hasAnyDeviceAccess} from "../../../../utils/resourceUtils";


// Style to bring date picker pop up to front
const theme = createMuiTheme({
    props: {
        MuiDialog: {
            style: {
                zIndex: '2147483550',
            }
        }
    }
});

/**
 * This component renders the source page for new events in the new event wizard.
 */
<<<<<<< HEAD
const NewSourcePage = ({ previousPage, nextPage, formik, loadingInputDevices, inputDevices, user, addNotification,
                            removeNotificationWizardForm }) => {
=======
const NewSourcePage = ({ previousPage, nextPage, formik, loadingInputDevices, inputDevices,
    removeNotificationWizardForm, checkConflicts }) => {
>>>>>>> 4894ca2c
    const { t } = useTranslation();

    useEffect(() => {
        // Load recordings that can be used for input
        loadingInputDevices();

        // validate form because dependent default values need to be checked
        formik.validateForm().then(r => logger.info(r));
    }, []);

    // Remove old notifications of context event-form
    // Helps to prevent multiple notifications for same problem
    const removeOldNotifications = () => {
        removeNotificationWizardForm();
    }

<<<<<<< HEAD
    const scheduleOptionAvailable = () => {
        return ((inputDevices.length > 0) && (hasAnyDeviceAccess(user, inputDevices)));
    }

=======
>>>>>>> 4894ca2c
    return(
        <>
            <div className="modal-content">
                <div className="modal-body">
                    <div className="full-col">
                        {/*Show notifications with context events-form*/}
                        <Notifications context="not_corner"/>
                        <div className="obj list-obj">
                            <header className="no-expand">{t('EVENTS.EVENTS.NEW.SOURCE.SELECT_SOURCE')}</header>
                            {/* Radio buttons for choosing source mode */}
                            <div className="obj-container">
                                <ul>
                                    {scheduleOptionAvailable() ? (
                                        <li>
                                            <label>
                                                <Field type="radio"
                                                       name="sourceMode"
                                                       className="source-toggle"
                                                       value="UPLOAD"/>
                                                <span>{t('EVENTS.EVENTS.NEW.SOURCE.UPLOAD.CAPTION')}</span>
                                            </label>
                                        </li>
                                    ) : (
                                        <li>
                                            <label>
                                                <span>{t('EVENTS.EVENTS.NEW.SOURCE.UPLOAD.CAPTION')}</span>
                                            </label>
                                        </li>
                                    )}
                                    {scheduleOptionAvailable() && (
                                        <>
                                            <li>
                                                <label>
                                                    <Field type="radio"
                                                           name="sourceMode"
                                                           className="source-toggle"
                                                           value="SCHEDULE_SINGLE"/>
                                                    <span>{t('EVENTS.EVENTS.NEW.SOURCE.SCHEDULE_SINGLE.CAPTION')}</span>
                                                </label>
                                            </li>
                                            <li>
                                                <label>
                                                    <Field type="radio"
                                                           name="sourceMode"
                                                           className="source-toggle"
                                                           value="SCHEDULE_MULTIPLE"/>
                                                    <span>{t('EVENTS.EVENTS.NEW.SOURCE.SCHEDULE_MULTIPLE.CAPTION')}</span>
                                                </label>
                                            </li>
                                        </>
                                    )}

                                </ul>
                            </div>
                        </div>

                        {/* Render rest of page depending on which source mode is chosen */}
                        {formik.values.sourceMode === 'UPLOAD' && (
                            <Upload formik={formik}/>
                        )}
                        {scheduleOptionAvailable() && (formik.values.sourceMode === 'SCHEDULE_SINGLE' ||
                            formik.values.sourceMode === 'SCHEDULE_MULTIPLE') && (
                            <Schedule formik={formik}
                                      inputDevices={filterDevicesForAccess(user, inputDevices)} />
                        )}
                    </div>
                </div>
            </div>

            {/* Button for navigation to next page and previous page */}
            <footer>
                <button type="submit"
                        className={cn("submit",
                            {
                                active: (formik.dirty && formik.isValid),
                                inactive: !(formik.dirty && formik.isValid)
                            })}
                        disabled={!(formik.dirty && formik.isValid)}
                        onClick={async () => {
                            removeOldNotifications();
                            if(await checkConflicts(formik.values)) {
                                nextPage(formik.values);
                            }
                        }}
                        tabIndex="100">{t('WIZARD.NEXT_STEP')}</button>
                <button className="cancel"
                        onClick={() => previousPage(formik.values, false)}
                        tabIndex="101">{t('WIZARD.BACK')}</button>
            </footer>

            <div className="btm-spacer"/>
        </>
    );
};

/*
 * Renders buttons for uploading files and fields for additional metadata
 */
const Upload = ({ formik }) => {
    const { t } = useTranslation();

    const handleChange = (e, assetId) => {
        if (e.target.files.length === 0) {
            formik.setFieldValue(assetId, null);
        } else {
            formik.setFieldValue(assetId, e.target.files[0]);
        }
    }

    return (
        <>
            <div className="obj tbl-details">
                <header>{t('EVENTS.EVENTS.NEW.SOURCE.UPLOAD.RECORDING_ELEMENTS')}</header>
                <div className="obj-container">
                    <table className="main-tbl">
                        <tbody>
                            <FieldArray name="uploadAssetsTrack">
                                {/*File upload button for each upload asset*/}
                                {({insert, remove, push}) => (
                                    formik.values.uploadAssetsTrack.length > 0
                                    && formik.values.uploadAssetsTrack.map((asset, key) => (
                                        <tr key={key}>
                                            <td>
                                                <span style={{fontWeight: "bold"}}>{t(asset.title + ".SHORT", asset['displayOverride.SHORT'])}</span>
                                                <span
                                                    className="ui-helper-hidden">({asset.type} "{asset.flavorType}/{asset.flavorSubType}")</span>
                                                <p>{t(asset.title + ".DETAIL", asset['displayOverride.DETAIL'])}</p>
                                            </td>
                                            <td>
                                                <div className="file-upload">
                                                    <input id={asset.id}
                                                           className="blue-btn file-select-btn"
                                                           accept={asset.accept}
                                                           onChange={e => handleChange(e, `uploadAssetsTrack.${key}.file`)}
                                                           type="file"
                                                           name={`uploadAssetsTrack.${key}.file`}
                                                           tabIndex=""/>
                                                    {/* Show name of file that is uploaded */}
                                                    {formik.values.uploadAssetsTrack[key].file && (
                                                        <span className="ui-helper">
                                                            {formik.values.uploadAssetsTrack[key].file.name.substr(0, 50)}
                                                        </span>
                                                    )}
                                                </div>
                                            </td>
                                            <td className="fit">
                                                <a className="remove"
                                                   onClick={() => {
                                                       formik.setFieldValue(`uploadAssetsTrack.${key}.file`, null);
                                                   }}/>
                                            </td>
                                        </tr>
                                    ))
                                )}
                            </FieldArray>
                        </tbody>
                    </table>
                </div>
            </div>
            <div className="obj list-obj">
                <header className="no-expand">{t('EVENTS.EVENTS.NEW.SOURCE.UPLOAD.RECORDING_METADATA')}</header>
                <div className="obj-container">
                    <table className="main-tbl">
                        <tbody>
                        {/* One row for each metadata field*/}
                        {sourceMetadata.UPLOAD.metadata.map((field, key) => (
                            <tr key={key}>
                                <td>
                                    <span>{t(field.label)}</span>
                                    {field.required && (
                                        <i className="required">*</i>
                                    )}
                                </td>
                                <td className="editable">
                                    <Field name={field.id}
                                           metadataField={field}
                                           component={RenderField}/>
                                </td>
                            </tr>
                        ))}
                        </tbody>
                    </table>
                </div>
            </div>
        </>
    );
};

/*
 * Renders fields for providing information for schedule of event
 */
const Schedule = ({ formik, inputDevices }) => {
    const { t } = useTranslation();

    const currentLanguage = getCurrentLanguageInformation();

    const renderInputDeviceOptions = () => {
        if (!!formik.values.location) {
            let inputDevice = inputDevices.find(({ name }) => name === formik.values.location);
            return (
                inputDevice.inputs.map((input, key) => (
                        <label key={key}>
                            <Field type="checkbox" name="deviceInputs" value={input.id} tabIndex="12"/>
                            {t(input.value)}
                        </label>
                    )
                ));
        }
    }

    return (
        <div className="obj">
            <header>{t('EVENTS.EVENTS.NEW.SOURCE.DATE_TIME.CAPTION')}</header>
            <div className="obj-container">
                <table className="main-tbl">
                    <tbody>
                        <tr>
                            <td>{t('EVENTS.EVENTS.NEW.SOURCE.DATE_TIME.TIMEZONE')}</td>
                            <td>{'UTC' + getTimezoneOffset()}</td>
                        </tr>
                        <tr>
                            <td>{t('EVENTS.EVENTS.NEW.SOURCE.DATE_TIME.START_DATE')} <i className="required">*</i></td>
                            <td>
                                <ThemeProvider theme={theme}>
                                    <MuiPickersUtilsProvider utils={DateFnsUtils} locale={currentLanguage.dateLocale}>
                                        <DatePicker name="scheduleStartDate"
                                                    value={formik.values.scheduleStartDate}
                                                    onChange={value =>
                                                      formik.setFieldValue("scheduleStartDate", value)
                                                    }
                                                    tabIndex="4"/>
                                    </MuiPickersUtilsProvider>
                                </ThemeProvider>
                            </td>
                        </tr>
                        {/* Render fields specific for multiple schedule (Only if this is current source mode)*/}
                        {formik.values.sourceMode === 'SCHEDULE_MULTIPLE' && (
                            <>
                                <tr>
                                    <td>{t('EVENTS.EVENTS.NEW.SOURCE.DATE_TIME.END_DATE')} <i className="required">*</i></td>
                                    <td>
                                        <ThemeProvider theme={theme}>
                                            <DatePicker name="scheduleEndDate"
                                                        value={formik.values.scheduleEndDate}
                                                        onChange={value => formik.setFieldValue("scheduleEndDate", value)}
                                                        tabIndex="4"/>
                                        </ThemeProvider>
                                    </td>
                                </tr>
                                <tr>
                                    <td>{t('EVENTS.EVENTS.NEW.SOURCE.SCHEDULE_MULTIPLE.REPEAT_ON')} <i className="required">*</i>
                                    </td>
                                    <td>
                                        {/* Repeat checkbox for each week day*/}
                                        {weekdays.map((day, key) => (
                                            <div key={key} className="day-check-container">
                                                {t(day.label)}
                                                <br/>
                                                <Field type="checkbox" name="repeatOn" value={day.name}/>
                                            </div>
                                        ))}
                                    </td>
                                </tr>
                            </>
                        )}
                        <tr>
                            <td>{t('EVENTS.EVENTS.NEW.SOURCE.DATE_TIME.START_TIME')} <i className="required">*</i></td>
                            <td>
                                {/* one options for each entry in hours*/}
                                <div className="chosen-container chosen-container-single">
                                    <Field className="chosen-single"
                                           tabIndex="5"
                                           as="select"
                                           name="scheduleStartTimeHour"
                                           placeholder={t('EVENTS.EVENTS.NEW.SOURCE.PLACEHOLDER.HOUR')}>
                                        <option value='' hidden>{t('EVENTS.EVENTS.NEW.SOURCE.PLACEHOLDER.HOUR')}</option>
                                        {hours.map((i, key) => (
                                          <option key={key}
                                                  value={i.value}>
                                              {i.value}
                                          </option>
                                        ))}
                                    </Field>
                                </div>

                                {/* one options for each entry in minutes*/}
                                <div className="chosen-container chosen-container-single">
                                    <Field className="chosen-single"
                                           tabIndex="6"
                                           as="select"
                                           name="scheduleStartTimeMinutes"
                                           placeholder={t('EVENTS.EVENTS.NEW.SOURCE.PLACEHOLDER.MINUTE')}>
                                        <option value='' hidden>{t('EVENTS.EVENTS.NEW.SOURCE.PLACEHOLDER.MINUTE')}</option>
                                        {minutes.map((i, key) => (
                                          <option key={key}
                                                  value={i.value}>
                                              {i.value}
                                          </option>
                                        ))}
                                    </Field>
                                </div>
                            </td>
                        </tr>
                        <tr>
                            <td>{t('EVENTS.EVENTS.NEW.SOURCE.DATE_TIME.DURATION')} <i className="required">*</i></td>
                            <td>
                                {/* one options for each entry in hours*/}
                                <div className="chosen-container chosen-container-single">
                                    <Field className="chosen-single"
                                           tabIndex="7"
                                           as="select"
                                           name="scheduleDurationHour"
                                           placeholder={t('EVENTS.EVENTS.NEW.SOURCE.PLACEHOLDER.HOUR')}>
                                        <option value='' hidden>{t('EVENTS.EVENTS.NEW.SOURCE.PLACEHOLDER.HOUR')}</option>
                                        {hours.map((i, key) => (
                                          <option value={i.value}
                                                  key={key}>
                                              {i.value}
                                          </option>
                                        ))}
                                    </Field>
                                </div>

                                {/* one options for each entry in minutes*/}
                                <div className="chosen-container chosen-container-single">
                                    <Field className="chosen-single"
                                           tabIndex="8"
                                           as="select"
                                           name="scheduleDurationMinutes"
                                           placeholder={t('EVENTS.EVENTS.NEW.SOURCE.PLACEHOLDER.MINUTE')}>
                                        <option value='' hidden>{t('EVENTS.EVENTS.NEW.SOURCE.PLACEHOLDER.MINUTE')}</option>
                                        {minutes.map((i, key) => (
                                          <option key={key}
                                                  value={i.value}>
                                              {i.value}
                                          </option>
                                        ))}
                                    </Field>
                                </div>

                            </td>
                        </tr>
                        <tr>
                            <td>{t('EVENTS.EVENTS.NEW.SOURCE.DATE_TIME.END_TIME')} <i className="required">*</i></td>
                            <td>
                                {/* one options for each entry in hours*/}
                                <div className="chosen-container chosen-container-single">
                                    <Field className="chosen-single"
                                           tabIndex="9"
                                           as="select"
                                           name="scheduleEndTimeHour"
                                           placeholder={t('EVENTS.EVENTS.NEW.SOURCE.PLACEHOLDER.HOUR')}>
                                        <option value='' hidden>{t('EVENTS.EVENTS.NEW.SOURCE.PLACEHOLDER.HOUR')}</option>
                                        {hours.map((i, key) => (
                                          <option key={key}
                                                  value={i.value}>
                                              {i.value}
                                          </option>
                                        ))}
                                    </Field>
                                </div>

                                {/* one options for each entry in minutes*/}
                                <div className="chosen-container chosen-container-single">
                                    <Field className="chosen-single"
                                           tabIndex="10"
                                           as="select"
                                           name="scheduleEndTimeMinutes"
                                           placeholder={t('EVENTS.EVENTS.NEW.SOURCE.PLACEHOLDER.MINUTE')}>
                                        <option value='' hidden>{t('EVENTS.EVENTS.NEW.SOURCE.PLACEHOLDER.MINUTE')}</option>
                                        {minutes.map((i, key) => (
                                          <option key={key}
                                                  value={i.value}>
                                              {i.value}
                                          </option>
                                        ))}
                                    </Field>
                                </div>
                            </td>
                        </tr>
                        <tr>
                            <td>{t('EVENTS.EVENTS.NEW.SOURCE.PLACEHOLDER.LOCATION')} <i className="required">*</i></td>
                            {/* one options for each capture agents that has input options */}
                            <td>
                                <div className="chosen-container chosen-container-single">
                                    <select placeholder={t('EVENTS.EVENTS.NEW.SOURCE.PLACEHOLDER.LOCATION')}
                                            tabIndex="11"
                                            className="chosen-single"
                                            onChange={e => {
                                                formik.setFieldValue("location", e.target.value);
                                                formik.setFieldValue("deviceInputs", []);
                                            }}
                                            name="location">
                                        <option value='' hidden>
                                            {t('EVENTS.EVENTS.NEW.SOURCE.PLACEHOLDER.LOCATION')}
                                        </option>
                                        {inputDevices.map((inputDevice, key) => (
                                          <option key={key} value={inputDevice.name}>{inputDevice.name}</option>
                                        ))}
                                    </select>
                                </div>
                            </td>
                        </tr>
                        <tr>
                            <td>{t('EVENTS.EVENTS.NEW.SOURCE.PLACEHOLDER.INPUTS')} <i className="required">*</i></td>
                            <td>
                                {/* Render checkbox for each input option of the selected input device*/}
                                {renderInputDeviceOptions()}
                            </td>
                        </tr>
                    </tbody>
                </table>
            </div>
        </div>
    );
};


// Getting state data out of redux store
const mapStateToProps = state => ({
    inputDevices: getRecordings(state),
    user: getUserInformation(state)
});

// Mapping actions to dispatch
const mapDispatchToProps = dispatch => ({
    loadingInputDevices: () => dispatch(fetchRecordings("inputs")),
    addNotification: (type, key, duration, parameter, context) => dispatch(addNotification(type, key, duration, parameter, context)),
    removeNotificationWizardForm: () => dispatch(removeNotificationWizardForm()),
    checkConflicts: values => dispatch(checkConflicts(values))
});


export default connect(mapStateToProps, mapDispatchToProps)(NewSourcePage);<|MERGE_RESOLUTION|>--- conflicted
+++ resolved
@@ -10,7 +10,6 @@
 import {getRecordings} from "../../../../selectors/recordingSelectors";
 import {fetchRecordings} from "../../../../thunks/recordingThunks";
 import {connect} from "react-redux";
-import {addNotification} from "../../../../thunks/notificationThunks";
 import {removeNotificationWizardForm} from "../../../../actions/notificationActions";
 import { checkConflicts } from '../../../../thunks/eventThunks';
 import {sourceMetadata} from "../../../../configs/sourceConfig";
@@ -35,13 +34,8 @@
 /**
  * This component renders the source page for new events in the new event wizard.
  */
-<<<<<<< HEAD
-const NewSourcePage = ({ previousPage, nextPage, formik, loadingInputDevices, inputDevices, user, addNotification,
-                            removeNotificationWizardForm }) => {
-=======
-const NewSourcePage = ({ previousPage, nextPage, formik, loadingInputDevices, inputDevices,
-    removeNotificationWizardForm, checkConflicts }) => {
->>>>>>> 4894ca2c
+const NewSourcePage = ({ previousPage, nextPage, formik, loadingInputDevices, inputDevices, user,
+                            removeNotificationWizardForm, checkConflicts }) => {
     const { t } = useTranslation();
 
     useEffect(() => {
@@ -58,13 +52,10 @@
         removeNotificationWizardForm();
     }
 
-<<<<<<< HEAD
     const scheduleOptionAvailable = () => {
         return ((inputDevices.length > 0) && (hasAnyDeviceAccess(user, inputDevices)));
     }
 
-=======
->>>>>>> 4894ca2c
     return(
         <>
             <div className="modal-content">
@@ -492,7 +483,6 @@
 // Mapping actions to dispatch
 const mapDispatchToProps = dispatch => ({
     loadingInputDevices: () => dispatch(fetchRecordings("inputs")),
-    addNotification: (type, key, duration, parameter, context) => dispatch(addNotification(type, key, duration, parameter, context)),
     removeNotificationWizardForm: () => dispatch(removeNotificationWizardForm()),
     checkConflicts: values => dispatch(checkConflicts(values))
 });
