# Opencast 16: Release Notes

<<<<<<< HEAD
=======
## Opencast 15.10

This release contains two bugfixes and a change to a test.

## Opencast 15.9
>>>>>>> 1c52ea1b

## Opencast 16.4

This release fixes [a critical bug which may  cause ingests to fail](https://github.com/opencast/opencast/pull/6104).
Please skip the 16.3 release and update to 16.4 directly.

## Opencast 16.3

This is again a bugfix release of Opencast 16. For example the broken docker compose command is fixed. A new version of
Opencast's admin interface is included as well. [[#6100](https://github.com/opencast/opencast/pull/6100)]


## Opencast 16.2

This is a biugfix release of Opencast 16. Among several other problems, this fixes an important bug causing problems for
non admin users when (re)publishing events. We recommend updating to this as soon as possible.

Additionally, this includes a new version of Opencast's admin interface, which in turn [fixes a number of
bugs](https://github.com/opencast/opencast-admin-interface/releases/tag/2024-07-30) including one which could cause data
corruption.

## Opencast 16.1

This is an important bugfix release fixing a problem preventing the presentation node from properly starting up and
therefor breaking cluster installations. Additional, it fixes a problem with Tobira harvesting new events. Don't try to
use 16.0 use this release!

It also comes with a lot more bug fixes. Especially the new admin interface got a lot of work.

## Opencast 16.0

### Features, Improvements and Behavior changes

- Replaced Solr Search with OpenSearch/Elasticsearch. [[#5597](https://github.com/opencast/opencast/pull/5597)]
- Removed Paella 6 with OC 16. [[#5605](https://github.com/opencast/opencast/pull/5605)]
- Added Playlists. Playlists are a list of videos, similar to the same concept in YouTube. This provides an n:m mapping,
  meaning that every playlist can contain multiple videos, and each video can be included in multiple playlists. (As
  opposed to the 1:n mapping of Opencast series, where each video is part of at most one series.)
  [[#5478](https://github.com/opencast/opencast/pull/5478)]
- Added Playlists to Tobira Harvest API. [[#5734](https://github.com/opencast/opencast/pull/5734)]
- Whisper is the new default STT engine [[#5473](https://github.com/opencast/opencast/pull/5473)]
- Implemented the ability to define multiple custom roles and custom roles that need to be added
  [[#5312](https://github.com/opencast/opencast/pull/5312)]
- The default encoding profiles changed to be less restrictive about GOP size, giving the codec more opportunity to
  compress better.[[#5545](https://github.com/opencast/opencast/pull/5545)]
- Added the possibility to enable 360°videos with paella player 7.
  [[#5592](https://github.com/opencast/opencast/pull/5592)]
- Turned old admin interface into a plugin. This patch disables the old admin interface by default. Users can still
  activate this if they really want/need the old interface. [[#5811](https://github.com/opencast/opencast/pull/5811)]

For more details, please take a look at the [full changelog](changelog.md).

## Update

If you want to update Opencast from a previous version, please carefully read through the [upgrade guide](upgrade.md).
For this upgrade, you should be particular aware of the following facts:

- Solr has been removed from Opencast which means that the presentation node now needs to have access to OpenSearch or
  Elasticsearch.
- The search REST API for publications has slightly changed. This may impact integrations.
- Thew new admin interface is the default and the old one is disabled by default and only available via plugin.
- The feed generator has been removed from Opencast.
- Paella Player 6 has been removed from Opencast.

## Release Schedule

| Date              | Phase                    |
|-------------------|--------------------------|
| May 06, 2024      | Release Branch Cut       |
| June 12, 2024     | Release of Opencast 16.0 |


## Release Managers

- Lars Kiesow (Osnabrück University)
- Michael Schwenk (University of Bremen)<|MERGE_RESOLUTION|>--- conflicted
+++ resolved
@@ -1,13 +1,4 @@
 # Opencast 16: Release Notes
-
-<<<<<<< HEAD
-=======
-## Opencast 15.10
-
-This release contains two bugfixes and a change to a test.
-
-## Opencast 15.9
->>>>>>> 1c52ea1b
 
 ## Opencast 16.4
 
