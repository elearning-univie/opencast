--- conflicted
+++ resolved
@@ -662,17 +662,6 @@
     this.xml;
 
     this.getXML = function(url){
-<<<<<<< HEAD
-
-      $.ajax({
-         url: url,
-         dataType: "xml",
-         async: false,
-         success: function(data){
-          self.parseXML(data);
-         }
-      });
-=======
         url = window.location.protocol + url.substring(url.indexOf('/'));
         $.ajax({
             url: url,
@@ -682,7 +671,6 @@
                 self.parseXML(data);
             }
         });
->>>>>>> f9626ee3
     };
 
     this.clone = function(){
