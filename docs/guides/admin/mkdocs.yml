--- conflicted
+++ resolved
@@ -109,7 +109,6 @@
    - Multi Tenancy: 'configuration/multi.tenancy.md'
    - OAI-PMH: 'configuration/oaipmh.md'
    - Player:
-<<<<<<< HEAD
         - Overview: 'configuration/player/player.overview.md'
         - Paella player 6:
              - Configuration: 'configuration/player/paella.player6/configuration.md'
@@ -127,6 +126,17 @@
         - Paella player 7:
              - Configuration: 'configuration/player/paella.player7/configuration.md'
              - URL Parameters: 'configuration/player/paella.player7/url.parameter.md'
+             - Paella plugins:
+                 - Overview: 'configuration/player/paella.player7/plugins.md'
+                 - org.opencast.paella.cookieconsent: 'configuration/player/paella.player7/plugins/org.opencast.paella.cookieconsent.md'
+                 - org.opencast.paella.descriptionPlugin: 'configuration/player/paella.player7/plugins/org.opencast.paella.descriptionPlugin.md'
+                 - org.opencast.paella.editorPlugin: 'configuration/player/paella.player7/plugins/org.opencast.paella.editorPlugin.md'
+                 - org.opencast.paella.episodesFromSeries: 'configuration/player/paella.player7/plugins/org.opencast.paella.episodesFromSeries.md'
+                 - org.opencast.paella.loginPlugin: 'configuration/player/paella.player7/plugins/org.opencast.paella.loginPlugin.md'
+                 - org.opencast.paella.opencast.userTrackingDataPlugin: 'configuration/player/paella.player7/plugins/org.opencast.paella.opencast.userTrackingDataPlugin.md'
+                 - org.opencast.paella.matomo.userTrackingDataPlugin: 'configuration/player/paella.player7/plugins/org.opencast.paella.matomo.userTrackingDataPlugin.md'
+                 - org.opencast.paella.transcriptionsPlugin: 'configuration/player/paella.player7/plugins/org.opencast.paella.transcriptionsPlugin.md'
+                 - org.opencast.paella.versionButton.js: 'configuration/player/paella.player7/plugins/org.opencast.paella.versionButton.md'
    - Plugin Management: configuration/plugin-management.md
    - Search Index:
         - Overview: 'configuration/searchindex/index.md'
@@ -137,44 +147,7 @@
         - Overview: 'configuration/stream-security/stream-security-overview.md'
         - Configuration: 'configuration/stream-security/stream-security-config.md'
    - Studio: 'configuration/studio.md'
-=======
-      - Configuration: 'modules/player.configuration.md'
-   - Paella player:
-      - Configuration: 'modules/paella.player/configuration.md'
-      - URL Parameters: 'modules/paella.player/url.parameter.md'
-      - Paella plugins:
-        - Overview: 'modules/paella.player/plugins.md'
-        - es.upv.paella.opencast.descriptionPlugin: 'modules/paella.player/plugins/es.upv.paella.opencast.descriptionPlugin.md'
-        - es.upv.paella.opencast.downloadsPlugin: 'modules/paella.player/plugins/es.upv.paella.opencast.downloadsPlugin.md'
-        - es.upv.paella.opencast.episodesFromSeries: 'modules/paella.player/plugins/es.upv.paella.opencast.episodesFromSeries.md'
-        - es.upv.paella.opencast.loader: 'modules/paella.player/plugins/es.upv.paella.opencast.loader.md'
-        - es.upv.paella.opencast.logIn: 'modules/paella.player/plugins/es.upv.paella.opencast.logIn.md'
-        - es.upv.paella.opencast.searchPlugin: 'modules/paella.player/plugins/es.upv.paella.opencast.searchPlugin.md'
-        - es.upv.paella.opencast.transcriptionTabBarPlugin: 'modules/paella.player/plugins/es.upv.paella.opencast.transcriptionTabBarPlugin.md'
-        - es.upv.paella.opencast.userTrackingSaverPlugIn: 'modules/paella.player/plugins/es.upv.paella.opencast.userTrackingSaverPlugIn.md'
-   - Paella player 7:
-      - Configuration: 'modules/paella.player7/configuration.md'
-      - URL Parameters: 'modules/paella.player7/url.parameter.md'
-      - Paella plugins:
-        - Overview: 'modules/paella.player7/plugins.md'
-        - org.opencast.paella.cookieconsent: 'modules/paella.player7/plugins/org.opencast.paella.cookieconsent.md'
-        - org.opencast.paella.descriptionPlugin: 'modules/paella.player7/plugins/org.opencast.paella.descriptionPlugin.md'
-        - org.opencast.paella.editorPlugin: 'modules/paella.player7/plugins/org.opencast.paella.editorPlugin.md'
-        - org.opencast.paella.episodesFromSeries: 'modules/paella.player7/plugins/org.opencast.paella.episodesFromSeries.md'
-        - org.opencast.paella.loginPlugin: 'modules/paella.player7/plugins/org.opencast.paella.loginPlugin.md'
-        - org.opencast.paella.opencast.userTrackingDataPlugin: 'modules/paella.player7/plugins/org.opencast.paella.opencast.userTrackingDataPlugin.md'
-        - org.opencast.paella.matomo.userTrackingDataPlugin: 'modules/paella.player7/plugins/org.opencast.paella.matomo.userTrackingDataPlugin.md'
-        - org.opencast.paella.transcriptionsPlugin: 'modules/paella.player7/plugins/org.opencast.paella.transcriptionsPlugin.md'
-        - org.opencast.paella.versionButton.js: 'modules/paella.player7/plugins/org.opencast.paella.versionButton.md'
-   - Search Index:
-      - Overview: 'modules/searchindex/index.md'
-      - Solr: 'modules/searchindex/solr.md'
-      - Elasticsearch: 'configuration/elasticsearch.md'
-   - Stand-alone Video Editor: 'modules/editor.md'
-   - Stream Security: 'modules/stream-security.md'
-   - Studio: 'modules/studio.md'
-   - Subtitles: 'modules/subtitles.md'
->>>>>>> 23d52d4b
+   - Subtitles: 'configuration/subtitles.md'
    - Termination State:
         - Basic: 'configuration/terminationstate.md'
         - AWS AutoScaling: 'configuration/terminationstate.aws.autoscaling.md'
