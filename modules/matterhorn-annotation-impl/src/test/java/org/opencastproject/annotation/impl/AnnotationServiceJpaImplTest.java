--- conflicted
+++ resolved
@@ -160,15 +160,9 @@
     Assert.assertEquals(a2.getValue(), a1FromDb.getValue());
     Assert.assertEquals(a1.getSessionId(), a1FromDb.getSessionId());
     Assert.assertEquals(a1.getUserId(), a1FromDb.getUserId());
-<<<<<<< HEAD
-    Assert.assertEquals(a1.getUserId(), annotationService.securityService.getUser().getUserName());
-
-    //remove annotation
-=======
     Assert.assertEquals(a1.getUserId(), annotationService.securityService.getUser().getUsername());
 
     // remove annotation
->>>>>>> 4e237502
     Assert.assertTrue(annotationService.removeAnnotation(a1));
 
   }
