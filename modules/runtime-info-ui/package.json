--- conflicted
+++ resolved
@@ -5,20 +5,10 @@
     "eslint": "eslint src/main/resources/",
     "html-linter": "html-linter --config ../../docs/checkstyle/html-linter.json 'src/main/resources/**/*.html'"
   },
-<<<<<<< HEAD
-  "dependencies": {
-    "eslint-plugin-header": "^3.1.1",
-    "jquery": "^3.7.1"
-  },
-  "devDependencies": {
-    "eslint": "^9.12.0",
-    "eslint-config-opencast": "file:../../docs/checkstyle/eslint-config",
-=======
   "devDependencies": {
     "eslint": "^9.14.0",
     "eslint-config-opencast": "file:../../docs/checkstyle/eslint-config",
     "eslint-plugin-header": "^3.1.1",
->>>>>>> 9dfe7be4
     "html-linter": "^1.1.1"
   }
 }