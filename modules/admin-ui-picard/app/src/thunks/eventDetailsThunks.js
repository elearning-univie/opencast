--- conflicted
+++ resolved
@@ -82,7 +82,6 @@
 } from '../actions/eventDetailsActions';
 import {removeNotificationWizardForm} from "../actions/notificationActions";
 import {addNotification} from "./notificationThunks";
-<<<<<<< HEAD
 import {
     createPolicy,
     getHttpHeaders,
@@ -90,9 +89,7 @@
     transformMetadataForUpdate
 } from "../utils/resourceUtils";
 import { NOTIFICATION_CONTEXT, WORKFLOW_UPLOAD_ASSETS_NON_TRACK } from '../configs/modalConfig';
-=======
 import {fetchWorkflowDef} from "./workflowThunks";
->>>>>>> 09de5e5f
 import {
     getBaseWorkflow,
     getCaptureAgents,
@@ -105,23 +102,13 @@
     getStatistics
 } from "../selectors/eventDetailsSelectors";
 import {getWorkflowDef} from "../selectors/workflowSelectors";
-import {NOTIFICATION_CONTEXT} from "../configs/modalConfig";
-import {
-    createPolicy,
-    getHttpHeaders,
-    transformMetadataCollection,
-    transformMetadataForUpdate
-} from "../utils/resourceUtils";
 import {
     createChartOptions,
     createDownloadUrl
 } from "../utils/statisticsUtils";
 import {calculateDuration} from "../utils/dateUtils";
-<<<<<<< HEAD
 import { uploadAssetOptions } from '../configs/sourceConfig';
-=======
 import {logger} from "../utils/logger";
->>>>>>> 09de5e5f
 
 
 // thunks for metadata
