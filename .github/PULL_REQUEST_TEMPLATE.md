--- conflicted
+++ resolved
@@ -1,8 +1,5 @@
 <!--
 If your pull request is targeting the legacy (second oldest release branch), explain why this patch is so important that
-<<<<<<< HEAD
-it needs to go into the legacy and can not just into stable or develop.
-=======
 it needs to go into the legacy and can not go just into stable or develop.
 -->
 
@@ -16,7 +13,6 @@
 Explain how to test this patch. If this requires a particular set-up or configuration, explain that as well and provide
 the necessary configuration if possible. The easier it is for others to test the patch, the faster this will get
 reviewed and merged.
->>>>>>> 9dfe7be4
 -->
 
 
