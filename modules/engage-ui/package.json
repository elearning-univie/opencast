{
  "name": "opencast-engage-ui",
  "private": true,
  "scripts": {
    "eslint": "eslint src/main/resources/ui/js/app/ src/main/resources/ui/js/*.js"
  },
  "dependencies": {
    "bootbox": "^6.0.0",
    "jquery": "^3.7.1",
    "js-yaml": "^4.1.0",
    "requirejs": "^2.3.6",
    "seedrandom": "^3.0.5",
    "underscore": "^1.13.7"
  },
  "devDependencies": {
<<<<<<< HEAD
    "eslint": "^9.12.0",
=======
    "eslint": "^9.14.0",
>>>>>>> 9dfe7be4
    "eslint-config-opencast": "file:../../docs/checkstyle/eslint-config"
  }
}<|MERGE_RESOLUTION|>--- conflicted
+++ resolved
@@ -13,11 +13,7 @@
     "underscore": "^1.13.7"
   },
   "devDependencies": {
-<<<<<<< HEAD
-    "eslint": "^9.12.0",
-=======
     "eslint": "^9.14.0",
->>>>>>> 9dfe7be4
     "eslint-config-opencast": "file:../../docs/checkstyle/eslint-config"
   }
 }