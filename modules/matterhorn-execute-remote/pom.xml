<project xmlns="http://maven.apache.org/POM/4.0.0" xmlns:xsi="http://www.w3.org/2001/XMLSchema-instance"
  xsi:schemaLocation="http://maven.apache.org/POM/4.0.0 http://maven.apache.org/maven-v4_0_0.xsd">
  <modelVersion>4.0.0</modelVersion>
  <groupId>org.opencastproject</groupId>
  <artifactId>matterhorn-execute-remote</artifactId>
  <packaging>bundle</packaging>
  <name>matterhorn-execute-remote</name>
  <parent>
    <groupId>org.opencastproject</groupId>
    <artifactId>base</artifactId>
    <version>2.1-SNAPSHOT</version>
    <relativePath>../../pom.xml</relativePath>
  </parent>
  <properties>
    <matterhorn.basedir>${project.basedir}/../..</matterhorn.basedir>
    <checkstyle.skip>false</checkstyle.skip>
  </properties>
  <dependencies>
    <dependency>
      <groupId>junit</groupId>
      <artifactId>junit</artifactId>
      <scope>test</scope>
    </dependency>
    <dependency>
      <groupId>org.opencastproject</groupId>
      <artifactId>matterhorn-execute-api</artifactId>
      <version>${project.version}</version>
    </dependency>
    <dependency>
      <groupId>org.opencastproject</groupId>
      <artifactId>matterhorn-common</artifactId>
      <version>${project.version}</version>
    </dependency>
  </dependencies>
  <build>
    <plugins>
      <plugin>
        <groupId>org.apache.felix</groupId>
        <artifactId>maven-bundle-plugin</artifactId>
        <extensions>true</extensions>
        <configuration>
          <instructions>
            <Bundle-SymbolicName>${project.artifactId}</Bundle-SymbolicName>
<<<<<<< HEAD
=======
            <Build-Number>${buildNumber}</Build-Number>
            <Import-Package>
              *;resolution:=optional
            </Import-Package>
>>>>>>> 64d32be2
            <Service-Component>
              OSGI-INF/execute-remote.xml
            </Service-Component>
          </instructions>
        </configuration>
      </plugin>
    </plugins>
  </build>
</project><|MERGE_RESOLUTION|>--- conflicted
+++ resolved
@@ -41,13 +41,10 @@
         <configuration>
           <instructions>
             <Bundle-SymbolicName>${project.artifactId}</Bundle-SymbolicName>
-<<<<<<< HEAD
-=======
             <Build-Number>${buildNumber}</Build-Number>
             <Import-Package>
               *;resolution:=optional
             </Import-Package>
->>>>>>> 64d32be2
             <Service-Component>
               OSGI-INF/execute-remote.xml
             </Service-Component>
