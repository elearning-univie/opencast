import axios from "axios";
import {
    loadEventPoliciesInProgress,
    loadEventPoliciesSuccess,
    loadEventPoliciesFailure,
    loadEventCommentsInProgress,
    loadEventCommentsSuccess,
    loadEventCommentsFailure,
    saveCommentInProgress,
    saveCommentDone,
    saveCommentReplyInProgress,
    saveCommentReplyDone,
} from '../actions/eventDetailsActions';
import {addNotification} from "./notificationThunks";
<<<<<<< HEAD
import axios from "axios";
import {NOTIFICATION_CONTEXT} from "../configs/wizardConfig";
import {createPolicy} from "../utils/resourceUtils";
=======
import {NOTIFICATION_CONTEXT} from "../configs/modalConfig";
>>>>>>> 070400af

// prepare http headers for posting to resources
const getHttpHeaders = () => {
    return {
            headers: {
                'Content-Type': 'application/x-www-form-urlencoded'
            }
    };
}

export const saveAccessPolicies = (eventId, policies) => async (dispatch) => {

    let headers = getHttpHeaders();

    let data = new URLSearchParams();
    data.append("acl", JSON.stringify(
        {
            acl: {
                ace: policies
            }
        })
    );
    data.append("override", true);

    return axios.post(`admin-ng/event/${eventId}/access`, data.toString(), headers)
        .then(response => {
            console.log(response);
            dispatch(addNotification('info', 'SAVED_ACL_RULES', -1, null, NOTIFICATION_CONTEXT));
            return true;
        })
        .catch(response => {
            console.log(response);
            dispatch(addNotification('error', 'ACL_NOT_SAVED', -1, null, NOTIFICATION_CONTEXT));
            return false;
        });
}

export const fetchAccessPolicies = (eventId) => async (dispatch) => {
    try {
        dispatch(loadEventPoliciesInProgress());

        const policyData = await axios.get(`admin-ng/event/${eventId}/access.json`);
        let accessPolicies = await policyData.data;

        let policies = [];
        if(!!accessPolicies.episode_access){
            const json = JSON.parse(accessPolicies.episode_access.acl).acl.ace;
            let newPolicies = {};
            let policyRoles = [];
            for(let i = 0; i < json.length; i++){
                const policy = json[i];
                if(!newPolicies[policy.role]){
                    newPolicies[policy.role] = createPolicy(policy.role);
                    policyRoles.push(policy.role);
                }
                if (policy.action === 'read' || policy.action === 'write') {
                    newPolicies[policy.role][policy.action] = policy.allow;
                } else if (policy.allow === true || policy.allow === 'true'){
                    newPolicies[policy.role].actions.push(policy.action);
                }
            }
            policies = policyRoles.map(role => newPolicies[role]);
        }

        dispatch(loadEventPoliciesSuccess(policies));
    } catch (e) {
        console.log(e);
        dispatch(loadEventPoliciesFailure());
    }
}

export const fetchHasActiveTransactions = (eventId) => async () => {
    try {
        const transactionsData = await axios.get(`admin-ng/event/${eventId}/hasActiveTransaction`);
        const hasActiveTransactions = await transactionsData.data;
        return hasActiveTransactions;
    } catch (e) {
        console.log(e);
    }
}

export const fetchComments = (eventId) => async (dispatch) => {
    try {
        dispatch(loadEventCommentsInProgress());

        const commentsData = await axios.get(`admin-ng/event/${eventId}/comments`);
        const comments = await commentsData.data;

        const commentReasonsData = await axios.get(`admin-ng/resources/components.json`);
        const commentReasons = (await commentReasonsData.data).eventCommentReasons;

        dispatch(loadEventCommentsSuccess(comments, commentReasons));
    } catch (e) {
        dispatch(loadEventCommentsFailure());
        console.log(e);
    }
}

export const saveComment = (eventId, commentText, commentReason) => async (dispatch) => {
    try {
        dispatch(saveCommentInProgress());

        let headers = getHttpHeaders();

        let data = new URLSearchParams();
        data.append("text", commentText);
        data.append("reason", commentReason);

        const commentSaved = await axios.post(`admin-ng/event/${eventId}/comment`,
            data.toString(), headers );
        await commentSaved.data;

        dispatch(saveCommentDone());
        return true;
    } catch (e) {
        dispatch(saveCommentDone());
        console.log(e);
        return false;
    }
}

export const deleteComment = (eventId, commentId) => async () => {
    try {
        const commentDeleted = await axios.delete(`admin-ng/event/${eventId}/comment/${commentId}`);
        await commentDeleted.data;
        return true;
    } catch (e) {
        console.log(e);
        return false;
    }
}

export const saveCommentReply = (eventId, commentId, replyText, commentResolved) => async (dispatch) => {
    try {
        dispatch(saveCommentReplyInProgress());

        let headers = getHttpHeaders();

        let data = new URLSearchParams();
        data.append("text", replyText);
        data.append("resolved", commentResolved);

        const commentReply = await axios.post(`admin-ng/event/${eventId}/comment/${commentId}/reply`,
            data.toString(), headers );

        await commentReply.data;

        dispatch(saveCommentReplyDone());
        return true;
    } catch (e) {
        dispatch(saveCommentReplyDone());
        console.log(e);
        return false;
    }
}

export const deleteCommentReply = (eventId, commentId, replyId) => async () => {
    try {
        const commentReplyDeleted = await axios.delete(`admin-ng/event/${eventId}/comment/${commentId}/${replyId}`);
        await commentReplyDeleted.data;

        return true;
    } catch (e) {
        console.log(e);
        return false;
    }
}<|MERGE_RESOLUTION|>--- conflicted
+++ resolved
@@ -12,13 +12,8 @@
     saveCommentReplyDone,
 } from '../actions/eventDetailsActions';
 import {addNotification} from "./notificationThunks";
-<<<<<<< HEAD
-import axios from "axios";
-import {NOTIFICATION_CONTEXT} from "../configs/wizardConfig";
 import {createPolicy} from "../utils/resourceUtils";
-=======
 import {NOTIFICATION_CONTEXT} from "../configs/modalConfig";
->>>>>>> 070400af
 
 // prepare http headers for posting to resources
 const getHttpHeaders = () => {
