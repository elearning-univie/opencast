--- conflicted
+++ resolved
@@ -725,13 +725,10 @@
         <module>modules/matterhorn-inspection-service-impl</module>
         <module>modules/matterhorn-dictionary-none</module>
         <module>modules/matterhorn-dictionary-hunspell</module>
-<<<<<<< HEAD
         <module>modules/matterhorn-videosegmenter-ffmpeg</module>
-=======
         <module>modules/matterhorn-gstreamer-service-api</module>
         <module>modules/matterhorn-gstreamer-service-impl</module>
         <module>modules/matterhorn-gstreamer-service-remote</module>
->>>>>>> 6946d949
       </modules>
     </profile>
 
