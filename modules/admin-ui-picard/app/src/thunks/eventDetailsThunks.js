--- conflicted
+++ resolved
@@ -25,7 +25,6 @@
     loadEventPublicationsInProgress,
     loadEventPublicationsSuccess,
     loadEventPublicationsFailure,
-<<<<<<< HEAD
     loadEventWorkflowDetailsInProgress,
     loadEventWorkflowDetailsSuccess,
     loadEventWorkflowDetailsFailure,
@@ -41,11 +40,9 @@
     loadEventWorkflowErrorDetailsInProgress,
     loadEventWorkflowErrorDetailsSuccess,
     loadEventWorkflowErrorDetailsFailure,
-=======
     loadEventMetadataInProgress,
     loadEventMetadataSuccess,
     loadEventMetadataFailure, setEventMetadata,
->>>>>>> 2f864f61
 } from '../actions/eventDetailsActions';
 import {addNotification} from "./notificationThunks";
 import {createPolicy, transformMetadataCollection} from "../utils/resourceUtils";
