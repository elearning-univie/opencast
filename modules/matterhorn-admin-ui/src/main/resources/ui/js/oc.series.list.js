/**
 *  Copyright 2009 The Regents of the University of California
 *  Licensed under the Educational Community License, Version 2.0
 *  (the "License"); you may not use this file except in compliance
 *  with the License. You may obtain a copy of the License at
 *
 *  http://www.osedu.org/licenses/ECL-2.0
 *
 *  Unless required by applicable law or agreed to in writing,
 *  software distributed under the License is distributed on an "AS IS"
 *  BASIS, WITHOUT WARRANTIES OR CONDITIONS OF ANY KIND, either express
 *  or implied. See the License for the specific language governing
 *  permissions and limitations under the License.
 *
 */
ocSeriesList = {} || ocSeriesList;
ocSeriesList.views = {} || ocSeriesList.views;
ocSeriesList.views.seriesView = {} || ocSeriesList.seriesView;

ocSeriesList.Configuration = new (function(){
  //default configuration
  this.count = 10;
  this.total = 10;
  this.startPage = 0;  
  this.lastPage = 0;
  this.sort = 'TITLE';  
  this.edit = 'true';
});

ocSeriesList.SortColumns = [
  {0: 'TITLE', 1: 'TITLE_DESC'},
  {0: 'CREATOR', 1: 'CREATOR_DESC'},
  {0: 'CONTRIBUTOR', 1: 'CONTRIBUTOR_DESC'}
];

ocSeriesList.init = function(){
  $('#addHeader').jqotesubtpl('templates/series_list-header.tpl', {});
  
  $('#pageSize').change(function(event, ui)
  {
    ocSeriesList.Configuration.count = event.target.value;
    ocSeriesList.askForSeries();
  })
  
  ocSeriesList.askForSeries();
  
  $("#addSeriesButton").button({
    icons:{
      primary:"ui-icon-circle-plus"
    }
  });
}

ocSeriesList.askForSeries = function()
{
  $.ajax({
    url : "/series/series.json?"+ocSeriesList.buildURLparams(),
    type: "GET",
    success: function(data)
    {
      ocSeriesList.buildSeriesView(data);
      ocSeriesList.Configuration.total = data.totalCount;
      if(ocSeriesList.Configuration.startPage == 0) {
        $('#prevText').show();
        $('#prevButtons').hide();

        $('#nextText').hide();
        $('#nextButtons').show();
      } else if(ocSeriesList.Configuration.startPage == ocSeriesList.Configuration.lastPage) {
        $('#nextText').show();
        $('#nextButtons').hide();

        $('#prevText').hide();
        $('#prevButtons').show();
      } else if(ocSeriesList.Configuration.total == ocSeriesList.Configuration.count){
        $('#prevText').hide();
        $('#prevButtons').show();

        $('#nextText').hide();
        $('#nextButtons').show();
      } else {
        $('#prevText').show();
        $('#prevButtons').hide();

        $('#nextText').show();
        $('#nextButtons').hide();  
      }
    }
  });
}

ocSeriesList.previousPage = function(){
  if(ocSeriesList.Configuration.startPage > 0) {
    ocSeriesList.Configuration.startPage--;
    ocSeriesList.askForSeries();
  }
}

ocSeriesList.nextPage = function(){
  numPages = Math.floor(ocSeriesList.Configuration.total / ocSeriesList.Configuration.count);
  if( ocSeriesList.Configuration.startPage < numPages ) {
    ocSeriesList.Configuration.startPage++;
    ocSeriesList.askForSeries();
  }
}

ocSeriesList.buildURLparams = function() {
  var pa = [];
  for (p in ocSeriesList.Configuration) {
    if (ocSeriesList.Configuration[p] != null) {	
      pa.push(p + '=' + escape(this.Configuration[p]));
    }
  }
  return pa.join('&');
}
 

ocSeriesList.buildSeriesView = function(data) {
  var PURL = "http://purl.org/dc/terms/";
  var sorting;
  ocSeriesList.views = {};
  ocSeriesList.views.seriesView = {};
  for(var i = 0; i < data.catalogs.length; i++) {
    var s = ocSeriesList.views.seriesView[data.catalogs[i][PURL]['identifier'][0].value] = {};
    s.id = data.catalogs[i][PURL]['identifier'][0].value;
    for(var key in data.catalogs[i][PURL]) {
      if(key === 'title'){
        s.title = data.catalogs[i][PURL][key][0].value
      } else if(key === 'creator') {
        s.creator = data.catalogs[i][PURL][key][0].value
      } else if(key  === 'contributor') {
        s.contributor = data.catalogs[i][PURL][key][0].value
      }
    }
  }
  if($.cookie('column') == null) 
  {
    $.cookie('column', 0)
  }
  if($.cookie('direction') == null) 
  {
    $.cookie('direction', 0) //standard is ASC
  }
<<<<<<< HEAD
  sorting = [[$.cookie('column'), $.cookie('direction')]];
  ocSeriesList.views.totalCount = ocSeriesList.Configuration.total;
=======
>>>>>>> a77a6a3a
  $('#seriesTableContainer').jqotesubtpl("templates/series_list-table.tpl", ocSeriesList.views);
  $('#seriesTable th').click(function(){
    var index = $(this).parent().children().index($(this));
    if(index != 3)
    {
      if(index == $.cookie('column'))
      {
        $.cookie('direction', $.cookie('direction') == 0 ? 1 : 0);
      }
      $.cookie('column', index)
      ocSeriesList.Configuration.sort = ocSeriesList.SortColumns[$.cookie('column')][$.cookie('direction')];
      ocSeriesList.askForSeries();
    }
  });
}

ocSeriesList.deleteSeries = function(seriesId, title) {
  if(confirm('Are you sure you want to delete the series "' + title + '"?')){
    $.ajax({
      type: 'DELETE',
      url: '/series/' + seriesId,
      error: function(XHR,status,e){
        alert('Could not remove series "' + title + '"');
      },
      success: function(data) {
        location.reload();
      }
    });
  }
}<|MERGE_RESOLUTION|>--- conflicted
+++ resolved
@@ -141,11 +141,7 @@
   {
     $.cookie('direction', 0) //standard is ASC
   }
-<<<<<<< HEAD
-  sorting = [[$.cookie('column'), $.cookie('direction')]];
   ocSeriesList.views.totalCount = ocSeriesList.Configuration.total;
-=======
->>>>>>> a77a6a3a
   $('#seriesTableContainer').jqotesubtpl("templates/series_list-table.tpl", ocSeriesList.views);
   $('#seriesTable th').click(function(){
     var index = $(this).parent().children().index($(this));
