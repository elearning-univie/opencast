--- conflicted
+++ resolved
@@ -22,11 +22,7 @@
                     <header>
                         <a className="fa fa-times close-modal" onClick={() => close()}/>
                         <h2>
-<<<<<<< HEAD
                             {t('EVENTS.EVENTS.DETAILS.HEADER', { resourceId: eventTitle } ) /*Event details - {resourceTitle}*/}
-=======
-                            {t('EVENTS.EVENTS.DETAILS.HEADER', { resourceId: eventTitle} ) /*Event details - {{resourceId}}*/}
->>>>>>> ef17f26e
                         </h2>
                     </header>
 
