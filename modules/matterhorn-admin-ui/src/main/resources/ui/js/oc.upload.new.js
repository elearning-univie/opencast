var ocUpload = (function() {

  this.DEFAULT_WORKFLOW_DEFINITION = 'full';
  this.WORKFLOW_DEFINITION_URL = '/workflow/definitions.json';
  this.WORKFLOW_PANEL_URL = '/workflow/configurationPanel?definitionId=';
  this.SERIES_SEARCH_URL = '/series/series.json';
  this.SERIES_URL = '/series'
  this.INGEST_CREATE_MP_URL = '/ingest/createMediaPackage';
  this.INGEST_ADD_CATALOG_URL = '/ingest/addDCCatalog';
  this.INGEST_ADD_TRACK = '/ingest/addTrack';
  this.INGEST_PROGRESS_URL = '/upload/job';
  this.INGEST_START_URL = '/ingest/ingest';
  this.CREATE_UPLOAD_JOB = '/upload/newjob';
  this.UPLOAD_CHUNK_URL = '/upload/job/';
  this.UPLOAD_GET_PAYLOAD = '/upload/job/';
  this.UPLOAD_COMPLETE = 'COMPLETE';
  this.UPLOAD_MEDIAPACKAGE = '/upload/mediapackage/';
  this.UPLOAD_PROGRESS_INTERVAL = 2000;
  this.CHUNKSIZE = 1024 * 1024;
  this.INFO_URL = "/info/me.json";
  this.KILOBYTE = 1024;
  this.MEGABYTE = 1024 * 1024;
  this.ANOYMOUS_URL = "/info/me.json";

  /** $(document).ready()
   *
   */
  this.init = function() {
    ocUtils.log('Initializing UI');
    $('#addHeader').jqotesubtpl('templates/upload.tpl', {});
    $('.unfoldable-header').click(ocUpload.UI.toggleUnfoldable);
    $('.dc-metadata-field').change(ocUpload.UI.formFieldChanged);
    $('.uploadtype-select').click(ocUpload.UI.selectUploadType);
    $('.file-source-select').click(ocUpload.UI.selectFileSource);
    $('.flavor-presentation-checkbox').change(ocUpload.UI.selectFlavor);
    $('#workflowSelector').change(ocUpload.UI.selectWorkflowDefinition);
    $('#submitButton').button().click(startUpload);
    $('#cancelButton').button().click(backToRecordings);

    var initializerDate;
    initializerDate = new Date();

    $('#startTimeHour').val(initializerDate.getHours());
    $('#startTimeMin').val(initializerDate.getMinutes());

    $('#recordDate').datepicker({
      showOn: 'both',
      buttonImage: '/admin/img/icons/calendar.gif',
      buttonImageOnly: true,
      dateFormat: 'yy-mm-dd'
    });
    $('#recordDate').datepicker('setDate', initializerDate);

    ocUpload.UI.loadWorkflowDefinitions();
    initSeriesAutocomplete();
    
    $.ajax({
      url: ocUpload.INFO_URL,
      dataType: 'json',
      success: function(data) {
        ocUpload.CHUNKSIZE = data.org.properties['adminui.chunksize'] * 1024;
      }
    });
    
  }

  function initSeriesAutocomplete() {
    ocUtils.log('Initializing autocomplete for series field')
    $('#series').autocomplete({
      source: function(request, response) {
        $.ajax({
          url: ocUpload.SERIES_SEARCH_URL + '?q=' + request.term + '&edit=true',
          dataType: 'json',
          type: 'GET',
          success: function(data) {
            data = data.catalogs;
            var series_list = [];
            $.each(data, function(){
              series_list.push({
                value: this['http://purl.org/dc/terms/']['title'][0].value,
                id: this['http://purl.org/dc/terms/']['identifier'][0].value
              });
            });
            series_list.sort(function stringComparison(a, b)	{
              a = a.value;
              a = a.toLowerCase();
              a = a.replace(/ä/g,"a");
              a = a.replace(/ö/g,"o");
              a = a.replace(/ü/g,"u");
              a = a.replace(/ß/g,"s");

              b = b.value;
              b = b.toLowerCase();
              b = b.replace(/ä/g,"a");
              b = b.replace(/ö/g,"o");
              b = b.replace(/ü/g,"u");
              b = b.replace(/ß/g,"s");

              return(a==b)?0:(a>b)?1:-1;
            });
            response(series_list);
          },
          error: function() {
            ocUtils.log('could not retrieve series_data');
          }
        });
      },
      select: function(event, ui){
        $('#ispartof').val(ui.item.id);
      },
      change: function(event, ui){
          if($('#ispartof').val() === '' && $('#series').val() !== ''){
              ocUtils.log("Searching for series in series endpoint");
              $.ajax({
                  url : ocUpload.SERIES_SEARCH_URL + '?seriesTitle=' + $('#series').val(),
                  type : 'get',
                  dataType : 'json',
                  success : function(data) {
                      var DUBLIN_CORE_NS_URI  = 'http://purl.org/dc/terms/',
                          series_input = $('#series').val(),
                          series_list = data["catalogs"],
                          series_title,
                          series_id;

                          if(series_list.length !== 0){
                              series_title = series_list[0][DUBLIN_CORE_NS_URI]["title"] ? series_list[0][DUBLIN_CORE_NS_URI]["title"][0].value : "";
                              series_id = series_list[0][DUBLIN_CORE_NS_URI]["identifier"] ? series_list[0][DUBLIN_CORE_NS_URI]["identifier"][0].value : "";
                              $('#ispartof').val(series_id);
                          }
                  }
              });
          }
      },
      search: function(){
        $('#ispartof').val('');
      }
    });
  }

  this.checkRequiredFields = function() {
    ocUtils.log('Checking for missing inputs');
    var missing = [];

    if ($.trim($('#titleField').val()) == '') {
      ocUtils.log('Missing input: title');
      missing.push('title');
    }

    if ($.trim($('#recordDate').val()) == '') {
      ocUtils.log('Missing input: recordDate');
      missing.push('recordDate');
    }

    var fileSelected = false;
    $('.uploadForm-container:visible').each(function() {
      var file = $(this).contents().find('.file-selector').val();
      if (file !== undefined && file !== '') {
        fileSelected |= true;
      }
    });
    if (!fileSelected) {
      ocUtils.log('Missing input: no file selected');
      missing.push('track');
    }

    return missing.length > 0 ? missing : false;
  }

  function startUpload() {
    var missingFields = ocUpload.checkRequiredFields();
    ocUpload.UI.collectFormData();

    if (missingFields === false) {
      ocUpload.Ingest.begin();
    } else {
      ocUpload.UI.showMissingFieldsNotification();
      updateMissingFieldNotification(missingFields);
    }
  }

  this.backToRecordings = function() {
    location.href = "/admin/index.html#/recordings?" + window.location.hash.split('?')[1];
  }

  return this;
})();


/** @namespace UI functions
 *
 */
ocUpload.UI = (function() {

  /**
   * collected form data
   */
  var metadata = new Array();

  this.showMissingFieldsNotification = function() {
    $('#missingFieldsContainer').show();
  }

  this.updateMissingFieldNotification = function(missingFields) {
    ocUtils.log('Updating missing fields notification');
    if (missingFields == false) {
      $('#missingFieldsContainer').hide();
    } else {
      $('#missingFieldsContainer').find('.missing-fields-item').each(function() {
        var fieldname = $(this).attr('id').substr(5);
        if ($.inArray(fieldname, missingFields) != -1) {
          $(this).show();
        } else {
          $(this).hide();
        }
      });
    }
  }

  this.loadWorkflowDefinitions = function() {
    ocUtils.log('Loading workflow definitions');
    $.ajax({
      method: 'GET',
      url: ocUpload.WORKFLOW_DEFINITION_URL,
      dataType: 'json',
      success: function(data) {
        var defs = [];
        for (i in data.workflow_definitions) {
          var $selector = $('#workflowSelector');
          var workflow = data.workflow_definitions[i];
          if ( workflow.id != 'error' ) {
            defs.push(workflow.id);
            var $newOption = $('<option></option>')
            .attr('value', workflow.id)
            .text(workflow.title);
            if (workflow.id == ocUpload.DEFAULT_WORKFLOW_DEFINITION) {
              $newOption.attr('selected', 'true');
            }
            $selector.append($newOption);
          }
        }
        ocUtils.log('Loaded workflow definitions: ' + defs.join(', '));
      }
    });
    $('.workflowConfigContainer').load(ocUpload.WORKFLOW_PANEL_URL + ocUpload.DEFAULT_WORKFLOW_DEFINITION);
  }

  this.toggleUnfoldable = function() {
    $(this).next('.unfoldable-content').toggle();
    $(this).find('.unfoldable-icon')
    .toggleClass('ui-icon-triangle-1-e')
    .toggleClass('ui-icon-triangle-1-s');
  }

  this.formFieldChanged = function() {
    ocUpload.UI.updateMissingFieldNotification(ocUpload.checkRequiredFields());
  }

  this.selectUploadType = function() {
    var $toHide = [];
    var $toShow = [];
    if ($(this).hasClass('uploadType-single')) {
      $toShow = $('#uploadContainerSingle');
      $toHide = $('#uploadContainerMulti');
    } else if ($(this).hasClass('uploadType-multi')) {
      $toShow = $('#uploadContainerMulti');
      $toHide = $('#uploadContainerSingle');
    }
    $toHide.hide();
    $toShow.show();
  }

  this.selectFileSource = function() {
    var location = $(this).val();
    var $container = $(this).parent().next('li').find('iframe');
    $container.attr('src', '../ingest/filechooser-' + location + '.html');
  }

  this.selectFlavor = function() {
    var $flavorField = $(this).parent().find('.track-flavor');
    if ($(this).is(':checked')) {
      $flavorField.val('presentation/source');
    } else {
      $flavorField.val('presenter/source');
    }
  }

  this.selectWorkflowDefinition = function() {
    var defId = $(this).val();
    var $container = $(this).parent().next('.workflowConfigContainer');
    $container.load(ocUpload.WORKFLOW_PANEL_URL + defId);
  }

  this.showProgressDialog = function() {
    $('#grayOut').css('display','block');
    $('#progressStage').dialog(
    {
      modal: true,
      width: 450,
      height: 'auto',
      position: ['center', 'center'],
      title: 'Uploading File',
      create: function (event, ui)
      {
        $('.ui-dialog-titlebar-close').hide();
      },
      resizable: false,
      draggable: false,
      disabled: true
    });
  }

  this.hideProgressDialog = function() {
    $('#progressStage').dialog( "destroy" );
    $('#grayOut').css('display','block');
  }

  this.setProgress = function(message) {
    var $progress = $('#progressStage');

<<<<<<< HEAD
    if (message.uploadjob !== undefined) {         // status message or upload progress?
      message = message.uploadjob;
      var filename = message.payload.filename;
      var total = message.payload.totalsize;
      var received = message['current-chunk']['bytes-recieved'] + message['current-chunk'].number * message.chunksize;
      var percentage = ((received / total) * 100).toFixed(1) + '%';
      
      total = (total / ocUpload.MEGABYTE).toFixed(2) + ' MB';
      received = (received / ocUpload.MEGABYTE).toFixed(2) + ' MB';
  
      $progress.find('.progress-label-top').text('Uploading ' + filename.replace("C:\\fakepath\\", ""));
=======
    if (message.filename !== undefined) {         // status message or upload progress?
      var percentage = ((message.received / message.total) * 100).toFixed(1) + '%';
      var total = (message.total / ocUpload.MEGABYTE).toFixed(2) + ' MB';
      var received = (message.received / ocUpload.MEGABYTE).toFixed(2) + ' MB';

      $progress.find('.progress-label-top').text('Uploading ' + message.filename.replace("C:\\fakepath\\", ""));
>>>>>>> 5a31e443
      $progress.find('.progressbar-indicator').css('width', percentage);
      $progress.find('.progressbar-label > span').text(percentage);
      $progress.find('.progress-label-left').text(received + ' received');
      $progress.find('.progress-label-right').text(total + ' total');
      
      if(message.payload.currentsize == message.payload.totalsize || message.state == ocUpload.UPLOAD_COMPLETE) {
        ocUpload.Listener.uploadComplete(message.id);
      }
    } else {
      $progress.find('.upload-label').text(' ');
      $progress.find('.progressbar-indicator').css('width', '0%');
      $progress.find('.progressbar-label > span').text(message);
    }
  }

  this.showSuccess = function() {
    ocUpload.UI.hideProgressDialog();
    ocUpload.UI.showSuccesScreen();
  //ocUpload.backToRecordings();
  //window.location = '/admin';
  }

  this.showFailure = function(message) {
    ocUpload.UI.hideProgressDialog();
    alert("Ingest failed:\n" + message);
    //ocUpload.backToRecordings();
    window.location = '/admin/index.html#/recordings?' + window.location.hash.split('?')[1];;
  }

  /**
   * collects metadata to show in sucess screen
   *
   * @return array metadata
   */
  this.collectFormData = function() {
<<<<<<< HEAD
    ocUtils.log("Collecting metadata");
      
    var metadata = new Array;
    metadata['files'] = new Array();
      
    $('.oc-ui-form-field').each( function() { //collect text input
      metadata[$(this).attr('name')] = $(this).val();
    });
    $('.uploadForm-container:visible').each(function() { //collect file names
      var file = $(this).contents().find('.file-selector').val();
      if(file != undefined) {
        metadata['files'].push(file);
      }
          
    });
    this.metadata = metadata;
=======
      ocUtils.log("Collecting metadata");

      var metadata = new Array;
      metadata['files'] = new Array();

      $('.oc-ui-form-field').each( function() { //collect text input
          metadata[$(this).attr('name')] = $(this).val();
      });
      $('.uploadForm-container:visible').each(function() { //collect file names
          var file = $(this).contents().find('.file-selector').val();
          if(file != undefined) {
              metadata['files'].push(file);
          }

      });
      this.metadata = metadata;
>>>>>>> 5a31e443
  }

  /**
   * loads success screen template and fills with data
   */
  this.showSuccesScreen = function() {
    var data = this.metadata;
    $('#stage').load('complete.html', function() {
      for (var key in data) {
        if (data[key] != "" && key != 'files') { //print text, not file names
          $('#field-'+key).css('display','block');
          if (data[key] instanceof Array) {
            $('#field-'+key).children('.fieldValue').text(data[key].join(', '));
          } else {
            $('#field-'+key).children('.fieldValue').text(data[key]);
          }
        }
      }
      $('.field-filename').each(function() { //print file names
        var file = data['files'].shift();
        if(file) {
          $(this).children('.fieldValue').text(file.replace("C:\\fakepath\\", ""));
        } else {
          $(this).hide();
        }
      });
    //When should it show this heading?
    //$('#heading-metadata').text('Your recording with the following information has been resubmitted');
    });
  }



  return this;
})();

/** @namespace Ingest logic
 *
 */
ocUpload.Ingest = (function() {

  var ELEMENT_TYPE = {
    CATALOG : 1,
    TRACK : 2
  };

  var MediaPackage = {
    document : '',
    elements : []
  };

  var Workflow = {
    definition : false,
    properties : {}
  };

  /** Constructor for MediaPackageElement
   */
  function MediaPackageElement(id, type, flavor, payload) {
    this.id = id;
    this.type = type;
    this.flavor = flavor;
    this.payload = payload;
    this.done = false;
  }

  this.begin = function() {
    ocUpload.UI.showProgressDialog();
    ocUpload.UI.setProgress("Constructing Media Package...");

    // enqueue Episode Dublin Core
    MediaPackage.elements.push(
      new MediaPackageElement('episodeDC', ELEMENT_TYPE.CATALOG, 'dublincore/episode', createDublinCoreDocument()));
    ocUtils.log("Added Dublin Core catalog for episode");

    // enqueue Series Dublin Core
    var series = $('#series').val();
    //var seriesId = $('#ispartof').val();
    if (series !== '') {
      var seriesId = $('#ispartof').val();
      if (seriesId === '') {
        seriesId = createSeries(series);
      }
      MediaPackage.elements.push(
        new MediaPackageElement('seriesDC', ELEMENT_TYPE.CATALOG, 'dublincore/series', getSeriesCatalog(seriesId)));
      ocUtils.log("Added Dublin Core catalog for series");
    }

    // enqueue Tracks
    $('.upload-widget:visible').each(function() {
      var $uploader = $(this).find('.uploadForm-container');
      if ($uploader.contents().find('.file-selector').val() != '') {
        var id = $uploader.contents().find('.track-id').val();
        var flavor = $(this).find('.track-flavor').val();
        MediaPackage.elements.push(new MediaPackageElement(id, ELEMENT_TYPE.TRACK, flavor, $uploader));
        ocUtils.log('Added Track (' + flavor + ')');
      }
    });

    // get workflow configuration
    Workflow.definition = $('#workflowSelector').val();
    Workflow.properties = ocUpload.Ingest.getWorkflowConfiguration($('#workflowConfigContainer'));

    createMediaPackage();   // begin by creating the initial MediaPackage
  }

  function proceed() {
    ocUtils.log('Proceeding with ingest');
    var nextElement = false;

    // search for element to be submitted
    $(MediaPackage.elements).each(function(index, element){
      if (nextElement === false && element.done === false) {
        nextElement = element;
      }
    });

    // submit next MediaPackageElement
    if (nextElement !== false) {
      switch(nextElement.type) {
        case ELEMENT_TYPE.CATALOG:
          addCatalog(nextElement);
          break;
        case ELEMENT_TYPE.TRACK:
          addTrack(nextElement);
          break;
        default:
          break;
      }
    } else {          // all elements added
      ocUtils.log('No more elements to add');
      startIngest();  // start Ingest
    }
  }

  function startIngest() {
    ocUtils.log('Starting Ingest');
    ocUpload.UI.setProgress('Starting Processing...');

    var workflowData = Workflow.properties;
    workflowData['mediaPackage'] = MediaPackage.document;
    $.ajax({
      url : ocUpload.INGEST_START_URL + '/' + Workflow.definition,
      async : true,
      type : 'post',
      data : workflowData,
      error : function() {
        ocUpload.Listener.ingestError('Failed to start Processing');
      },
      success : function() {
        ocUpload.UI.showSuccess();
      }
    });
  }

  this.discardIngest = function() {
    if (MediaPackage.document !== null) {
  // TODO call discardMediaPackage method
  }
  }

  function createMediaPackage() {
    ocUpload.UI.setProgress("Creating Media Package on Server...");
    $.ajax({
      url        : INGEST_CREATE_MP_URL,
      type       : 'GET',
      dataType   : 'xml',                     // TODO try to take the response directly as string
      error      : function(XHR,status,e){
        ocUpload.Listener.ingestError('Could not create MediaPackage');
      },
      success    : function(data, status) {
        MediaPackage.document = ocUtils.xmlToString(data);
        proceed();
      }
    });
  }

  function createDublinCoreDocument() {
    dcDoc = ocUtils.createDoc('dublincore', 'http://www.opencastproject.org/xsd/1.0/dublincore/');
    $(dcDoc.documentElement).attr('xmlns:dcterms', 'http://purl.org/dc/terms/');
    $('.dc-metadata-field').each(function() {
      $field = $(this);
      var $newElm = $(dcDoc.createElement('dcterms:' + $field.attr('name')));
      $newElm.text($field.val());
      $(dcDoc.documentElement).append($newElm);
    });
    var $created = $(dcDoc.createElement('dcterms:created'))
    var date = $('#recordDate').datepicker('getDate').getTime();
    date += $('#startTimeHour').val() * 60 * 60 * 1000;
    date += $('#startTimeMin').val() * 60 * 1000;
    $created.text(ocUtils.toISODate(new Date(date)));
    $(dcDoc.documentElement).append($created);
    var out = ocUtils.xmlToString(dcDoc);
    return out;
  }

  function addCatalog(catalog) {
    ocUtils.log('Uploading Dublin Core Catalog (' + catalog.flavor + ')');
    ocUpload.UI.setProgress("Uploading Catalog (" + catalog.flavor + ")...");
    $.ajax({
      url        : INGEST_ADD_CATALOG_URL,
      type       : 'POST',
      dataType   : 'xml',
      data       : {
        flavor       : catalog.flavor,
        mediaPackage : MediaPackage.document,
        dublinCore   : catalog.payload
      },
      error      : function(XHR,status,e){
        ocUpload.Listener.ingestError('Could not add DublinCore catalog to MediaPackage.');
      },
      success    : function(data) {
        MediaPackage.document = ocUtils.xmlToString(data);
        catalog.done = true;
        proceed();
      }
    });
  }

  function addTrack(track) {
    var $uploader = track.payload;
    var filename = $uploader.contents().find('.file-selector').val();

    ocUtils.log('Uploading ' + filename.replace("C:\\fakepath\\", "") + ' (' + track.id + ')');
    ocUpload.UI.setProgress("Uploading " + filename.replace("C:\\fakepath\\", ""));

    var checkBox = $('input.file-source-select:checked');
    var checkBoxId = $(checkBox).attr('id');

    // set flavor and mediapackage in upload form before submit
    $uploader.contents().find('#flavor').val(track.flavor);
    $uploader.contents().find('#mediapackage').val(MediaPackage.document);
<<<<<<< HEAD
    
    //upload mediapackage to upload service
    $.ajax({
      url  : ocUpload.UPLOAD_MEDIAPACKAGE + track.id,
      async: false,
      type : 'POST',
      data : {
        mediapackage : MediaPackage.document
      },
      success : function(e, status, jqXHR) {
        if(jqXHR.status == 404) {
          ocUpload.UI.showFailure("Could not upload Mediapackage to UploadJob");
        }
      },
      error: function() {
        ocUpload.UI.showFailure("Could not upload Mediapackage to UploadJob");
      }
    })
    if(ocUtils.isChunkedUploadCompliable()) {
      ocUtils.log("Uploading via Chunked upload")
      var file = $uploader.contents().find('.file-selector')[0].files[0];
      nextPart(file, 0, track.id, 0, ocUpload.CHUNKSIZE);
    } else {
      ocUtils.log("Uploading via submitting form")
      $uploader.contents().find('#uploadForm').submit();
    }
    
=======
    $uploader.contents().find('#uploadForm').submit();

>>>>>>> 5a31e443
    if(checkBoxId == 'fileSourceSingleA')
      ocUpload.Listener.startProgressUpdate(track.id);
  }
  
  function nextPart(file, chunk, jobId, start, end) {
    if(start < file.size) {
      ocUtils.log("uploading chunk #" + chunk);
      var blob;
      if ('mozSlice' in file) { //Mozilla
        blob = file.mozSlice(start, end);
      } else if('webkitSlice' in file){ //Webkit
        blob = file.webkitSlice(start, end);
      } else { //Opera
        blob = file.slice(start, end);
      }
      upload(blob, file, chunk, jobId, start, end);
    }
  }
  
  function upload(blob, file, chunk, jobId, start, end) {
    var formData = new FormData();
    formData.append("chunknumber", chunk);
    formData.append("jobID", jobId);
    formData.append("filedata", blob);
    
    $.ajax({
      url: UPLOAD_CHUNK_URL + jobId,
      data: formData,
      processData: false,
      type: 'POST',
      cache: false,
      contentType: false,
      success: function (e, status, jqHBX) {
        if(jqHBX.status == 404) {
          ocUpload.UI.showFailure("Could not upload chunk #" + chunk + " to UploadJob because job wasn't found");
        } else if(jqHBX.status == 400) {
          ocUpload.UI.showFailure("Could not upload chunk #" + chunk + " to UploadJob because a malformed uploadrequest");
        } else {
          nextPart(file, ++chunk, jobId, start + ocUpload.CHUNKSIZE, end + ocUpload.CHUNKSIZE);
        }
      }
    });
  }
  
  this.trackDone = function(jobId) {
    var track = null;
    $(MediaPackage.elements).each(function(index, element) {
      if (element.id == jobId) {
        track = element;
      }
    });
    $uploader = track.payload;
    
    $.ajax({
      url: ocUpload.UPLOAD_MEDIAPACKAGE + track.id,
      async: false,
      dataType : 'text',
      success: function(data, status, jqHBX) {
        if(jqHBX.status == 200) {
          MediaPackage.document = data;
          track.done = true;
          proceed();
        } else {
          ocUpload.UI.showFailure("Could not retrieve new mediapackage");
        }
      }
    });
  }

  function createSeries(name) {
    var id = false;
    var seriesXml = '<dublincore xmlns="http://www.opencastproject.org/xsd/1.0/dublincore/" xmlns:dcterms="http://purl.org/dc/terms/" xmlns:dc="http://purl.org/dc/elements/1.1/" xmlns:oc="http://www.opencastproject.org/matterhorn"><dcterms:title xmlns="">' + name + '</dcterms:title></dublincore>';
    var anonymous_role = 'anonymous';

    ocUpload.UI.setProgress("Creating Series " + name);
    $.ajax({
      url: ocUpload.ANOYMOUS_URL,
      type: 'GET',
      dataType: 'json',
      async: false,
      error: function () {
        if (ocUtils !== undefined) {
          ocUtils.log("Could not retrieve anonymous role " + ocUpload.ANOYMOUS_URL);
        }
      },
      success: function(data) {
        anonymous_role = data.org.anonymousRole;
      }
    });
    $.ajax({
      async: false,
      type: 'POST',
      url: ocUpload.SERIES_URL,
      data: {
        series: seriesXml,
        acl: '<?xml version="1.0" encoding="UTF-8" standalone="yes"?><ns2:acl xmlns:ns2="org.opencastproject.security"><ace><role>' + anonymous_role + '</role><action>read</action><allow>true</allow></ace></ns2:acl>'
      },
      dataType : 'xml',
      error: function() {
        ocUpload.Listener.ingestError('Could not create Series ' + name);
      },
      success: function(data){
        window.debug = data;
        //id = $('identifier', data).text();
        id = $(data).find('[nodeName="dcterms:identifier"]').text();
      }
    });
    return id;
  }

  function getSeriesCatalog(id) {
    var catalog = null;
    ocUpload.UI.setProgress("Loading Series Catalog");
    $.ajax({
      url : '/series/' + id + '.xml',
      type : 'get',
      async : false,
      dataType : 'xml',              // TODO try to take the response directly as string
      error : function() {
        ocUpload.Listener.ingestError("Could not get Series Catalog");
      },
      success : function(data) {
        catalog = ocUtils.xmlToString(data);
      }
    });
    return catalog;
  }

  this.getWorkflowConfiguration = function($container) {
    var out = new Object();
    $container.find('.configField').each( function(idx, elm) {
      if ($(elm).is('[type=checkbox]')) {
        if ($(elm).is(':checked')) {
          out[$(elm).attr('id')] = $(elm).val();
        }
      } else {
        out[$(elm).attr('id')] = $(elm).val();
      }
    });
    return out;
  }

  return this;
})();

/** @namespace Listener for Upload Events
 *
 */
ocUpload.Listener = (function() {

  var Update = {
    id : false,
    jobId : null,
    inProgress : false
  }

  this.uploadComplete = function(jobId) {
    destroyUpdateInterval();
    ocUtils.log("Upload complete " + jobId);
    ocUpload.UI.setProgress('Upload successful');
    ocUpload.Ingest.trackDone(jobId);
  }

  this.uploadFailed = function(jobId) {
    ocUtils.log("ERROR: Upload failed " + jobId);
    destroyUpdateInterval();
    ocUpload.Listener.ingestError('Upload has failed!');
  }

  this.ingestError = function(message) {
    ocUpload.Ingest.discardIngest();
    ocUpload.UI.showFailure(message);
  }

  this.startProgressUpdate = function(jobId) {
    Update.inProgress = false;
    Update.jobId = jobId;
    Update.id = window.setInterval(requestUpdate, ocUpload.UPLOAD_PROGRESS_INTERVAL);
  };

  function requestUpdate() {
    if (!Update.inProgress && Update.id !== null) {
      Update.inProgress = true;
      $.ajax({
        url : ocUpload.INGEST_PROGRESS_URL + '/' + Update.jobId + ".json",
        type : 'get',
        dataType : 'json',
        success : receiveUpdate
      });
    }
  }

  function receiveUpdate(data) {
    Update.inProgress = false;
    ocUpload.UI.setProgress(data);
  }

  function destroyUpdateInterval() {
    window.clearInterval(Update.id);
    Update.id = null;
  }

  return this;
})();<|MERGE_RESOLUTION|>--- conflicted
+++ resolved
@@ -317,7 +317,6 @@
   this.setProgress = function(message) {
     var $progress = $('#progressStage');
 
-<<<<<<< HEAD
     if (message.uploadjob !== undefined) {         // status message or upload progress?
       message = message.uploadjob;
       var filename = message.payload.filename;
@@ -327,16 +326,8 @@
       
       total = (total / ocUpload.MEGABYTE).toFixed(2) + ' MB';
       received = (received / ocUpload.MEGABYTE).toFixed(2) + ' MB';
-  
+
       $progress.find('.progress-label-top').text('Uploading ' + filename.replace("C:\\fakepath\\", ""));
-=======
-    if (message.filename !== undefined) {         // status message or upload progress?
-      var percentage = ((message.received / message.total) * 100).toFixed(1) + '%';
-      var total = (message.total / ocUpload.MEGABYTE).toFixed(2) + ' MB';
-      var received = (message.received / ocUpload.MEGABYTE).toFixed(2) + ' MB';
-
-      $progress.find('.progress-label-top').text('Uploading ' + message.filename.replace("C:\\fakepath\\", ""));
->>>>>>> 5a31e443
       $progress.find('.progressbar-indicator').css('width', percentage);
       $progress.find('.progressbar-label > span').text(percentage);
       $progress.find('.progress-label-left').text(received + ' received');
@@ -372,12 +363,11 @@
    * @return array metadata
    */
   this.collectFormData = function() {
-<<<<<<< HEAD
     ocUtils.log("Collecting metadata");
-      
+
     var metadata = new Array;
     metadata['files'] = new Array();
-      
+
     $('.oc-ui-form-field').each( function() { //collect text input
       metadata[$(this).attr('name')] = $(this).val();
     });
@@ -386,27 +376,9 @@
       if(file != undefined) {
         metadata['files'].push(file);
       }
-          
+
     });
     this.metadata = metadata;
-=======
-      ocUtils.log("Collecting metadata");
-
-      var metadata = new Array;
-      metadata['files'] = new Array();
-
-      $('.oc-ui-form-field').each( function() { //collect text input
-          metadata[$(this).attr('name')] = $(this).val();
-      });
-      $('.uploadForm-container:visible').each(function() { //collect file names
-          var file = $(this).contents().find('.file-selector').val();
-          if(file != undefined) {
-              metadata['files'].push(file);
-          }
-
-      });
-      this.metadata = metadata;
->>>>>>> 5a31e443
   }
 
   /**
@@ -639,8 +611,7 @@
     // set flavor and mediapackage in upload form before submit
     $uploader.contents().find('#flavor').val(track.flavor);
     $uploader.contents().find('#mediapackage').val(MediaPackage.document);
-<<<<<<< HEAD
-    
+
     //upload mediapackage to upload service
     $.ajax({
       url  : ocUpload.UPLOAD_MEDIAPACKAGE + track.id,
@@ -667,10 +638,6 @@
       $uploader.contents().find('#uploadForm').submit();
     }
     
-=======
-    $uploader.contents().find('#uploadForm').submit();
-
->>>>>>> 5a31e443
     if(checkBoxId == 'fileSourceSingleA')
       ocUpload.Listener.startProgressUpdate(track.id);
   }
